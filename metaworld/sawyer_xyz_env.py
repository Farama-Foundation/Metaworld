"""Base classes for all the envs."""

from __future__ import annotations

import copy
import pickle
from functools import cached_property
from typing import Any, Callable, Literal, SupportsFloat

import mujoco
import numpy as np
import numpy.typing as npt
from gymnasium.envs.mujoco import MujocoEnv as mjenv_gym
from gymnasium.spaces import Box, Discrete, Space
from gymnasium.utils import seeding
from gymnasium.utils.ezpickle import EzPickle
from typing_extensions import TypeAlias

from metaworld.types import XYZ, EnvironmentStateDict, ObservationDict, Task
from metaworld.utils import reward_utils

RenderMode: TypeAlias = "Literal['human', 'rgb_array', 'depth_array']"


class SawyerMocapBase(mjenv_gym):
    """Provides some commonly-shared functions for Sawyer Mujoco envs that use mocap for XYZ control."""

    mocap_low = np.array([-0.2, 0.5, 0.06])
    mocap_high = np.array([0.2, 0.7, 0.6])
    metadata = {
        "render_modes": [
            "human",
            "rgb_array",
            "depth_array",
        ],
        "render_fps": 80,
    }

    @cached_property
    def sawyer_observation_space(self) -> Space:
        raise NotImplementedError

    def __init__(
        self,
        model_name: str,
        frame_skip: int = 5,
        render_mode: RenderMode | None = None,
        camera_name: str | None = None,
        camera_id: int | None = None,
<<<<<<< HEAD
        use_jax : bool | None = False,
=======
        width: int = 480,
        height: int = 480,
>>>>>>> 73c6feed
    ) -> None:
        mjenv_gym.__init__(
            self,
            model_name,
            frame_skip=frame_skip,
            observation_space=self.sawyer_observation_space,
            render_mode=render_mode,
            camera_name=camera_name,
            camera_id=camera_id,
<<<<<<< HEAD
            use_jax=use_jax,
=======
            width=width,
            height=height,
>>>>>>> 73c6feed
        )
        self.reset_mocap_welds()
        self.frame_skip = frame_skip

    def get_endeff_pos(self) -> npt.NDArray[Any]:
        """Returns the position of the end effector."""
        return self.data.body("hand").xpos

    @property
    def tcp_center(self) -> npt.NDArray[Any]:
        """The COM of the gripper's 2 fingers.

        Returns:
            3-element position.
        """
        right_finger_pos = self.data.site("rightEndEffector")
        left_finger_pos = self.data.site("leftEndEffector")
        tcp_center = (right_finger_pos.xpos + left_finger_pos.xpos) / 2.0
        return tcp_center

    @property
    def model_name(self) -> str:
        raise NotImplementedError

    def get_env_state(self) -> tuple[npt.NDArray[np.float64], npt.NDArray[np.float64]]:
        """Get the environment state.

        Returns:
            A tuple of (qpos, qvel).
        """
        qpos = np.copy(self.data.qpos)
        qvel = np.copy(self.data.qvel)
        return copy.deepcopy((qpos, qvel))

    def set_env_state(
        self, state: tuple[npt.NDArray[np.float64], npt.NDArray[np.float64]]
    ) -> None:
        """
        Set the environment state.

        Args:
            state: A tuple of (qpos, qvel).
        """
        mocap_pos, mocap_quat = state
        self.set_state(mocap_pos, mocap_quat)

    def __getstate__(self) -> EnvironmentStateDict:
        """Returns the full state of the environment as a dict.

        Returns:
            A dictionary containing the env state from the `__dict__` method, the model name (path) and the mocap state `(qpos, qvel)`.
        """
        state = self.__dict__.copy()
        return {"state": state, "mjb": self.model_name, "mocap": self.get_env_state()}

    def __setstate__(self, state: EnvironmentStateDict) -> None:
        """Sets the state of the environment from a dict exported through `__getstate__()`.

        Args:
            state: A dictionary containing the env state from the `__dict__` method, the model name (path) and the mocap state `(qpos, qvel)`.
        """
        self.__dict__ = state["state"]
        mjenv_gym.__init__(
            self,
            state["mjb"],
            frame_skip=self.frame_skip,
            observation_space=self.sawyer_observation_space,
        )
        self.set_env_state(state["mocap"])

    def reset_mocap_welds(self) -> None:
        """Resets the mocap welds that we use for actuation."""
        if self.model.nmocap > 0 and self.model.eq_data is not None:
            for i in range(self.model.eq_data.shape[0]):
                if self.model.eq_type[i] == mujoco.mjtEq.mjEQ_WELD:
                    self.model.eq_data[i] = np.array(
                        [0.0, 0.0, 0.0, 0.0, 0.0, 0.0, -1.0, 0.0, 0.0, 0.0, 5.0]
                    )


class SawyerXYZEnv(SawyerMocapBase, EzPickle):
    """The base environment for all Sawyer Mujoco envs that use mocap for XYZ control."""

    _HAND_SPACE = Box(
        np.array([-0.525, 0.348, -0.0525]),
        np.array([+0.525, 1.025, 0.7]),
        dtype=np.float64,
    )
    """Bounds for hand position."""

    max_path_length: int = 500
    """The maximum path length for the environment (the task horizon)."""

    TARGET_RADIUS: float = 0.05
    """Upper bound for distance from the target when checking for task completion."""

    class _Decorators:
        @classmethod
        def assert_task_is_set(cls, func: Callable) -> Callable:
            """Asserts that the task has been set in the environment before proceeding with the function call.
            To be used as a decorator for SawyerXYZEnv methods."""

            def inner(*args, **kwargs) -> Any:
                env = args[0]
                if not env._set_task_called:
                    raise RuntimeError(
                        "You must call env.set_task before using env." + func.__name__
                    )
                return func(*args, **kwargs)

            return inner

    def __init__(
        self,
        frame_skip: int = 5,
        hand_low: XYZ = (-0.2, 0.55, 0.05),
        hand_high: XYZ = (0.2, 0.75, 0.3),
        mocap_low: XYZ | None = None,
        mocap_high: XYZ | None = None,
        action_scale: float = 1.0 / 100,
        action_rot_scale: float = 1.0,
        render_mode: RenderMode | None = None,
        camera_id: int | None = None,
        camera_name: str | None = None,
        reward_function_version: str | None = None,
        width: int = 480,
        height: int = 480,
    ) -> None:
        self.action_scale = action_scale
        self.action_rot_scale = action_rot_scale
        self.hand_low = np.array(hand_low)
        self.hand_high = np.array(hand_high)
        if mocap_low is None:
            mocap_low = hand_low
        if mocap_high is None:
            mocap_high = hand_high
        self.mocap_low = np.hstack(mocap_low)
        self.mocap_high = np.hstack(mocap_high)
        self.curr_path_length: int = 0
        self.seeded_rand_vec: bool = False
        self._freeze_rand_vec: bool = True
        self._last_rand_vec: npt.NDArray[Any] | None = None
        self.num_resets: int = 0
        self.current_seed: int | None = None
        self.obj_init_pos: npt.NDArray[Any] | None = None

        self.width = width
        self.height = height

        # TODO Probably needs to be removed
        self.discrete_goal_space: Box | None = None
        self.discrete_goals: list = []
        self.active_discrete_goal: int | None = None

        self._partially_observable: bool = True

        self.task_name = self.__class__.__name__

        super().__init__(
            self.model_name,
            frame_skip=frame_skip,
            render_mode=render_mode,
            camera_name=camera_name,
            camera_id=camera_id,
            width=width,
            height=height,
        )

        mujoco.mj_forward(
            self.model, self.data
        )  # *** DO NOT REMOVE: EZPICKLE WON'T WORK *** #

        self._did_see_sim_exception: bool = False
        self.init_left_pad: npt.NDArray[Any] = self.get_body_com("leftpad")
        self.init_right_pad: npt.NDArray[Any] = self.get_body_com("rightpad")

        self.action_space = Box(  # type: ignore
            np.array([-1, -1, -1, -1]),
            np.array([+1, +1, +1, +1]),
            dtype=np.float32,
        )
        self._obs_obj_max_len: int = 14
        self._set_task_called: bool = False
        self.hand_init_pos: npt.NDArray[Any] | None = None  # OVERRIDE ME
        self._target_pos: npt.NDArray[Any] | None = None  # OVERRIDE ME
        self._random_reset_space: Box | None = None  # OVERRIDE ME
        self.goal_space: Box | None = None  # OVERRIDE ME
        self._last_stable_obs: npt.NDArray[np.float64] | None = None

        # Note: It is unlikely that the positions and orientations stored
        # in this initiation of _prev_obs are correct. That being said, it
        # doesn't seem to matter (it will only effect frame-stacking for the
        # very first observation)

        self.init_qpos = np.copy(self.data.qpos)
        self.init_qvel = np.copy(self.data.qvel)
        self._prev_obs = self._get_curr_obs_combined_no_goal()

        self.task_name = self.__class__.__name__

        EzPickle.__init__(
            self,
            self.model_name,
            frame_skip,
            hand_low,
            hand_high,
            mocap_low,
            mocap_high,
            action_scale,
            action_rot_scale,
        )

    def seed(self, seed: int) -> list[int]:
        """Seeds the environment.

        Args:
            seed: The seed to use.

        Returns:
            The seed used inside a 1 element list.
        """
        assert seed is not None
        self.np_random, seed = seeding.np_random(seed)
        self.action_space.seed(seed)
        self.observation_space.seed(seed)
        assert self.goal_space
        self.goal_space.seed(seed)
        return [seed]

    @staticmethod
    def _set_task_inner() -> None:
        """Helper method to set additional task data. To be overridden by subclasses as appropriate."""
        # Doesn't absorb "extra" kwargs, to ensure nothing's missed.
        pass

    def set_task(self, task: Task) -> None:
        """Sets the environment's task.

        Args:
            task: The task to set.
        """
        self._set_task_called = True
        data = pickle.loads(task.data)
        assert isinstance(self, data["env_cls"])
        del data["env_cls"]
        self._freeze_rand_vec = True
        self._last_rand_vec = data["rand_vec"]
        del data["rand_vec"]
        new_observability = data["partially_observable"]
        if new_observability != self._partially_observable:
            # Force recomputation of the observation space
            # See https://docs.python.org/3/library/functools.html#functools.cached_property
            del self.sawyer_observation_space
        self._partially_observable = new_observability
        del data["partially_observable"]
        self._set_task_inner(**data)

    def set_xyz_action(self, action: npt.NDArray[Any]) -> None:
        """Adjusts the position of the mocap body from the given action.
        Moves each body axis in XYZ by the amount described by the action.

        Args:
            action: The action to apply (in offsets between :math:`[-1, 1]` for each axis in XYZ).
        """
        action = np.clip(action, -1, 1)
        pos_delta = action * self.action_scale
        new_mocap_pos = self.data.mocap_pos + pos_delta[None]
        new_mocap_pos[0, :] = np.clip(
            new_mocap_pos[0, :],
            self.mocap_low,
            self.mocap_high,
        )
        self.data.mocap_pos = new_mocap_pos
        self.data.mocap_quat = np.array([1, 0, 1, 0])

    def discretize_goal_space(self, goals: list) -> None:
        """Discretizes the goal space into a Discrete space.
        Current disabled and callign it will stop execution.

        Args:
            goals: List of goals to discretize
        """
        assert False, "Discretization is not supported at the moment."
        assert len(goals) >= 1
        self.discrete_goals = goals
        # update the goal_space to a Discrete space
        self.discrete_goal_space = Discrete(len(self.discrete_goals))

    def _set_obj_xyz(self, pos: npt.NDArray[Any]) -> None:
        """Sets the position of the object.

        Args:
            pos: The position to set as a numpy array of 3 elements (XYZ value).
        """
        qpos = self.data.qpos.flat.copy()
        qvel = self.data.qvel.flat.copy()
        qpos[9:12] = pos.copy()
        qvel[9:15] = 0
        self.set_state(qpos, qvel)

    def _get_site_pos(self, site_name: str) -> npt.NDArray[np.float64]:
        """Gets the position of a given site.

        Args:
            site_name: The name of the site to get the position of.

        Returns:
            Flat, 3 element array indicating site's location.
        """
        return self.data.site(site_name).xpos.copy()

    def _set_pos_site(self, name: str, pos: npt.NDArray[Any]) -> None:
        """Sets the position of a given site.

        Args:
            name: The site's name
            pos: Flat, 3 element array indicating site's location
        """
        assert isinstance(pos, np.ndarray)
        assert pos.ndim == 1

        self.data.site(name).xpos = pos[:3]

    @property
    def _target_site_config(self) -> list[tuple[str, npt.NDArray[Any]]]:
        """Retrieves site name(s) and position(s) corresponding to env targets."""
        assert self._target_pos is not None
        return [("goal", self._target_pos)]

    @property
    def touching_main_object(self) -> bool:
        """Calls `touching_object` for the ID of the env's main object.

        Returns:
            Whether the gripper is touching the object
        """
        return self.touching_object(self._get_id_main_object())

    def touching_object(self, object_geom_id: int) -> bool:
        """Determines whether the gripper is touching the object with given id.

        Args:
            object_geom_id: the ID of the object in question

        Returns:
            Whether the gripper is touching the object
        """

        leftpad_geom_id = self.data.geom("leftpad_geom").id
        rightpad_geom_id = self.data.geom("rightpad_geom").id

        leftpad_object_contacts = [
            x
            for x in self.data.contact
            if (
                leftpad_geom_id in (x.geom1, x.geom2)
                and object_geom_id in (x.geom1, x.geom2)
            )
        ]

        rightpad_object_contacts = [
            x
            for x in self.data.contact
            if (
                rightpad_geom_id in (x.geom1, x.geom2)
                and object_geom_id in (x.geom1, x.geom2)
            )
        ]

        leftpad_object_contact_force = sum(
            self.data.efc_force[x.efc_address] for x in leftpad_object_contacts
        )

        rightpad_object_contact_force = sum(
            self.data.efc_force[x.efc_address] for x in rightpad_object_contacts
        )

        return 0 < leftpad_object_contact_force and 0 < rightpad_object_contact_force

    def _get_id_main_object(self) -> int:
        return self.data.geom("objGeom").id

    def _get_pos_objects(self) -> npt.NDArray[Any]:
        """Retrieves object position(s) from mujoco properties or instance vars.

        Returns:
            Flat array (usually 3 elements) representing the object(s)' position(s)
        """
        # Throw error rather than making this an @abc.abstractmethod so that
        # V1 environments don't have to implement it
        raise NotImplementedError

    def _get_quat_objects(self) -> npt.NDArray[Any]:
        """Retrieves object quaternion(s) from mujoco properties.

        Returns:
            Flat array (usually 4 elements) representing the object(s)' quaternion(s)
        """
        # Throw error rather than making this an @abc.abstractmethod so that
        # V1 environments don't have to implement it
        raise NotImplementedError

    def _get_pos_goal(self) -> npt.NDArray[Any]:
        """Retrieves goal position from mujoco properties or instance vars.

        Returns:
            Flat array (3 elements) representing the goal position
        """
        assert isinstance(self._target_pos, np.ndarray)
        assert self._target_pos.ndim == 1
        return self._target_pos

    def _get_curr_obs_combined_no_goal(self) -> npt.NDArray[np.float64]:
        """Combines the end effector's {pos, closed amount} and the object(s)' {pos, quat} into a single flat observation.

        Note: The goal's position is *not* included in this.

        Returns:
            The flat observation array (18 elements)
        """

        pos_hand = self.get_endeff_pos()

        finger_right, finger_left = (
            self.data.body("rightclaw"),
            self.data.body("leftclaw"),
        )
        # the gripper can be at maximum about ~0.1 m apart.
        # dividing by 0.1 normalized the gripper distance between
        # 0 and 1. Further, we clip because sometimes the grippers
        # are slightly more than 0.1m apart (~0.00045 m)
        # clipping removes the effects of this random extra distance
        # that is produced by mujoco

        gripper_distance_apart = np.linalg.norm(finger_right.xpos - finger_left.xpos)
        gripper_distance_apart = np.clip(gripper_distance_apart / 0.1, 0.0, 1.0)

        obs_obj_padded = np.zeros(self._obs_obj_max_len)
        obj_pos = self._get_pos_objects()
        assert len(obj_pos) % 3 == 0
        obj_pos_split = np.split(obj_pos, len(obj_pos) // 3)

        obj_quat = self._get_quat_objects()
        assert len(obj_quat) % 4 == 0
        obj_quat_split = np.split(obj_quat, len(obj_quat) // 4)
        obs_obj_padded[: len(obj_pos) + len(obj_quat)] = np.hstack(
            [np.hstack((pos, quat)) for pos, quat in zip(obj_pos_split, obj_quat_split)]
        )
        return np.hstack((pos_hand, gripper_distance_apart, obs_obj_padded))

    def _get_obs(self) -> npt.NDArray[np.float64]:
        """Frame stacks `_get_curr_obs_combined_no_goal()` and concatenates the goal position to form a single flat observation.

        Returns:
            The flat observation array (39 elements)
        """
        # do frame stacking
        pos_goal = self._get_pos_goal()
        if self._partially_observable:
            pos_goal = np.zeros_like(pos_goal)
        curr_obs = self._get_curr_obs_combined_no_goal()
        # do frame stacking
        obs = np.hstack((curr_obs, self._prev_obs, pos_goal))
        self._prev_obs = curr_obs
        return obs

    def _get_obs_dict(self) -> ObservationDict:
        obs = self._get_obs()
        return dict(
            state_observation=obs,
            state_desired_goal=self._get_pos_goal(),
            state_achieved_goal=obs[3:-3],
        )

    @cached_property
    def sawyer_observation_space(self) -> Box:
        obs_obj_max_len = 14
        obj_low = np.full(obs_obj_max_len, -np.inf, dtype=np.float64)
        obj_high = np.full(obs_obj_max_len, +np.inf, dtype=np.float64)
        if self._partially_observable:
            goal_low = np.zeros(3)
            goal_high = np.zeros(3)
        else:
            assert (
                self.goal_space is not None
            ), "The goal space must be defined to use full observability"
            goal_low = self.goal_space.low
            goal_high = self.goal_space.high
        gripper_low = -1.0
        gripper_high = +1.0
        return Box(
            np.hstack(
                (
                    self._HAND_SPACE.low,
                    gripper_low,
                    obj_low,
                    self._HAND_SPACE.low,
                    gripper_low,
                    obj_low,
                    goal_low,
                )
            ),
            np.hstack(
                (
                    self._HAND_SPACE.high,
                    gripper_high,
                    obj_high,
                    self._HAND_SPACE.high,
                    gripper_high,
                    obj_high,
                    goal_high,
                )
            ),
            dtype=np.float64,
        )

    @_Decorators.assert_task_is_set
    def step(
        self, action: npt.NDArray[np.float32]
    ) -> tuple[npt.NDArray[np.float64], SupportsFloat, bool, bool, dict[str, Any]]:
        """Step the environment.

        Args:
            action: The action to take. Must be a 4 element array of floats.

        Returns:
            The (next_obs, reward, terminated, truncated, info) tuple.
        """
        assert len(action) == 4, f"Actions should be size 4, got {len(action)}"
        self.set_xyz_action(action[:3])
        if self.curr_path_length >= self.max_path_length:
            raise ValueError("You must reset the env manually once truncate==True")
        self.do_simulation([action[-1], -action[-1]], n_frames=self.frame_skip)
        self.curr_path_length += 1

        # Running the simulator can sometimes mess up site positions, so
        # re-position them here to make sure they're accurate
        for site in self._target_site_config:
            self._set_pos_site(*site)

        if self._did_see_sim_exception:
            assert self._last_stable_obs is not None
            return (
                self._last_stable_obs,  # observation just before going unstable
                0.0,  # reward (penalize for causing instability)
                False,
                False,  # termination flag always False
                {  # info
                    "success": False,
                    "near_object": 0.0,
                    "grasp_success": False,
                    "grasp_reward": 0.0,
                    "in_place_reward": 0.0,
                    "obj_to_target": 0.0,
                    "unscaled_reward": 0.0,
                },
            )
        mujoco.mj_forward(self.model, self.data)
        self._last_stable_obs = self._get_obs()

        self._last_stable_obs = np.clip(
            self._last_stable_obs,
            a_max=self.sawyer_observation_space.high,
            a_min=self.sawyer_observation_space.low,
            dtype=np.float64,
        )
        assert isinstance(self._last_stable_obs, np.ndarray)
        reward, info = self.evaluate_state(self._last_stable_obs, action)
        # step will never return a terminate==True if there is a success
        # but we can return truncate=True if the current path length == max path length
        truncate = False
        if self.curr_path_length == self.max_path_length:
            truncate = True
        return (
            np.array(self._last_stable_obs, dtype=np.float64),
            reward,
            False,
            truncate,
            info,
        )

    def evaluate_state(
        self, obs: npt.NDArray[np.float64], action: npt.NDArray[np.float32]
    ) -> tuple[float, dict[str, Any]]:
        """Does the heavy-lifting for `step()` -- namely, calculating reward and populating the `info` dict with training metrics.

        Returns:
            Tuple of reward between 0 and 10 and a dictionary which contains useful metrics (success,
                near_object, grasp_success, grasp_reward, in_place_reward,
                obj_to_target, unscaled_reward)
        """
        # Throw error rather than making this an @abc.abstractmethod so that
        # V1 environments don't have to implement it
        raise NotImplementedError

    def reset_model(self) -> npt.NDArray[np.float64]:
        qpos = self.init_qpos
        qvel = self.init_qvel
        self.set_state(qpos, qvel)
        return self._get_obs()

    def reset(
        self, seed: int | None = None, options: dict[str, Any] | None = None
    ) -> tuple[npt.NDArray[np.float64], dict[str, Any]]:
        """Resets the environment.

        Args:
            seed: The seed to use. Ignored, use `seed()` instead.
            options: Additional options to pass to the environment. Ignored.

        Returns:
            The `(obs, info)` tuple.
        """
        self.curr_path_length = 0
        self.reset_model()
        obs, info = super().reset()
        self._prev_obs = obs[:18].copy()
        obs[18:36] = self._prev_obs
        obs = obs.astype(np.float64)
        return obs, info

    def _reset_hand(self, steps: int = 50) -> None:
        """Resets the hand position.

        Args:
            steps: The number of steps to take to reset the hand.
        """
        mocap_id = self.model.body_mocapid[self.data.body("mocap").id]
        for _ in range(steps):
            self.data.mocap_pos[mocap_id][:] = self.hand_init_pos
            self.data.mocap_quat[mocap_id][:] = np.array([1, 0, 1, 0])
            self.do_simulation([-1, 1], self.frame_skip)
        self.init_tcp = self.tcp_center

    def _get_state_rand_vec(self) -> npt.NDArray[np.float64]:
        """Gets or generates a random vector for the hand position at reset."""
        if self._freeze_rand_vec:
            assert self._last_rand_vec is not None
            return self._last_rand_vec
        elif self.seeded_rand_vec:
            assert self._random_reset_space is not None
            rand_vec = self.np_random.uniform(
                self._random_reset_space.low,
                self._random_reset_space.high,
                size=self._random_reset_space.low.size,
            )
            self._last_rand_vec = rand_vec
            return rand_vec
        else:
            assert self._random_reset_space is not None
            rand_vec: npt.NDArray[np.float64] = np.random.uniform(  # type: ignore
                self._random_reset_space.low,
                self._random_reset_space.high,
                size=self._random_reset_space.low.size,
            ).astype(np.float64)
            self._last_rand_vec = rand_vec
            return rand_vec

    def _gripper_caging_reward(
        self,
        action: npt.NDArray[np.float32],
        obj_pos: npt.NDArray[Any],
        obj_radius: float,
        pad_success_thresh: float,
        object_reach_radius: float,
        xz_thresh: float,
        desired_gripper_effort: float = 1.0,
        high_density: bool = False,
        medium_density: bool = False,
    ) -> float:
        """Reward for agent grasping obj.

        Args:
            action(np.ndarray): (4,) array representing the action
                delta(x), delta(y), delta(z), gripper_effort
            obj_pos(np.ndarray): (3,) array representing the obj x,y,z
            obj_radius(float):radius of object's bounding sphere
            pad_success_thresh(float): successful distance of gripper_pad
                to object
            object_reach_radius(float): successful distance of gripper center
                to the object.
            xz_thresh(float): successful distance of gripper in x_z axis to the
                object. Y axis not included since the caging function handles
                    successful grasping in the Y axis.
            desired_gripper_effort(float): desired gripper effort, defaults to 1.0.
            high_density(bool): flag for high-density. Cannot be used with medium-density.
            medium_density(bool): flag for medium-density. Cannot be used with high-density.

        Returns:
            the reward value
        """
        assert (
            self.obj_init_pos is not None
        ), "`obj_init_pos` must be initialized before calling this function."

        if high_density and medium_density:
            raise ValueError("Can only be either high_density or medium_density")
        # MARK: Left-right gripper information for caging reward----------------
        left_pad = self.get_body_com("leftpad")
        right_pad = self.get_body_com("rightpad")

        # get current positions of left and right pads (Y axis)
        pad_y_lr = np.hstack((left_pad[1], right_pad[1]))
        # compare *current* pad positions with *current* obj position (Y axis)
        pad_to_obj_lr = np.abs(pad_y_lr - obj_pos[1])
        # compare *current* pad positions with *initial* obj position (Y axis)
        pad_to_objinit_lr = np.abs(pad_y_lr - self.obj_init_pos[1])

        # Compute the left/right caging rewards. This is crucial for success,
        # yet counterintuitive mathematically because we invented it
        # accidentally.
        #
        # Before touching the object, `pad_to_obj_lr` ("x") is always separated
        # from `caging_lr_margin` ("the margin") by some small number,
        # `pad_success_thresh`.
        #
        # When far away from the object:
        #       x = margin + pad_success_thresh
        #       --> Thus x is outside the margin, yielding very small reward.
        #           Here, any variation in the reward is due to the fact that
        #           the margin itself is shifting.
        # When near the object (within pad_success_thresh):
        #       x = pad_success_thresh - margin
        #       --> Thus x is well within the margin. As long as x > obj_radius,
        #           it will also be within the bounds, yielding maximum reward.
        #           Here, any variation in the reward is due to the gripper
        #           moving *too close* to the object (i.e, blowing past the
        #           obj_radius bound).
        #
        # Therefore, before touching the object, this is very nearly a binary
        # reward -- if the gripper is between obj_radius and pad_success_thresh,
        # it gets maximum reward. Otherwise, the reward very quickly falls off.
        #
        # After grasping the object and moving it away from initial position,
        # x remains (mostly) constant while the margin grows considerably. This
        # penalizes the agent if it moves *back* toward `obj_init_pos`, but
        # offers no encouragement for leaving that position in the first place.
        # That part is left to the reward functions of individual environments.
        caging_lr_margin = np.abs(pad_to_objinit_lr - pad_success_thresh)
        caging_lr = [
            reward_utils.tolerance(
                pad_to_obj_lr[i],  # "x" in the description above
                bounds=(obj_radius, pad_success_thresh),
                margin=caging_lr_margin[i],  # "margin" in the description above
                sigmoid="long_tail",
            )
            for i in range(2)
        ]
        caging_y = reward_utils.hamacher_product(*caging_lr)

        # MARK: X-Z gripper information for caging reward-----------------------
        tcp = self.tcp_center
        xz = [0, 2]

        # Compared to the caging_y reward, caging_xz is simple. The margin is
        # constant (something in the 0.3 to 0.5 range) and x shrinks as the
        # gripper moves towards the object. After picking up the object, the
        # reward is maximized and changes very little
        caging_xz_margin = np.linalg.norm(self.obj_init_pos[xz] - self.init_tcp[xz])
        caging_xz_margin -= xz_thresh
        caging_xz = reward_utils.tolerance(
            np.linalg.norm(tcp[xz] - obj_pos[xz]),  # "x" in the description above
            bounds=(0, xz_thresh),
            margin=caging_xz_margin,  # "margin" in the description above
            sigmoid="long_tail",
        )

        # MARK: Closed-extent gripper information for caging reward-------------
        gripper_closed = (
            min(max(0, action[-1]), desired_gripper_effort) / desired_gripper_effort
        )

        # MARK: Combine components----------------------------------------------
        caging = reward_utils.hamacher_product(caging_y, float(caging_xz))
        gripping = gripper_closed if caging > 0.97 else 0.0
        caging_and_gripping = reward_utils.hamacher_product(caging, gripping)

        if high_density:
            caging_and_gripping = (caging_and_gripping + caging) / 2
        if medium_density:
            tcp = self.tcp_center
            tcp_to_obj = np.linalg.norm(obj_pos - tcp)
            tcp_to_obj_init = np.linalg.norm(self.obj_init_pos - self.init_tcp)
            # Compute reach reward
            # - We subtract `object_reach_radius` from the margin so that the
            #   reward always starts with a value of 0.1
            reach_margin = abs(tcp_to_obj_init - object_reach_radius)
            reach = reward_utils.tolerance(
                tcp_to_obj,
                bounds=(0, object_reach_radius),
                margin=reach_margin,
                sigmoid="long_tail",
            )
            caging_and_gripping = (caging_and_gripping + float(reach)) / 2

        return caging_and_gripping<|MERGE_RESOLUTION|>--- conflicted
+++ resolved
@@ -47,12 +47,9 @@
         render_mode: RenderMode | None = None,
         camera_name: str | None = None,
         camera_id: int | None = None,
-<<<<<<< HEAD
         use_jax : bool | None = False,
-=======
         width: int = 480,
         height: int = 480,
->>>>>>> 73c6feed
     ) -> None:
         mjenv_gym.__init__(
             self,
@@ -62,12 +59,9 @@
             render_mode=render_mode,
             camera_name=camera_name,
             camera_id=camera_id,
-<<<<<<< HEAD
             use_jax=use_jax,
-=======
             width=width,
             height=height,
->>>>>>> 73c6feed
         )
         self.reset_mocap_welds()
         self.frame_skip = frame_skip
