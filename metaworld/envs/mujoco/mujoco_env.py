--- conflicted
+++ resolved
@@ -5,10 +5,7 @@
 from os import path
 
 import glfw
-<<<<<<< HEAD
-import gym
-import numpy as np
-from gym import error
+from gymnasium import error
 from gym.utils import seeding
 
 try:
@@ -19,8 +16,8 @@
             e
         )
     )
-=======
-from gymnasium import error
+
+
 from gymnasium.utils import seeding
 import numpy as np
 from os import path
@@ -29,7 +26,6 @@
 from PIL import Image
 import time
 from gymnasium.envs.mujoco.mujoco_rendering import MujocoRenderer
->>>>>>> 63655f9a
 
 
 def _assert_task_is_set(func):
@@ -57,7 +53,7 @@
     max_path_length = 500
 
     def __init__(self, model_path, frame_skip=5):
-        import mujoco
+
         if not path.exists(model_path):
             raise OSError("File %s does not exist" % model_path)
 
@@ -120,18 +116,9 @@
 
     def set_state(self, qpos, qvel):
         assert qpos.shape == (self.model.nq,) and qvel.shape == (self.model.nv,)
-<<<<<<< HEAD
-        old_state = self.sim.get_state()
-        new_state = mujoco_py.MjSimState(
-            old_state.time, qpos, qvel, old_state.act, old_state.udd_state
-        )
-        self.sim.set_state(new_state)
-        self.sim.forward()
-=======
         self.data.qvel = qvel
         self.data.qpos = qpos
         mujoco.mj_forward(self.model, self.data)
->>>>>>> 63655f9a
 
     @property
     def dt(self):
@@ -147,35 +134,6 @@
 
         if n_frames is None:
             n_frames = self.frame_skip
-<<<<<<< HEAD
-        self.sim.data.ctrl[:] = ctrl
-
-        for _ in range(n_frames):
-            try:
-                self.sim.step()
-            except mujoco_py.MujocoException as err:
-                warnings.warn(str(err), category=RuntimeWarning)
-                self._did_see_sim_exception = True
-
-    def render(self, offscreen=False, camera_name="corner2", resolution=(640, 480)):
-        assert_string = (
-            "camera_name should be one of ",
-            "corner3, corner, corner2, topview, gripperPOV, behindGripper",
-        )
-        assert camera_name in {
-            "corner3",
-            "corner",
-            "corner2",
-            "topview",
-            "gripperPOV",
-            "behindGripper",
-        }, assert_string
-        if not offscreen:
-            self._get_viewer("human").render()
-        else:
-            return self.sim.render(
-                *resolution, mode="offscreen", camera_name=camera_name
-=======
         self.data.ctrl = ctrl
         try:
             mujoco.mj_step(self.model, self.data, nstep=n_frames)
@@ -199,6 +157,7 @@
             camera_id: The integer camera id from which to render the frame in the MuJoCo simulation
             camera_name: The string name of the camera from which to render the frame in the MuJoCo simulation. This argument should not be passed if using cameara_id instead and vice versa
 
+
         Returns:
             If render_mode is "rgb_array" or "depth_arra" it returns a numpy array in the specified format. "human" render mode does not return anything.
         """
@@ -208,7 +167,6 @@
             render_mode = 'rgb_array'
         return self.mujoco_renderer.render(
             render_mode, camera_id, camera_name
->>>>>>> 63655f9a
             )
 
     def close(self):
@@ -216,19 +174,6 @@
             glfw.destroy_window(self.viewer.window)
             self.viewer = None
 
-<<<<<<< HEAD
-    def _get_viewer(self, mode):
-        self.viewer = self._viewers.get(mode)
-        if self.viewer is None:
-            if mode == "human":
-                self.viewer = mujoco_py.MjViewer(self.sim)
-            self.viewer_setup()
-            self._viewers[mode] = self.viewer
-        self.viewer_setup()
-        return self.viewer
-
-=======
->>>>>>> 63655f9a
     def get_body_com(self, body_name):
         try:
             return self.data.geom(body_name + '_geom').xpos
