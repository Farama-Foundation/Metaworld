--- conflicted
+++ resolved
@@ -4,21 +4,13 @@
 import warnings
 
 import glfw
-<<<<<<< HEAD
 from gym import error
 from gym.utils import seeding
 import numpy as np
 from os import path
 import gym
-=======
 import mujoco
-from gymnasium import error
-from gymnasium.utils import seeding
-import numpy as np
-from os import path
-import gymnasium
-import mujoco
->>>>>>> f4091f69
+
 
 from PIL import Image
 import time
@@ -38,12 +30,8 @@
 
 DEFAULT_SIZE = 500
 
-<<<<<<< HEAD
+
 class MujocoEnv(gym.Env, abc.ABC):
-=======
-
-class MujocoEnv(gymnasium.Env, abc.ABC):
->>>>>>> f4091f69
     """
     This is a simplified version of the gym MujocoEnv class.
 
