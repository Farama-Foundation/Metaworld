import numpy as np
from gymnasium.spaces import Box
import mujoco
from metaworld.envs import reward_utils
from metaworld.envs.asset_path_utils import full_v2_path_for
from metaworld.envs.mujoco.sawyer_xyz.sawyer_xyz_env import (
    SawyerXYZEnv,
    _assert_task_is_set,
)


class SawyerPegUnplugSideEnvV2(SawyerXYZEnv):
    def __init__(self, tasks=None):
        hand_low = (-0.5, 0.40, 0.05)
        hand_high = (0.5, 1, 0.5)
        obj_low = (-0.25, 0.6, -0.001)
        obj_high = (-0.15, 0.8, 0.001)
        goal_low = obj_low + np.array([0.194, 0.0, 0.131])
        goal_high = obj_high + np.array([0.194, 0.0, 0.131])

        super().__init__(
            self.model_name,
            hand_low=hand_low,
            hand_high=hand_high,
        )

        if tasks is not None:
            self.tasks = tasks

        self.init_config = {
            "obj_init_pos": np.array([-0.225, 0.6, 0.05]),
            "hand_init_pos": np.array((0, 0.6, 0.2)),
        }
        self.goal = np.array([-0.225, 0.6, 0.0])
        self.obj_init_pos = self.init_config["obj_init_pos"]
        self.hand_init_pos = self.init_config["hand_init_pos"]

        self._random_reset_space = Box(
            np.array(obj_low),
            np.array(obj_high),
        )
        self.goal_space = Box(np.array(goal_low), np.array(goal_high))

    @property
    def model_name(self):
        return full_v2_path_for("sawyer_xyz/sawyer_peg_unplug_side.xml")

    @_assert_task_is_set
    def evaluate_state(self, obs, action):
        obj = obs[4:7]

        (
            reward,
            tcp_to_obj,
            tcp_open,
            obj_to_target,
            grasp_reward,
            in_place_reward,
            grasp_success,
        ) = self.compute_reward(action, obs)
        success = float(obj_to_target <= 0.07)
        near_object = float(tcp_to_obj <= 0.03)

        info = {
            "success": success,
            "near_object": near_object,
            "grasp_success": grasp_success,
            "grasp_reward": grasp_reward,
            "in_place_reward": in_place_reward,
            "obj_to_target": obj_to_target,
            "unscaled_reward": reward,
        }

        return reward, info

    def _get_pos_objects(self):
        return self._get_site_pos("pegEnd")

    def _get_quat_objects(self):
<<<<<<< HEAD
        return self.sim.data.get_body_xquat("plug1")
=======
        return self.data.body('plug1').xquat
>>>>>>> 63655f9a

    def _set_obj_xyz(self, pos):
        qpos = self.data.qpos.flat.copy()
        qvel = self.data.qvel.flat.copy()
        qpos[9:12] = pos
        qpos[12:16] = np.array([1.0, 0.0, 0.0, 0.0])
        qvel[9:12] = 0
        self.set_state(qpos, qvel)

    def reset_model(self):
        self._reset_hand()

        pos_box = self._get_state_rand_vec()
<<<<<<< HEAD
        self.sim.model.body_pos[self.model.body_name2id("box")] = pos_box
=======
        self.model.body_pos[mujoco.mj_name2id(self.model, mujoco.mjtObj.mjOBJ_BODY, 'box')] = pos_box
>>>>>>> 63655f9a

        pos_plug = pos_box + np.array([0.044, 0.0, 0.131])
        self._set_obj_xyz(pos_plug)
        self.obj_init_pos = self._get_site_pos("pegEnd")

        self._target_pos = pos_plug + np.array([0.15, 0.0, 0.0])

        return self._get_obs()

    def compute_reward(self, action, obs):
        tcp = self.tcp_center
        obj = obs[4:7]
        tcp_opened = obs[3]
        target = self._target_pos
        tcp_to_obj = np.linalg.norm(obj - tcp)
        obj_to_target = np.linalg.norm(obj - target)
        pad_success_margin = 0.05
        object_reach_radius = 0.01
        x_z_margin = 0.005
        obj_radius = 0.025

        object_grasped = self._gripper_caging_reward(
            action,
            obj,
            object_reach_radius=object_reach_radius,
            obj_radius=obj_radius,
            pad_success_thresh=pad_success_margin,
            xz_thresh=x_z_margin,
            desired_gripper_effort=0.8,
            high_density=True,
        )
        in_place_margin = np.linalg.norm(self.obj_init_pos - target)

        in_place = reward_utils.tolerance(
            obj_to_target,
            bounds=(0, 0.05),
            margin=in_place_margin,
            sigmoid="long_tail",
        )
        grasp_success = tcp_opened > 0.5 and (obj[0] - self.obj_init_pos[0] > 0.015)

        reward = 2 * object_grasped

        if grasp_success and tcp_to_obj < 0.035:
            reward = 1 + 2 * object_grasped + 5 * in_place

        if obj_to_target <= 0.05:
            reward = 10.0

<<<<<<< HEAD
        return (
            reward,
            tcp_to_obj,
            tcp_opened,
            obj_to_target,
            object_grasped,
            in_place,
            float(grasp_success),
        )
=======
        return reward, tcp_to_obj, tcp_opened, obj_to_target, object_grasped, in_place, float(
            grasp_success)

class TrainPegUnplugSidev3(SawyerPegUnplugSideEnvV2):
    tasks = None
    def __init__(self):
        SawyerPegUnplugSideEnvV2.__init__(self, self.tasks)

    def reset(self, seed=None, options=None):
        return super().reset(seed=seed, options=options)

class TestPegUnplugSidev3(SawyerPegUnplugSideEnvV2):
    tasks = None
    def __init__(self):
        SawyerPegUnplugSideEnvV2.__init__(self, self.tasks)

    def reset(self, seed=None, options=None):
        return super().reset(seed=seed, options=options)
>>>>>>> 63655f9a
<|MERGE_RESOLUTION|>--- conflicted
+++ resolved
@@ -77,11 +77,7 @@
         return self._get_site_pos("pegEnd")
 
     def _get_quat_objects(self):
-<<<<<<< HEAD
-        return self.sim.data.get_body_xquat("plug1")
-=======
         return self.data.body('plug1').xquat
->>>>>>> 63655f9a
 
     def _set_obj_xyz(self, pos):
         qpos = self.data.qpos.flat.copy()
@@ -95,12 +91,7 @@
         self._reset_hand()
 
         pos_box = self._get_state_rand_vec()
-<<<<<<< HEAD
-        self.sim.model.body_pos[self.model.body_name2id("box")] = pos_box
-=======
         self.model.body_pos[mujoco.mj_name2id(self.model, mujoco.mjtObj.mjOBJ_BODY, 'box')] = pos_box
->>>>>>> 63655f9a
-
         pos_plug = pos_box + np.array([0.044, 0.0, 0.131])
         self._set_obj_xyz(pos_plug)
         self.obj_init_pos = self._get_site_pos("pegEnd")
@@ -149,17 +140,6 @@
         if obj_to_target <= 0.05:
             reward = 10.0
 
-<<<<<<< HEAD
-        return (
-            reward,
-            tcp_to_obj,
-            tcp_opened,
-            obj_to_target,
-            object_grasped,
-            in_place,
-            float(grasp_success),
-        )
-=======
         return reward, tcp_to_obj, tcp_opened, obj_to_target, object_grasped, in_place, float(
             grasp_success)
 
@@ -177,5 +157,4 @@
         SawyerPegUnplugSideEnvV2.__init__(self, self.tasks)
 
     def reset(self, seed=None, options=None):
-        return super().reset(seed=seed, options=options)
->>>>>>> 63655f9a
+        return super().reset(seed=seed, options=options)