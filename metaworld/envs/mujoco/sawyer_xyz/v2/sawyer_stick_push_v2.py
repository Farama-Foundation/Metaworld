from __future__ import annotations

from typing import Any

import numpy as np
import numpy.typing as npt
from gymnasium.spaces import Box
from scipy.spatial.transform import Rotation

from metaworld.envs.asset_path_utils import full_v2_path_for
from metaworld.envs.mujoco.sawyer_xyz.sawyer_xyz_env import RenderMode, SawyerXYZEnv
from metaworld.envs.mujoco.utils import reward_utils
from metaworld.types import ObservationDict, StickInitConfigDict, Task


class SawyerStickPushEnvV2(SawyerXYZEnv):
<<<<<<< HEAD
    def __init__(self, tasks: list[Task] | None = None, render_mode: RenderMode | None = None) -> None:
=======
    def __init__(self, render_mode=None, camera_name=None, camera_id=None):
>>>>>>> 87ac948c
        hand_low = (-0.5, 0.40, 0.05)
        hand_high = (0.5, 1, 0.5)
        obj_low = (-0.08, 0.58, 0.000)
        obj_high = (-0.03, 0.62, 0.001)
        goal_low = (0.399, 0.55, 0.1319)
        goal_high = (0.401, 0.6, 0.1321)

        super().__init__(
            hand_low=hand_low,
            hand_high=hand_high,
            render_mode=render_mode,
            camera_name=camera_name,
            camera_id=camera_id,
        )

<<<<<<< HEAD
        if tasks is not None:
            self.tasks = tasks

        self.init_config: StickInitConfigDict = {
=======
        self.init_config = {
>>>>>>> 87ac948c
            "stick_init_pos": np.array([-0.1, 0.6, 0.02]),
            "hand_init_pos": np.array([0, 0.6, 0.2]),
        }
        self.goal = self.init_config["stick_init_pos"]
        self.stick_init_pos = self.init_config["stick_init_pos"]
        self.hand_init_pos = self.init_config["hand_init_pos"]

        # For now, fix the object initial position.
        self.obj_init_pos = np.array([0.2, 0.6, 0.0])
        self.obj_init_qpos = np.array([0.0, 0.0])
        self.obj_space = Box(np.array(obj_low), np.array(obj_high))
        self.goal_space = Box(np.array(goal_low), np.array(goal_high))
        self._random_reset_space = Box(
            np.hstack((obj_low, goal_low)),
            np.hstack((obj_high, goal_high)),
        )

    @property
    def model_name(self) -> str:
        return full_v2_path_for("sawyer_xyz/sawyer_stick_obj.xml")

    @SawyerXYZEnv._Decorators.assert_task_is_set
    def evaluate_state(
        self, obs: npt.NDArray[np.float64], action: npt.NDArray[np.float32]
    ) -> tuple[float, dict[str, Any]]:
        stick = obs[4:7]
        container = obs[11:14]
        (
            reward,
            tcp_to_obj,
            tcp_open,
            container_to_target,
            grasp_reward,
            stick_in_place,
        ) = self.compute_reward(action, obs)
        assert self._target_pos is not None
        success = float(np.linalg.norm(container - self._target_pos) <= 0.12)
        near_object = float(tcp_to_obj <= 0.03)
        grasp_success = float(
            self.touching_main_object and (tcp_open > 0) and (stick[2] - 0.01 > self.stick_init_pos[2])
        )

        info = {
            "success": grasp_success and success,
            "near_object": near_object,
            "grasp_success": grasp_success,
            "grasp_reward": grasp_reward,
            "in_place_reward": stick_in_place,
            "obj_to_target": container_to_target,
            "unscaled_reward": reward,
        }

        return reward, info

    def _get_pos_objects(self) -> npt.NDArray[Any]:
        return np.hstack(
            (
                self.get_body_com("stick").copy(),
                self._get_site_pos("insertion") + np.array([0.0, 0.09, 0.0]),
            )
        )

    def _get_quat_objects(self) -> npt.NDArray[Any]:
        geom_xmat = self.data.body("stick").xmat.reshape(3, 3)
        return np.hstack(
            (
                Rotation.from_matrix(geom_xmat).as_quat(),
                np.array(
                    [
                        0.0,
                        0.0,
                        0.0,
                        0.0,
                    ]
                ),
            )
        )

    def _get_obs_dict(self) -> ObservationDict:
        obs_dict = super()._get_obs_dict()
        obs_dict["state_achieved_goal"] = self._get_site_pos("insertion") + np.array([0.0, 0.09, 0.0])
        return obs_dict

    def _set_stick_xyz(self, pos: npt.NDArray[Any]) -> None:
        qpos = self.data.qpos.flat.copy()
        qvel = self.data.qvel.flat.copy()
        qpos[9:12] = pos.copy()
        qvel[9:15] = 0
        self.set_state(qpos, qvel)

    def _set_obj_xyz(self, pos: npt.NDArray[Any]) -> None:
        qpos = self.data.qpos.flat.copy()
        qvel = self.data.qvel.flat.copy()
        qpos[16:18] = pos.copy()
        qvel[16:18] = 0
        self.set_state(qpos, qvel)

    def reset_model(self) -> npt.NDArray[np.float64]:
        self._reset_hand()
        self.stick_init_pos = self.init_config["stick_init_pos"]
        self._target_pos = np.array([0.4, 0.6, self.stick_init_pos[-1]])

        goal_pos = self._get_state_rand_vec()
        while np.linalg.norm(goal_pos[:2] - goal_pos[-3:-1]) < 0.1:
            goal_pos = self._get_state_rand_vec()
        self.stick_init_pos = np.concatenate([goal_pos[:2], [self.stick_init_pos[-1]]])
        self._target_pos = np.concatenate([goal_pos[-3:-1], [self._get_site_pos("insertion")[-1]]])

        self._set_stick_xyz(self.stick_init_pos)
        self._set_obj_xyz(self.obj_init_qpos)
        self.obj_init_pos = self.get_body_com("object").copy()
        self._set_pos_site("goal", self._target_pos)
        return self._get_obs()

    def _gripper_caging_reward(
        self,
        action: npt.NDArray[np.float32],
        obj_pos: npt.NDArray[Any],
        obj_radius: float,
        pad_success_thresh: float,
        object_reach_radius: float,
        xz_thresh: float,
        desired_gripper_effort: float = 1.0,
        high_density: bool = False,
        medium_density: bool = False,
    ) -> float:
        """Reward for agent grasping obj.

        Args:
            action(np.ndarray): (4,) array representing the action
                delta(x), delta(y), delta(z), gripper_effort
            obj_pos(np.ndarray): (3,) array representing the obj x,y,z
            obj_radius(float):radius of object's bounding sphere
            pad_success_thresh(float): successful distance of gripper_pad
                to object
            object_reach_radius(float): successful distance of gripper center
                to the object.
            xz_thresh(float): successful distance of gripper in x_z axis to the
                object. Y axis not included since the caging function handles
                    successful grasping in the Y axis.
            desired_gripper_effort(float): desired gripper effort, defaults to 1.0.
            high_density(bool): flag for high-density. Cannot be used with medium-density.
            medium_density(bool): flag for medium-density. Cannot be used with high-density.
        """
        if high_density and medium_density:
            raise ValueError("Can only be either high_density or medium_density")
        # MARK: Left-right gripper information for caging reward----------------
        left_pad = self.get_body_com("leftpad")
        right_pad = self.get_body_com("rightpad")

        # get current positions of left and right pads (Y axis)
        pad_y_lr = np.hstack((left_pad[1], right_pad[1]))
        # compare *current* pad positions with *current* obj position (Y axis)
        pad_to_obj_lr = np.abs(pad_y_lr - obj_pos[1])
        # compare *current* pad positions with *initial* obj position (Y axis)
        pad_to_objinit_lr = np.abs(pad_y_lr - self.stick_init_pos[1])

        caging_lr_margin = np.abs(pad_to_objinit_lr - pad_success_thresh)
        caging_lr = [
            reward_utils.tolerance(
                pad_to_obj_lr[i],  # "x" in the description above
                bounds=(obj_radius, pad_success_thresh),
                margin=caging_lr_margin[i],  # "margin" in the description above
                sigmoid="long_tail",
            )
            for i in range(2)
        ]
        caging_y = reward_utils.hamacher_product(*caging_lr)

        # MARK: X-Z gripper information for caging reward-----------------------
        tcp = self.tcp_center
        xz = [0, 2]

        caging_xz_margin = np.linalg.norm(self.stick_init_pos[xz] - self.init_tcp[xz])
        caging_xz_margin -= xz_thresh
        caging_xz = reward_utils.tolerance(
            float(np.linalg.norm(tcp[xz] - obj_pos[xz])),  # "x" in the description above
            bounds=(0, xz_thresh),
            margin=caging_xz_margin,  # "margin" in the description above
            sigmoid="long_tail",
        )

        # MARK: Closed-extent gripper information for caging reward-------------
        gripper_closed = min(max(0, action[-1]), desired_gripper_effort) / desired_gripper_effort

        # MARK: Combine components----------------------------------------------
        caging = reward_utils.hamacher_product(caging_y, caging_xz)
        gripping = gripper_closed if caging > 0.97 else 0.0
        caging_and_gripping = reward_utils.hamacher_product(caging, gripping)

        if high_density:
            caging_and_gripping = (caging_and_gripping + caging) / 2
        if medium_density:
            tcp = self.tcp_center
            tcp_to_obj = np.linalg.norm(obj_pos - tcp)
            tcp_to_obj_init = np.linalg.norm(self.stick_init_pos - self.init_tcp)
            reach_margin = abs(tcp_to_obj_init - object_reach_radius)
            reach = reward_utils.tolerance(
                float(tcp_to_obj),
                bounds=(0, object_reach_radius),
                margin=reach_margin,
                sigmoid="long_tail",
            )
            caging_and_gripping = (caging_and_gripping + reach) / 2

        return caging_and_gripping

    def compute_reward(
        self, action: npt.NDArray[Any], obs: npt.NDArray[np.float64]
    ) -> tuple[float, float, float, float, float, float]:
        assert self._target_pos is not None and self.obj_init_pos is not None
        _TARGET_RADIUS: float = 0.12
        tcp = self.tcp_center
        stick = obs[4:7] + np.array([0.015, 0.0, 0.0])
        container = obs[11:14]
        tcp_opened: float = obs[3]
        target = self._target_pos

        tcp_to_stick = float(np.linalg.norm(stick - tcp))
        stick_to_target = float(np.linalg.norm(stick - target))
        stick_in_place_margin = float(np.linalg.norm(self.stick_init_pos - target) - _TARGET_RADIUS)
        stick_in_place = reward_utils.tolerance(
            stick_to_target,
            bounds=(0, _TARGET_RADIUS),
            margin=stick_in_place_margin,
            sigmoid="long_tail",
        )

        container_to_target = float(np.linalg.norm(container - target))
        container_in_place_margin = float(np.linalg.norm(self.obj_init_pos - target) - _TARGET_RADIUS)
        container_in_place = reward_utils.tolerance(
            container_to_target,
            bounds=(0, _TARGET_RADIUS),
            margin=container_in_place_margin,
            sigmoid="long_tail",
        )

        object_grasped = self._gripper_caging_reward(
            action=action,
            obj_pos=stick,
            obj_radius=0.04,
            pad_success_thresh=0.05,
            object_reach_radius=0.01,
            xz_thresh=0.01,
            high_density=True,
        )

        reward = object_grasped

        if tcp_to_stick < 0.02 and (tcp_opened > 0) and (stick[2] - 0.01 > self.stick_init_pos[2]):
            object_grasped = 1
            reward = 2.0 + 5.0 * stick_in_place + 3.0 * container_in_place

            if container_to_target <= _TARGET_RADIUS:
                reward = 10.0
        return (
            reward,
            tcp_to_stick,
            tcp_opened,
            container_to_target,
            object_grasped,
            stick_in_place,
<<<<<<< HEAD
        )


class TrainStickPushv2(SawyerStickPushEnvV2):
    tasks: list[Task] | None = None

    def __init__(self) -> None:
        SawyerStickPushEnvV2.__init__(self, self.tasks)

    def reset(
        self, seed: int | None = None, options: dict[str, Any] | None = None
    ) -> tuple[npt.NDArray[np.float64], dict[str, Any]]:
        return super().reset(seed=seed, options=options)


class TestStickPushv2(SawyerStickPushEnvV2):
    tasks: list[Task] | None = None

    def __init__(self) -> None:
        SawyerStickPushEnvV2.__init__(self, self.tasks)

    def reset(
        self, seed: int | None = None, options: dict[str, Any] | None = None
    ) -> tuple[npt.NDArray[np.float64], dict[str, Any]]:
        return super().reset(seed=seed, options=options)
=======
        ]
>>>>>>> 87ac948c
<|MERGE_RESOLUTION|>--- conflicted
+++ resolved
@@ -14,11 +14,7 @@
 
 
 class SawyerStickPushEnvV2(SawyerXYZEnv):
-<<<<<<< HEAD
-    def __init__(self, tasks: list[Task] | None = None, render_mode: RenderMode | None = None) -> None:
-=======
     def __init__(self, render_mode=None, camera_name=None, camera_id=None):
->>>>>>> 87ac948c
         hand_low = (-0.5, 0.40, 0.05)
         hand_high = (0.5, 1, 0.5)
         obj_low = (-0.08, 0.58, 0.000)
@@ -34,14 +30,7 @@
             camera_id=camera_id,
         )
 
-<<<<<<< HEAD
-        if tasks is not None:
-            self.tasks = tasks
-
         self.init_config: StickInitConfigDict = {
-=======
-        self.init_config = {
->>>>>>> 87ac948c
             "stick_init_pos": np.array([-0.1, 0.6, 0.02]),
             "hand_init_pos": np.array([0, 0.6, 0.2]),
         }
@@ -81,7 +70,9 @@
         success = float(np.linalg.norm(container - self._target_pos) <= 0.12)
         near_object = float(tcp_to_obj <= 0.03)
         grasp_success = float(
-            self.touching_main_object and (tcp_open > 0) and (stick[2] - 0.01 > self.stick_init_pos[2])
+            self.touching_main_object
+            and (tcp_open > 0)
+            and (stick[2] - 0.01 > self.stick_init_pos[2])
         )
 
         info = {
@@ -122,7 +113,9 @@
 
     def _get_obs_dict(self) -> ObservationDict:
         obs_dict = super()._get_obs_dict()
-        obs_dict["state_achieved_goal"] = self._get_site_pos("insertion") + np.array([0.0, 0.09, 0.0])
+        obs_dict["state_achieved_goal"] = self._get_site_pos("insertion") + np.array(
+            [0.0, 0.09, 0.0]
+        )
         return obs_dict
 
     def _set_stick_xyz(self, pos: npt.NDArray[Any]) -> None:
@@ -148,7 +141,9 @@
         while np.linalg.norm(goal_pos[:2] - goal_pos[-3:-1]) < 0.1:
             goal_pos = self._get_state_rand_vec()
         self.stick_init_pos = np.concatenate([goal_pos[:2], [self.stick_init_pos[-1]]])
-        self._target_pos = np.concatenate([goal_pos[-3:-1], [self._get_site_pos("insertion")[-1]]])
+        self._target_pos = np.concatenate(
+            [goal_pos[-3:-1], [self._get_site_pos("insertion")[-1]]]
+        )
 
         self._set_stick_xyz(self.stick_init_pos)
         self._set_obj_xyz(self.obj_init_qpos)
@@ -218,14 +213,18 @@
         caging_xz_margin = np.linalg.norm(self.stick_init_pos[xz] - self.init_tcp[xz])
         caging_xz_margin -= xz_thresh
         caging_xz = reward_utils.tolerance(
-            float(np.linalg.norm(tcp[xz] - obj_pos[xz])),  # "x" in the description above
+            float(
+                np.linalg.norm(tcp[xz] - obj_pos[xz])
+            ),  # "x" in the description above
             bounds=(0, xz_thresh),
             margin=caging_xz_margin,  # "margin" in the description above
             sigmoid="long_tail",
         )
 
         # MARK: Closed-extent gripper information for caging reward-------------
-        gripper_closed = min(max(0, action[-1]), desired_gripper_effort) / desired_gripper_effort
+        gripper_closed = (
+            min(max(0, action[-1]), desired_gripper_effort) / desired_gripper_effort
+        )
 
         # MARK: Combine components----------------------------------------------
         caging = reward_utils.hamacher_product(caging_y, caging_xz)
@@ -262,7 +261,9 @@
 
         tcp_to_stick = float(np.linalg.norm(stick - tcp))
         stick_to_target = float(np.linalg.norm(stick - target))
-        stick_in_place_margin = float(np.linalg.norm(self.stick_init_pos - target) - _TARGET_RADIUS)
+        stick_in_place_margin = float(
+            np.linalg.norm(self.stick_init_pos - target) - _TARGET_RADIUS
+        )
         stick_in_place = reward_utils.tolerance(
             stick_to_target,
             bounds=(0, _TARGET_RADIUS),
@@ -271,7 +272,9 @@
         )
 
         container_to_target = float(np.linalg.norm(container - target))
-        container_in_place_margin = float(np.linalg.norm(self.obj_init_pos - target) - _TARGET_RADIUS)
+        container_in_place_margin = float(
+            np.linalg.norm(self.obj_init_pos - target) - _TARGET_RADIUS
+        )
         container_in_place = reward_utils.tolerance(
             container_to_target,
             bounds=(0, _TARGET_RADIUS),
@@ -291,7 +294,11 @@
 
         reward = object_grasped
 
-        if tcp_to_stick < 0.02 and (tcp_opened > 0) and (stick[2] - 0.01 > self.stick_init_pos[2]):
+        if (
+            tcp_to_stick < 0.02
+            and (tcp_opened > 0)
+            and (stick[2] - 0.01 > self.stick_init_pos[2])
+        ):
             object_grasped = 1
             reward = 2.0 + 5.0 * stick_in_place + 3.0 * container_in_place
 
@@ -304,32 +311,4 @@
             container_to_target,
             object_grasped,
             stick_in_place,
-<<<<<<< HEAD
-        )
-
-
-class TrainStickPushv2(SawyerStickPushEnvV2):
-    tasks: list[Task] | None = None
-
-    def __init__(self) -> None:
-        SawyerStickPushEnvV2.__init__(self, self.tasks)
-
-    def reset(
-        self, seed: int | None = None, options: dict[str, Any] | None = None
-    ) -> tuple[npt.NDArray[np.float64], dict[str, Any]]:
-        return super().reset(seed=seed, options=options)
-
-
-class TestStickPushv2(SawyerStickPushEnvV2):
-    tasks: list[Task] | None = None
-
-    def __init__(self) -> None:
-        SawyerStickPushEnvV2.__init__(self, self.tasks)
-
-    def reset(
-        self, seed: int | None = None, options: dict[str, Any] | None = None
-    ) -> tuple[npt.NDArray[np.float64], dict[str, Any]]:
-        return super().reset(seed=seed, options=options)
-=======
-        ]
->>>>>>> 87ac948c
+        )