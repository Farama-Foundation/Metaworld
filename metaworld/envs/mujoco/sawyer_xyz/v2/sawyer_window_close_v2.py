--- conflicted
+++ resolved
@@ -28,11 +28,7 @@
 
     TARGET_RADIUS: float = 0.05
 
-<<<<<<< HEAD
-    def __init__(self, tasks: list[Task] | None = None, render_mode: RenderMode | None = None) -> None:
-=======
     def __init__(self, render_mode=None, camera_name=None, camera_id=None):
->>>>>>> 87ac948c
         liftThresh = 0.02
         hand_low = (-0.5, 0.40, 0.05)
         hand_high = (0.5, 1, 0.5)
@@ -47,14 +43,7 @@
             camera_id=camera_id,
         )
 
-<<<<<<< HEAD
-        if tasks is not None:
-            self.tasks = tasks
-
         self.init_config: InitConfigDict = {
-=======
-        self.init_config = {
->>>>>>> 87ac948c
             "obj_init_angle": 0.3,
             "obj_init_pos": np.array([0.1, 0.785, 0.16], dtype=np.float32),
             "hand_init_pos": np.array([0, 0.4, 0.2], dtype=np.float32),
@@ -121,7 +110,9 @@
         self._target_pos = self.obj_init_pos.copy()
         self.model.body("window").pos = self.obj_init_pos
 
-        self.window_handle_pos_init = self._get_pos_objects() + np.array([0.2, 0.0, 0.0])
+        self.window_handle_pos_init = self._get_pos_objects() + np.array(
+            [0.2, 0.0, 0.0]
+        )
         self.data.joint("window_slide").qpos = 0.2
         self._set_pos_site("goal", self._target_pos)
         return self._get_obs()
@@ -153,7 +144,9 @@
 
         handle_radius = 0.02
         tcp_to_obj = float(np.linalg.norm(obj - tcp))
-        tcp_to_obj_init = float(np.linalg.norm(self.window_handle_pos_init - self.init_tcp))
+        tcp_to_obj_init = float(
+            np.linalg.norm(self.window_handle_pos_init - self.init_tcp)
+        )
         reach = reward_utils.tolerance(
             tcp_to_obj,
             bounds=(0, handle_radius),
@@ -166,32 +159,4 @@
 
         reward = 10 * reward_utils.hamacher_product(reach, in_place)
 
-<<<<<<< HEAD
-        return reward, tcp_to_obj, tcp_opened, target_to_obj, object_grasped, in_place
-
-
-class TrainWindowClosev2(SawyerWindowCloseEnvV2):
-    tasks: list[Task] | None = None
-
-    def __init__(self) -> None:
-        SawyerWindowCloseEnvV2.__init__(self, self.tasks)
-
-    def reset(
-        self, seed: int | None = None, options: dict[str, Any] | None = None
-    ) -> tuple[npt.NDArray[np.float64], dict[str, Any]]:
-        return super().reset(seed=seed, options=options)
-
-
-class TestWindowClosev2(SawyerWindowCloseEnvV2):
-    tasks: list[Task] | None = None
-
-    def __init__(self) -> None:
-        SawyerWindowCloseEnvV2.__init__(self, self.tasks)
-
-    def reset(
-        self, seed: int | None = None, options: dict[str, Any] | None = None
-    ) -> tuple[npt.NDArray[np.float64], dict[str, Any]]:
-        return super().reset(seed=seed, options=options)
-=======
-        return (reward, tcp_to_obj, tcp_opened, target_to_obj, object_grasped, in_place)
->>>>>>> 87ac948c
+        return (reward, tcp_to_obj, tcp_opened, target_to_obj, object_grasped, in_place)