from __future__ import annotations

from typing import Any

import numpy as np
import numpy.typing as npt
from gymnasium.spaces import Box
from scipy.spatial.transform import Rotation

from metaworld.envs.asset_path_utils import full_v2_path_for
from metaworld.envs.mujoco.sawyer_xyz.sawyer_xyz_env import RenderMode, SawyerXYZEnv
from metaworld.envs.mujoco.utils import reward_utils
from metaworld.types import InitConfigDict, Task


class SawyerReachWallEnvV2(SawyerXYZEnv):
    """SawyerReachWallEnv.

    Motivation for V2:
        V1 was difficult to solve since the observations didn't say where
        to move (where to reach).
    Changelog from V1 to V2:
        - (7/7/20) Removed 3 element vector. Replaced with 3 element position
            of the goal (for consistency with other environments)
        - (6/17/20) Separated reach from reach-push-pick-place.
        - (6/17/20) Added a 3 element vector to the observation. This vector
            points from the end effector to the goal coordinate.
            i.e. (self._target_pos - pos_hand)
    """

<<<<<<< HEAD
    def __init__(self, tasks: list[Task] | None = None, render_mode: RenderMode | None = None) -> None:
=======
    def __init__(self, render_mode=None, camera_name=None, camera_id=None):
>>>>>>> 87ac948c
        goal_low = (-0.05, 0.85, 0.05)
        goal_high = (0.05, 0.9, 0.3)
        hand_low = (-0.5, 0.40, 0.05)
        hand_high = (0.5, 1, 0.5)
        obj_low = (-0.05, 0.6, 0.015)
        obj_high = (0.05, 0.65, 0.015)

        super().__init__(
            hand_low=hand_low,
            hand_high=hand_high,
            render_mode=render_mode,
            camera_name=camera_name,
            camera_id=camera_id,
        )

<<<<<<< HEAD
        if tasks is not None:
            self.tasks = tasks

        self.init_config: InitConfigDict = {
=======
        self.init_config = {
>>>>>>> 87ac948c
            "obj_init_angle": 0.3,
            "obj_init_pos": np.array([0, 0.6, 0.02]),
            "hand_init_pos": np.array([0, 0.6, 0.2]),
        }

        self.goal = np.array([-0.05, 0.8, 0.2])

        self.obj_init_angle = self.init_config["obj_init_angle"]
        self.obj_init_pos = self.init_config["obj_init_pos"]
        self.hand_init_pos = self.init_config["hand_init_pos"]

        self._random_reset_space = Box(
            np.hstack((obj_low, goal_low)),
            np.hstack((obj_high, goal_high)),
        )
        self.goal_space = Box(np.array(goal_low), np.array(goal_high))

        self.num_resets = 0

    @property
    def model_name(self) -> str:
        return full_v2_path_for("sawyer_xyz/sawyer_reach_wall_v2.xml")

    @SawyerXYZEnv._Decorators.assert_task_is_set
    def evaluate_state(
        self, obs: npt.NDArray[np.float64], action: npt.NDArray[np.float32]
    ) -> tuple[float, dict[str, Any]]:
        reward, tcp_to_object, in_place = self.compute_reward(action, obs)
        success = float(tcp_to_object <= 0.05)

        info = {
            "success": success,
            "near_object": 0.0,
            "grasp_success": 0.0,
            "grasp_reward": 0.0,
            "in_place_reward": in_place,
            "obj_to_target": tcp_to_object,
            "unscaled_reward": reward,
        }

        return reward, info

    def _get_pos_objects(self) -> npt.NDArray[Any]:
        return self.get_body_com("obj")

    def _get_quat_objects(self) -> npt.NDArray[Any]:
        geom_xmat = self.data.geom("objGeom").xmat.reshape(3, 3)
        return Rotation.from_matrix(geom_xmat).as_quat()

    def reset_model(self) -> npt.NDArray[np.float64]:
        self._reset_hand()
        self._target_pos = self.goal.copy()
        self.obj_init_angle = self.init_config["obj_init_angle"]

        goal_pos = self._get_state_rand_vec()
        self._target_pos = goal_pos[3:]
        while np.linalg.norm(goal_pos[:2] - self._target_pos[:2]) < 0.15:
            goal_pos = self._get_state_rand_vec()
            self._target_pos = goal_pos[3:]
        self._target_pos = goal_pos[-3:]
        self.obj_init_pos = goal_pos[:3]

        self._set_obj_xyz(self.obj_init_pos)
        self._set_pos_site("goal", self._target_pos)
        return self._get_obs()

    def compute_reward(self, actions: npt.NDArray[Any], obs: npt.NDArray[np.float64]) -> tuple[float, float, float]:
        assert self._target_pos is not None and self.obj_init_pos is not None
        _TARGET_RADIUS: float = 0.05
        tcp = self.tcp_center
        # obj = obs[4:7]
        # tcp_opened = obs[3]
        target = self._target_pos

        tcp_to_target = float(np.linalg.norm(tcp - target))
        # obj_to_target = float(np.linalg.norm(obj - target))

        in_place_margin = float(np.linalg.norm(self.hand_init_pos - target))
        in_place = reward_utils.tolerance(
            tcp_to_target,
            bounds=(0, _TARGET_RADIUS),
            margin=in_place_margin,
            sigmoid="long_tail",
        )

<<<<<<< HEAD
        return 10 * in_place, tcp_to_target, in_place


class TrainReachWallv2(SawyerReachWallEnvV2):
    tasks: list[Task] | None = None

    def __init__(self) -> None:
        SawyerReachWallEnvV2.__init__(self, self.tasks)

    def reset(
        self, seed: int | None = None, options: dict[str, Any] | None = None
    ) -> tuple[npt.NDArray[np.float64], dict[str, Any]]:
        return super().reset(seed=seed, options=options)


class TestReachWallv2(SawyerReachWallEnvV2):
    tasks: list[Task] | None = None

    def __init__(self) -> None:
        SawyerReachWallEnvV2.__init__(self, self.tasks)

    def reset(
        self, seed: int | None = None, options: dict[str, Any] | None = None
    ) -> tuple[npt.NDArray[np.float64], dict[str, Any]]:
        return super().reset(seed=seed, options=options)
=======
        return [10 * in_place, tcp_to_target, in_place]
>>>>>>> 87ac948c
<|MERGE_RESOLUTION|>--- conflicted
+++ resolved
@@ -28,11 +28,7 @@
             i.e. (self._target_pos - pos_hand)
     """
 
-<<<<<<< HEAD
-    def __init__(self, tasks: list[Task] | None = None, render_mode: RenderMode | None = None) -> None:
-=======
     def __init__(self, render_mode=None, camera_name=None, camera_id=None):
->>>>>>> 87ac948c
         goal_low = (-0.05, 0.85, 0.05)
         goal_high = (0.05, 0.9, 0.3)
         hand_low = (-0.5, 0.40, 0.05)
@@ -48,14 +44,7 @@
             camera_id=camera_id,
         )
 
-<<<<<<< HEAD
-        if tasks is not None:
-            self.tasks = tasks
-
         self.init_config: InitConfigDict = {
-=======
-        self.init_config = {
->>>>>>> 87ac948c
             "obj_init_angle": 0.3,
             "obj_init_pos": np.array([0, 0.6, 0.02]),
             "hand_init_pos": np.array([0, 0.6, 0.2]),
@@ -122,7 +111,9 @@
         self._set_pos_site("goal", self._target_pos)
         return self._get_obs()
 
-    def compute_reward(self, actions: npt.NDArray[Any], obs: npt.NDArray[np.float64]) -> tuple[float, float, float]:
+    def compute_reward(
+        self, actions: npt.NDArray[Any], obs: npt.NDArray[np.float64]
+    ) -> tuple[float, float, float]:
         assert self._target_pos is not None and self.obj_init_pos is not None
         _TARGET_RADIUS: float = 0.05
         tcp = self.tcp_center
@@ -141,32 +132,4 @@
             sigmoid="long_tail",
         )
 
-<<<<<<< HEAD
-        return 10 * in_place, tcp_to_target, in_place
-
-
-class TrainReachWallv2(SawyerReachWallEnvV2):
-    tasks: list[Task] | None = None
-
-    def __init__(self) -> None:
-        SawyerReachWallEnvV2.__init__(self, self.tasks)
-
-    def reset(
-        self, seed: int | None = None, options: dict[str, Any] | None = None
-    ) -> tuple[npt.NDArray[np.float64], dict[str, Any]]:
-        return super().reset(seed=seed, options=options)
-
-
-class TestReachWallv2(SawyerReachWallEnvV2):
-    tasks: list[Task] | None = None
-
-    def __init__(self) -> None:
-        SawyerReachWallEnvV2.__init__(self, self.tasks)
-
-    def reset(
-        self, seed: int | None = None, options: dict[str, Any] | None = None
-    ) -> tuple[npt.NDArray[np.float64], dict[str, Any]]:
-        return super().reset(seed=seed, options=options)
-=======
-        return [10 * in_place, tcp_to_target, in_place]
->>>>>>> 87ac948c
+        return (10 * in_place, tcp_to_target, in_place)