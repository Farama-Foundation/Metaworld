--- conflicted
+++ resolved
@@ -12,17 +12,10 @@
 
 class SawyerPlateSlideEnvV2(SawyerXYZEnv):
     OBJ_RADIUS = 0.04
-
-<<<<<<< HEAD
-    def __init__(self):
-        goal_low = (-0.1, 0.85, 0.0)
-        goal_high = (0.1, 0.9, 0.0)
-=======
     def __init__(self, tasks=None):
 
         goal_low = (-0.1, 0.85, 0.)
         goal_high = (0.1, 0.9, 0.)
->>>>>>> 63655f9a
         hand_low = (-0.5, 0.40, 0.05)
         hand_high = (0.5, 1, 0.5)
         obj_low = (0.0, 0.6, 0.0)
@@ -83,18 +76,11 @@
         return reward, info
 
     def _get_pos_objects(self):
-<<<<<<< HEAD
-        return self.data.get_geom_xpos("puck")
-
-    def _get_quat_objects(self):
-        return Rotation.from_matrix(self.data.get_geom_xmat("puck")).as_quat()
-=======
         return self.data.geom('puck').xpos
 
     def _get_quat_objects(self):
         geom_xmat = self.data.geom('puck').xmat.reshape(3,3)
         return Rotation.from_matrix(geom_xmat).as_quat()
->>>>>>> 63655f9a
 
     def _set_obj_xyz(self, pos):
         qpos = self.data.qpos.flat.copy()
@@ -112,13 +98,8 @@
         self.init_tcp = self.tcp_center
         self.obj_init_pos = rand_vec[:3]
         self._target_pos = rand_vec[3:]
-<<<<<<< HEAD
 
-        self.sim.model.body_pos[self.model.body_name2id("puck_goal")] = self._target_pos
-=======
-        
         self.data.body('puck_goal').xpos = self._target_pos
->>>>>>> 63655f9a
         self._set_obj_xyz(np.zeros(2))
 
         return self._get_obs()
@@ -156,10 +137,6 @@
         reward = 8 * in_place_and_object_grasped
 
         if obj_to_target < _TARGET_RADIUS:
-<<<<<<< HEAD
-            reward = 10.0
-        return [reward, tcp_to_obj, tcp_opened, obj_to_target, object_grasped, in_place]
-=======
             reward = 10.
         return [
             reward,
@@ -169,6 +146,7 @@
             object_grasped,
             in_place
         ]
+
 class TrainPlateSlidev3(SawyerPlateSlideEnvV2):
     tasks = None
     def __init__(self):
@@ -184,5 +162,4 @@
         SawyerPlateSlideEnvV2.__init__(self, self.tasks)
 
     def reset(self, seed=None, options=None):
-        return super().reset(seed=seed, options=options)
->>>>>>> 63655f9a
+        return super().reset(seed=seed, options=options)