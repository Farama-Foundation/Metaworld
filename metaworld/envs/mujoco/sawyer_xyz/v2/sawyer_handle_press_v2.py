import numpy as np
from gymnasium.spaces import Box

from metaworld.envs import reward_utils
from metaworld.envs.asset_path_utils import full_v2_path_for
<<<<<<< HEAD
from metaworld.envs.mujoco.sawyer_xyz.sawyer_xyz_env import (
    SawyerXYZEnv,
    _assert_task_is_set,
)

=======
from metaworld.envs.mujoco.sawyer_xyz.sawyer_xyz_env import SawyerXYZEnv, _assert_task_is_set
import mujoco
>>>>>>> 63655f9a

class SawyerHandlePressEnvV2(SawyerXYZEnv):
    TARGET_RADIUS = 0.02

<<<<<<< HEAD
    def __init__(self):
=======
    def __init__(self, tasks=None):
>>>>>>> 63655f9a
        hand_low = (-0.5, 0.40, 0.05)
        hand_high = (0.5, 1.0, 0.5)
        obj_low = (-0.1, 0.8, -0.001)
        obj_high = (0.1, 0.9, 0.001)
        goal_low = (-0.1, 0.55, 0.04)
        goal_high = (0.1, 0.70, 0.08)

        super().__init__(
            self.model_name,
            hand_low=hand_low,
            hand_high=hand_high,
        )

        if tasks is not None:
            self.tasks = tasks

        self.init_config = {
            "obj_init_pos": np.array([0, 0.9, 0.0]),
            "hand_init_pos": np.array(
                (0, 0.6, 0.2),
            ),
        }
        self.goal = np.array([0, 0.8, 0.14])
        self.obj_init_pos = self.init_config["obj_init_pos"]
        self.hand_init_pos = self.init_config["hand_init_pos"]

        self._random_reset_space = Box(
            np.array(obj_low),
            np.array(obj_high),
        )
        self.goal_space = Box(np.array(goal_low), np.array(goal_high))

    @property
    def model_name(self):
        return full_v2_path_for("sawyer_xyz/sawyer_handle_press.xml")

    @_assert_task_is_set
    def evaluate_state(self, obs, action):
<<<<<<< HEAD
        (
            reward,
            tcp_to_obj,
            _,
            target_to_obj,
            object_grasped,
            in_place,
        ) = self.compute_reward(action, obs)
=======
        (reward, tcp_to_obj, _, target_to_obj, object_grasped, in_place) = self.compute_reward(action, obs)
>>>>>>> 63655f9a

        info = {
            "success": float(target_to_obj <= self.TARGET_RADIUS),
            "near_object": float(tcp_to_obj <= 0.05),
            "grasp_success": 1.0,
            "grasp_reward": object_grasped,
            "in_place_reward": in_place,
            "obj_to_target": target_to_obj,
            "unscaled_reward": reward,
        }

        return reward, info

    @property
    def _target_site_config(self):
        return []

    def _get_pos_objects(self):
        return self._get_site_pos("handleStart")

    def _get_quat_objects(self):
        return np.zeros(4)

    def _set_obj_xyz(self, pos):
        qpos = self.data.qpos.flat.copy()
        qvel = self.data.qvel.flat.copy()
        qpos[9] = pos
        qvel[9] = 0
        self.set_state(qpos, qvel)

    def reset_model(self):
        self._reset_hand()

        self.obj_init_pos = self._get_state_rand_vec()
<<<<<<< HEAD

        self.sim.model.body_pos[self.model.body_name2id("box")] = self.obj_init_pos
        self._set_obj_xyz(-0.001)
        self._target_pos = self._get_site_pos("goalPress")
        self.maxDist = np.abs(
            self.data.site_xpos[self.model.site_name2id("handleStart")][-1]
            - self._target_pos[-1]
        )
        self.target_reward = 1000 * self.maxDist + 1000 * 2
=======
        self.model.body_pos[mujoco.mj_name2id(self.model, mujoco.mjtObj.mjOBJ_BODY, 'box')] = self.obj_init_pos
        self._set_obj_xyz(-0.001)
        self._target_pos = self._get_site_pos('goalPress')
        self.maxDist = np.abs\
            (self.data.site_xpos[mujoco.mj_name2id(self.model, mujoco.mjtObj.mjOBJ_SITE, 'handleStart')][-1] -
             self._target_pos[-1])
        self.target_reward = 1000*self.maxDist + 1000*2
>>>>>>> 63655f9a
        self._handle_init_pos = self._get_pos_objects()

        return self._get_obs()

    def compute_reward(self, actions, obs):
        del actions

        obj = self._get_pos_objects()
        tcp = self.tcp_center
        target = self._target_pos.copy()

        target_to_obj = obj[2] - target[2]
        target_to_obj = np.linalg.norm(target_to_obj)
        target_to_obj_init = self._handle_init_pos[2] - target[2]
        target_to_obj_init = np.linalg.norm(target_to_obj_init)

        in_place = reward_utils.tolerance(
            target_to_obj,
            bounds=(0, self.TARGET_RADIUS),
            margin=abs(target_to_obj_init - self.TARGET_RADIUS),
            sigmoid="long_tail",
        )

        handle_radius = 0.02
        tcp_to_obj = np.linalg.norm(obj - tcp)
        tcp_to_obj_init = np.linalg.norm(self._handle_init_pos - self.init_tcp)
        reach = reward_utils.tolerance(
            tcp_to_obj,
            bounds=(0, handle_radius),
            margin=abs(tcp_to_obj_init - handle_radius),
            sigmoid="long_tail",
        )
        tcp_opened = 0
        object_grasped = reach

        reward = reward_utils.hamacher_product(reach, in_place)
        reward = 1 if target_to_obj <= self.TARGET_RADIUS else reward
        reward *= 10
<<<<<<< HEAD
        return (reward, tcp_to_obj, tcp_opened, target_to_obj, object_grasped, in_place)
=======
        return (reward, tcp_to_obj, tcp_opened, target_to_obj, object_grasped, in_place)

class TrainHandlePressv3(SawyerHandlePressEnvV2):
    tasks = None
    def __init__(self):
        SawyerHandlePressEnvV2.__init__(self, self.tasks)

    def reset(self, seed=None, options=None):
        return super().reset(seed=seed, options=options)

class TestHandlePressv3(SawyerHandlePressEnvV2):
    tasks = None
    def __init__(self):
        SawyerHandlePressEnvV2.__init__(self, self.tasks)

    def reset(self, seed=None, options=None):
        return super().reset(seed=seed, options=options)
>>>>>>> 63655f9a
<|MERGE_RESOLUTION|>--- conflicted
+++ resolved
@@ -3,25 +3,13 @@
 
 from metaworld.envs import reward_utils
 from metaworld.envs.asset_path_utils import full_v2_path_for
-<<<<<<< HEAD
-from metaworld.envs.mujoco.sawyer_xyz.sawyer_xyz_env import (
-    SawyerXYZEnv,
-    _assert_task_is_set,
-)
 
-=======
 from metaworld.envs.mujoco.sawyer_xyz.sawyer_xyz_env import SawyerXYZEnv, _assert_task_is_set
 import mujoco
->>>>>>> 63655f9a
 
 class SawyerHandlePressEnvV2(SawyerXYZEnv):
     TARGET_RADIUS = 0.02
-
-<<<<<<< HEAD
-    def __init__(self):
-=======
     def __init__(self, tasks=None):
->>>>>>> 63655f9a
         hand_low = (-0.5, 0.40, 0.05)
         hand_high = (0.5, 1.0, 0.5)
         obj_low = (-0.1, 0.8, -0.001)
@@ -60,18 +48,7 @@
 
     @_assert_task_is_set
     def evaluate_state(self, obs, action):
-<<<<<<< HEAD
-        (
-            reward,
-            tcp_to_obj,
-            _,
-            target_to_obj,
-            object_grasped,
-            in_place,
-        ) = self.compute_reward(action, obs)
-=======
         (reward, tcp_to_obj, _, target_to_obj, object_grasped, in_place) = self.compute_reward(action, obs)
->>>>>>> 63655f9a
 
         info = {
             "success": float(target_to_obj <= self.TARGET_RADIUS),
@@ -106,17 +83,6 @@
         self._reset_hand()
 
         self.obj_init_pos = self._get_state_rand_vec()
-<<<<<<< HEAD
-
-        self.sim.model.body_pos[self.model.body_name2id("box")] = self.obj_init_pos
-        self._set_obj_xyz(-0.001)
-        self._target_pos = self._get_site_pos("goalPress")
-        self.maxDist = np.abs(
-            self.data.site_xpos[self.model.site_name2id("handleStart")][-1]
-            - self._target_pos[-1]
-        )
-        self.target_reward = 1000 * self.maxDist + 1000 * 2
-=======
         self.model.body_pos[mujoco.mj_name2id(self.model, mujoco.mjtObj.mjOBJ_BODY, 'box')] = self.obj_init_pos
         self._set_obj_xyz(-0.001)
         self._target_pos = self._get_site_pos('goalPress')
@@ -124,7 +90,6 @@
             (self.data.site_xpos[mujoco.mj_name2id(self.model, mujoco.mjtObj.mjOBJ_SITE, 'handleStart')][-1] -
              self._target_pos[-1])
         self.target_reward = 1000*self.maxDist + 1000*2
->>>>>>> 63655f9a
         self._handle_init_pos = self._get_pos_objects()
 
         return self._get_obs()
@@ -163,9 +128,6 @@
         reward = reward_utils.hamacher_product(reach, in_place)
         reward = 1 if target_to_obj <= self.TARGET_RADIUS else reward
         reward *= 10
-<<<<<<< HEAD
-        return (reward, tcp_to_obj, tcp_opened, target_to_obj, object_grasped, in_place)
-=======
         return (reward, tcp_to_obj, tcp_opened, target_to_obj, object_grasped, in_place)
 
 class TrainHandlePressv3(SawyerHandlePressEnvV2):
@@ -182,5 +144,4 @@
         SawyerHandlePressEnvV2.__init__(self, self.tasks)
 
     def reset(self, seed=None, options=None):
-        return super().reset(seed=seed, options=options)
->>>>>>> 63655f9a
+        return super().reset(seed=seed, options=options)