from __future__ import annotations

from typing import Any

import numpy as np
import numpy.typing as npt
from gymnasium.spaces import Box

from metaworld.envs.asset_path_utils import full_v2_path_for
from metaworld.envs.mujoco.sawyer_xyz.sawyer_xyz_env import RenderMode, SawyerXYZEnv
from metaworld.envs.mujoco.utils.reward_utils import tolerance
from metaworld.types import InitConfigDict, ObservationDict, Task


class SawyerNutAssemblyEnvV2(SawyerXYZEnv):
    WRENCH_HANDLE_LENGTH: float = 0.02

<<<<<<< HEAD
    def __init__(self, tasks: list[Task] | None = None, render_mode: RenderMode | None = None) -> None:
=======
    def __init__(self, render_mode=None, camera_name=None, camera_id=None):
>>>>>>> 87ac948c
        hand_low = (-0.5, 0.40, 0.05)
        hand_high = (0.5, 1, 0.5)
        obj_low = (0, 0.6, 0.02)
        obj_high = (0, 0.6, 0.02)
        goal_low = (-0.1, 0.75, 0.1)
        goal_high = (0.1, 0.85, 0.1)

        super().__init__(
            hand_low=hand_low,
            hand_high=hand_high,
            render_mode=render_mode,
            camera_name=camera_name,
            camera_id=camera_id,
        )

        self.init_config: InitConfigDict = {
            "obj_init_angle": 0.3,
            "obj_init_pos": np.array([0, 0.6, 0.02], dtype=np.float32),
            "hand_init_pos": np.array((0, 0.6, 0.2), dtype=np.float32),
        }

        self.goal = np.array([0.1, 0.8, 0.1], dtype=np.float32)
        self.obj_init_pos = self.init_config["obj_init_pos"]
        self.obj_init_angle = self.init_config["obj_init_angle"]
        self.hand_init_pos = self.init_config["hand_init_pos"]

        self._random_reset_space = Box(
            np.hstack((obj_low, goal_low)),
            np.hstack((obj_high, goal_high)),
        )
        self.goal_space = Box(np.array(goal_low), np.array(goal_high))

    @property
    def model_name(self) -> str:
        return full_v2_path_for("sawyer_xyz/sawyer_assembly_peg.xml")

    @SawyerXYZEnv._Decorators.assert_task_is_set
    def evaluate_state(
        self, obs: npt.NDArray[np.float64], action: npt.NDArray[np.float32]
    ) -> tuple[float, dict[str, Any]]:
        (
            reward,
            reward_grab,
            reward_ready,
            reward_success,
            success,
        ) = self.compute_reward(action, obs)

        info = {
            "success": float(success),
            "near_object": reward_ready,
            "grasp_success": reward_grab >= 0.5,
            "grasp_reward": reward_grab,
            "in_place_reward": reward_success,
            "obj_to_target": 0,
            "unscaled_reward": reward,
        }

        return reward, info

    @property
    def _target_site_config(self) -> list[tuple[str, npt.NDArray[Any]]]:
        assert isinstance(
            self._target_pos, np.ndarray
        ), "`reset_model()` must be called before `_target_site_config` is accessed."
        return [("pegTop", self._target_pos)]

    def _get_id_main_object(self) -> int:
        """TODO: Reggie"""
        return self.model.geom_name2id("WrenchHandle")

    def _get_pos_objects(self) -> npt.NDArray[Any]:
        return self.data.site("RoundNut-8").xpos

    def _get_quat_objects(self) -> npt.NDArray[Any]:
        return self.data.body("RoundNut").xquat

    def _get_obs_dict(self) -> ObservationDict:
        obs_dict = super()._get_obs_dict()
        obs_dict["state_achieved_goal"] = self.get_body_com("RoundNut")
        return obs_dict

    def reset_model(self) -> npt.NDArray[np.float64]:
        self._reset_hand()
        goal_pos = self._get_state_rand_vec()
        while np.linalg.norm(goal_pos[:2] - goal_pos[-3:-1]) < 0.1:
            goal_pos = self._get_state_rand_vec()
        self.obj_init_pos = goal_pos[:3]
        self._target_pos = goal_pos[-3:]
        peg_pos = self._target_pos - np.array([0.0, 0.0, 0.05])
        self._set_obj_xyz(self.obj_init_pos)
        self.model.body("peg").pos = peg_pos
        self.model.site("pegTop").pos = self._target_pos
        return self._get_obs()

    @staticmethod
    def _reward_quat(obs: npt.NDArray[np.float64]) -> float:
        # Ideal laid-down wrench has quat [.707, 0, 0, .707]
        # Rather than deal with an angle between quaternions, just approximate:
        ideal = np.array([0.707, 0, 0, 0.707])
        error = float(np.linalg.norm(obs[7:11] - ideal))
        return max(1.0 - error / 0.4, 0.0)

    @staticmethod
    def _reward_pos(wrench_center: npt.NDArray[Any], target_pos: npt.NDArray[Any]) -> tuple[float, bool]:
        pos_error = target_pos - wrench_center

        radius = np.linalg.norm(pos_error[:2])

        aligned = radius < 0.02
        hooked = pos_error[2] > 0.0
        success = bool(aligned and hooked)

        # Target height is a 3D funnel centered on the peg.
        # use the success flag to widen the bottleneck once the agent
        # learns to place the wrench on the peg -- no reason to encourage
        # tons of alignment accuracy if task is already solved
        threshold = 0.02 if success else 0.01
        target_height = 0.0
        if radius > threshold:
            target_height = 0.02 * np.log(radius - threshold) + 0.2

        pos_error[2] = target_height - wrench_center[2]

        scale = np.array([1.0, 1.0, 3.0])
        a = 0.1  # Relative importance of just *trying* to lift the wrench
        b = 0.9  # Relative importance of placing the wrench on the peg
        lifted = wrench_center[2] > 0.02 or radius < threshold
        in_place = a * float(lifted) + b * tolerance(
            float(np.linalg.norm(pos_error * scale)),
            bounds=(0, 0.02),
            margin=0.4,
            sigmoid="long_tail",
        )

        return in_place, success

    def compute_reward(
        self, actions: npt.NDArray[Any], obs: npt.NDArray[np.float64]
    ) -> tuple[float, float, float, float, bool]:
        assert self._target_pos is not None, "`reset_model()` must be called before `compute_reward()`."

        hand = obs[:3]
        wrench = obs[4:7]
        wrench_center = self._get_site_pos("RoundNut")
        # `self._gripper_caging_reward` assumes that the target object can be
        # approximated as a sphere. This is not true for the wrench handle, so
        # to avoid re-writing the `self._gripper_caging_reward` we pass in a
        # modified wrench position.
        # This modified position's X value will perfect match the hand's X value
        # as long as it's within a certain threshold
        wrench_threshed = wrench.copy()
        threshold = SawyerNutAssemblyEnvV2.WRENCH_HANDLE_LENGTH / 2.0
        if abs(wrench[0] - hand[0]) < threshold:
            wrench_threshed[0] = hand[0]

        reward_quat = SawyerNutAssemblyEnvV2._reward_quat(obs)
        reward_grab = self._gripper_caging_reward(
            actions,
            wrench_threshed,
            object_reach_radius=0.01,
            obj_radius=0.015,
            pad_success_thresh=0.02,
            xz_thresh=0.01,
            medium_density=True,
        )
        reward_in_place, success = SawyerNutAssemblyEnvV2._reward_pos(wrench_center, self._target_pos)

        reward = (2.0 * reward_grab + 6.0 * reward_in_place) * reward_quat
        # Override reward on success
        if success:
            reward = 10.0

        return (
            reward,
            reward_grab,
            reward_quat,
            reward_in_place,
            success,
<<<<<<< HEAD
        )


class TrainAssemblyv2(SawyerNutAssemblyEnvV2):
    tasks: list[Task] | None = None

    def __init__(self) -> None:
        SawyerNutAssemblyEnvV2.__init__(self, self.tasks)

    def reset(
        self, seed: int | None = None, options: dict[str, Any] | None = None
    ) -> tuple[npt.NDArray[np.float64], dict[str, Any]]:
        return super().reset(seed=seed, options=options)


class TestAssemblyv2(SawyerNutAssemblyEnvV2):
    tasks: list[Task] | None = None

    def __init__(self) -> None:
        SawyerNutAssemblyEnvV2.__init__(self, self.tasks)

    def reset(
        self, seed: int | None = None, options: dict[str, Any] | None = None
    ) -> tuple[npt.NDArray[np.float64], dict[str, Any]]:
        return super().reset(seed=seed, options=options)
=======
        )
>>>>>>> 87ac948c
<|MERGE_RESOLUTION|>--- conflicted
+++ resolved
@@ -15,11 +15,7 @@
 class SawyerNutAssemblyEnvV2(SawyerXYZEnv):
     WRENCH_HANDLE_LENGTH: float = 0.02
 
-<<<<<<< HEAD
-    def __init__(self, tasks: list[Task] | None = None, render_mode: RenderMode | None = None) -> None:
-=======
     def __init__(self, render_mode=None, camera_name=None, camera_id=None):
->>>>>>> 87ac948c
         hand_low = (-0.5, 0.40, 0.05)
         hand_high = (0.5, 1, 0.5)
         obj_low = (0, 0.6, 0.02)
@@ -124,7 +120,9 @@
         return max(1.0 - error / 0.4, 0.0)
 
     @staticmethod
-    def _reward_pos(wrench_center: npt.NDArray[Any], target_pos: npt.NDArray[Any]) -> tuple[float, bool]:
+    def _reward_pos(
+        wrench_center: npt.NDArray[Any], target_pos: npt.NDArray[Any]
+    ) -> tuple[float, bool]:
         pos_error = target_pos - wrench_center
 
         radius = np.linalg.norm(pos_error[:2])
@@ -160,7 +158,9 @@
     def compute_reward(
         self, actions: npt.NDArray[Any], obs: npt.NDArray[np.float64]
     ) -> tuple[float, float, float, float, bool]:
-        assert self._target_pos is not None, "`reset_model()` must be called before `compute_reward()`."
+        assert (
+            self._target_pos is not None
+        ), "`reset_model()` must be called before `compute_reward()`."
 
         hand = obs[:3]
         wrench = obs[4:7]
@@ -186,7 +186,9 @@
             xz_thresh=0.01,
             medium_density=True,
         )
-        reward_in_place, success = SawyerNutAssemblyEnvV2._reward_pos(wrench_center, self._target_pos)
+        reward_in_place, success = SawyerNutAssemblyEnvV2._reward_pos(
+            wrench_center, self._target_pos
+        )
 
         reward = (2.0 * reward_grab + 6.0 * reward_in_place) * reward_quat
         # Override reward on success
@@ -199,32 +201,4 @@
             reward_quat,
             reward_in_place,
             success,
-<<<<<<< HEAD
-        )
-
-
-class TrainAssemblyv2(SawyerNutAssemblyEnvV2):
-    tasks: list[Task] | None = None
-
-    def __init__(self) -> None:
-        SawyerNutAssemblyEnvV2.__init__(self, self.tasks)
-
-    def reset(
-        self, seed: int | None = None, options: dict[str, Any] | None = None
-    ) -> tuple[npt.NDArray[np.float64], dict[str, Any]]:
-        return super().reset(seed=seed, options=options)
-
-
-class TestAssemblyv2(SawyerNutAssemblyEnvV2):
-    tasks: list[Task] | None = None
-
-    def __init__(self) -> None:
-        SawyerNutAssemblyEnvV2.__init__(self, self.tasks)
-
-    def reset(
-        self, seed: int | None = None, options: dict[str, Any] | None = None
-    ) -> tuple[npt.NDArray[np.float64], dict[str, Any]]:
-        return super().reset(seed=seed, options=options)
-=======
-        )
->>>>>>> 87ac948c
+        )