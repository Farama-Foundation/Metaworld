--- conflicted
+++ resolved
@@ -14,11 +14,7 @@
 
 
 class SawyerDoorEnvV2(SawyerXYZEnv):
-<<<<<<< HEAD
-    def __init__(self, tasks: list[Task] | None = None, render_mode: RenderMode | None = None) -> None:
-=======
     def __init__(self, render_mode=None, camera_name=None, camera_id=None):
->>>>>>> 87ac948c
         hand_low = (-0.5, 0.40, 0.05)
         hand_high = (0.5, 1, 0.5)
         obj_low = (0.0, 0.85, 0.15)
@@ -34,16 +30,8 @@
             camera_id=camera_id,
         )
 
-<<<<<<< HEAD
-        if tasks is not None:
-            self.tasks = tasks
-
         self.init_config: InitConfigDict = {
             "obj_init_angle": 0.3,
-=======
-        self.init_config = {
-            "obj_init_angle": np.array([0.3]),
->>>>>>> 87ac948c
             "obj_init_pos": np.array([0.1, 0.95, 0.15]),
             "hand_init_pos": np.array([0, 0.6, 0.2]),
         }
@@ -100,7 +88,9 @@
         return self.data.geom("handle").xpos.copy()
 
     def _get_quat_objects(self) -> npt.NDArray[Any]:
-        return Rotation.from_matrix(self.data.geom("handle").xmat.reshape(3, 3)).as_quat()
+        return Rotation.from_matrix(
+            self.data.geom("handle").xmat.reshape(3, 3)
+        ).as_quat()
 
     def _set_obj_xyz(self, pos: npt.NDArray[Any]) -> None:
         qpos = self.data.qpos.copy()
@@ -120,7 +110,9 @@
         self.model.site("goal").pos = self._target_pos
         self._set_obj_xyz(np.array(0))
         assert self._target_pos is not None
-        self.maxPullDist = np.linalg.norm(self.data.geom("handle").xpos[:-1] - self._target_pos[:-1])
+        self.maxPullDist = np.linalg.norm(
+            self.data.geom("handle").xpos[:-1] - self._target_pos[:-1]
+        )
         self.target_reward = 1000 * self.maxPullDist + 1000 * 2
         self.model.site("goal").pos = self._target_pos
         return self._get_obs()
@@ -178,7 +170,9 @@
     def compute_reward(
         self, actions: npt.NDArray[Any], obs: npt.NDArray[np.float64]
     ) -> tuple[float, float, float, float]:
-        assert self._target_pos is not None, "`reset_model()` must be called before `compute_reward()`."
+        assert (
+            self._target_pos is not None
+        ), "`reset_model()` must be called before `compute_reward()`."
         theta = float(self.data.joint("doorjoint").qpos.item())
 
         reward_grab = SawyerDoorEnvV2._reward_grab_effort(actions)
@@ -199,32 +193,4 @@
             reward,
             reward_grab,
             *reward_steps,
-<<<<<<< HEAD
-        )
-
-
-class TrainDoorOpenv2(SawyerDoorEnvV2):
-    tasks: list[Task] | None = None
-
-    def __init__(self) -> None:
-        SawyerDoorEnvV2.__init__(self, self.tasks)
-
-    def reset(
-        self, seed: int | None = None, options: dict[str, Any] | None = None
-    ) -> tuple[npt.NDArray[np.float64], dict[str, Any]]:
-        return super().reset(seed=seed, options=options)
-
-
-class TestDoorOpenv2(SawyerDoorEnvV2):
-    tasks: list[Task] | None = None
-
-    def __init__(self) -> None:
-        SawyerDoorEnvV2.__init__(self, self.tasks)
-
-    def reset(
-        self, seed: int | None = None, options: dict[str, Any] | None = None
-    ) -> tuple[npt.NDArray[np.float64], dict[str, Any]]:
-        return super().reset(seed=seed, options=options)
-=======
-        )
->>>>>>> 87ac948c
+        )