from __future__ import annotations

from typing import Any

import mujoco
import numpy as np
import numpy.typing as npt
from gymnasium.spaces import Box

from metaworld.envs.asset_path_utils import full_v2_path_for
from metaworld.envs.mujoco.sawyer_xyz.sawyer_xyz_env import RenderMode, SawyerXYZEnv
from metaworld.envs.mujoco.utils import reward_utils
from metaworld.types import InitConfigDict, Task


class SawyerBoxCloseEnvV2(SawyerXYZEnv):
<<<<<<< HEAD
    def __init__(self, tasks: list[Task] | None = None, render_mode: RenderMode | None = None) -> None:
=======
    def __init__(self, render_mode=None, camera_name=None, camera_id=None):
>>>>>>> 87ac948c
        hand_low = (-0.5, 0.40, 0.05)
        hand_high = (0.5, 1, 0.5)
        obj_low = (-0.05, 0.5, 0.02)
        obj_high = (0.05, 0.55, 0.02)
        goal_low = (-0.1, 0.7, 0.133)
        goal_high = (0.1, 0.8, 0.133)

        super().__init__(
            hand_low=hand_low,
            hand_high=hand_high,
            render_mode=render_mode,
            camera_name=camera_name,
            camera_id=camera_id,
        )

        self.init_config: InitConfigDict = {
            "obj_init_angle": 0.3,
            "obj_init_pos": np.array([0, 0.55, 0.02], dtype=np.float32),
            "hand_init_pos": np.array((0, 0.6, 0.2), dtype=np.float32),
        }
        self.goal = np.array([0.0, 0.75, 0.133])
        self.obj_init_pos = self.init_config["obj_init_pos"]
        self.obj_init_angle = self.init_config["obj_init_angle"]
        self.hand_init_pos = self.init_config["hand_init_pos"]

        self._target_to_obj_init = None

        self.goal_space = Box(np.array(goal_low), np.array(goal_high))
        self._random_reset_space = Box(
            np.hstack((obj_low, goal_low)),
            np.hstack((obj_high, goal_high)),
        )

        self.init_obj_quat = None

    @property
    def model_name(self) -> str:
        return full_v2_path_for("sawyer_xyz/sawyer_box.xml")

    @SawyerXYZEnv._Decorators.assert_task_is_set
    def evaluate_state(
        self, obs: npt.NDArray[np.float64], action: npt.NDArray[np.float32]
    ) -> tuple[float, dict[str, Any]]:
        (
            reward,
            reward_grab,
            reward_ready,
            reward_success,
            success,
        ) = self.compute_reward(action, obs)

        info = {
            "success": float(success),
            "near_object": reward_ready,
            "grasp_success": reward_grab >= 0.5,
            "grasp_reward": reward_grab,
            "in_place_reward": reward_success,
            "obj_to_target": 0,
            "unscaled_reward": reward,
        }

        return reward, info

    @property
    def _target_site_config(self) -> list[tuple[str, npt.NDArray[Any]]]:
        return []

    def _get_id_main_object(self) -> int:
        return self.model.geom_name2id("BoxHandleGeom")

    def _get_pos_objects(self) -> npt.NDArray[Any]:
        return self.get_body_com("top_link")

    def _get_quat_objects(self) -> npt.NDArray[Any]:
        return self.data.body("top_link").xquat

    def reset_model(self) -> npt.NDArray[np.float64]:
        self._reset_hand()
        self.obj_init_pos = self.init_config["obj_init_pos"]
        self.obj_init_angle = self.init_config["obj_init_angle"]
        box_height = self.get_body_com("boxbody")[2]

        goal_pos = self._get_state_rand_vec()
        while np.linalg.norm(goal_pos[:2] - goal_pos[-3:-1]) < 0.25:
            goal_pos = self._get_state_rand_vec()
        self.obj_init_pos = np.concatenate([goal_pos[:2], [self.obj_init_pos[-1]]])
        self._target_pos = goal_pos[-3:]

        self.model.body("boxbody").pos = np.concatenate([self._target_pos[:2], [box_height]])

        for _ in range(self.frame_skip):
            mujoco.mj_step(self.model, self.data)

        self._set_obj_xyz(self.obj_init_pos)
        self.model.site("goal").pos = self._target_pos
        return self._get_obs()

    @staticmethod
    def _reward_grab_effort(actions: npt.NDArray[Any]) -> float:
        return float((np.clip(actions[3], -1, 1) + 1.0) / 2.0)

    @staticmethod
    def _reward_quat(obs) -> float:
        # Ideal upright lid has quat [.707, 0, 0, .707]
        # Rather than deal with an angle between quaternions, just approximate:
        ideal = np.array([0.707, 0, 0, 0.707])
        error = float(np.linalg.norm(obs[7:11] - ideal))
        return max(1.0 - error / 0.2, 0.0)

    @staticmethod
    def _reward_pos(obs: npt.NDArray[np.float64], target_pos: npt.NDArray[Any]) -> tuple[float, float]:
        hand = obs[:3]
        lid = obs[4:7] + np.array([0.0, 0.0, 0.02])

        threshold = 0.02
        # floor is a 3D funnel centered on the lid's handle
        radius = np.linalg.norm(hand[:2] - lid[:2])
        if radius <= threshold:
            floor = 0.0
        else:
            floor = 0.04 * np.log(radius - threshold) + 0.4
        # prevent the hand from running into the handle prematurely by keeping
        # it above the "floor"
        above_floor = (
            1.0
            if hand[2] >= floor
            else reward_utils.tolerance(
                floor - hand[2],
                bounds=(0.0, 0.01),
                margin=floor / 2.0,
                sigmoid="long_tail",
            )
        )
        # grab the lid's handle
        in_place = reward_utils.tolerance(
            float(np.linalg.norm(hand - lid)),
            bounds=(0, 0.02),
            margin=0.5,
            sigmoid="long_tail",
        )
        ready_to_lift = reward_utils.hamacher_product(above_floor, in_place)

        # now actually put the lid on the box
        pos_error = target_pos - lid
        error_scale = np.array([1.0, 1.0, 3.0])  # Emphasize Z error
        a = 0.2  # Relative importance of just *trying* to lift the lid at all
        b = 0.8  # Relative importance of placing the lid on the box
        lifted = a * float(lid[2] > 0.04) + b * reward_utils.tolerance(
            float(np.linalg.norm(pos_error * error_scale)),
            bounds=(0, 0.05),
            margin=0.25,
            sigmoid="long_tail",
        )

        return ready_to_lift, lifted

    def compute_reward(
        self, actions: npt.NDArray[Any], obs: npt.NDArray[np.float64]
    ) -> tuple[float, float, float, float, bool]:
        assert self._target_pos is not None, "`reset_model()` must be called before `compute_reward()`."

        reward_grab = SawyerBoxCloseEnvV2._reward_grab_effort(actions)
        reward_quat = SawyerBoxCloseEnvV2._reward_quat(obs)
        reward_steps = SawyerBoxCloseEnvV2._reward_pos(obs, self._target_pos)

        reward = sum(
            (
                2.0 * reward_utils.hamacher_product(reward_grab, reward_steps[0]),
                8.0 * reward_steps[1],
            )
        )

        # Override reward on success
        success = bool(np.linalg.norm(obs[4:7] - self._target_pos) < 0.08)
        if success:
            reward = 10.0

        # STRONG emphasis on proper lid orientation to prevent reward hacking
        # (otherwise agent learns to kick-flip the lid onto the box)
        reward *= reward_quat

        return (
            reward,
            reward_grab,
            *reward_steps,
            success,
<<<<<<< HEAD
        )


class TrainBoxClosev2(SawyerBoxCloseEnvV2):
    tasks: list[Task] | None = None

    def __init__(self) -> None:
        SawyerBoxCloseEnvV2.__init__(self, self.tasks)

    def reset(
        self, seed: int | None = None, options: dict[str, Any] | None = None
    ) -> tuple[npt.NDArray[np.float64], dict[str, Any]]:
        return super().reset(seed=seed, options=options)


class TestBoxClosev2(SawyerBoxCloseEnvV2):
    tasks: list[Task] | None = None

    def __init__(self) -> None:
        SawyerBoxCloseEnvV2.__init__(self, self.tasks)

    def reset(
        self, seed: int | None = None, options: dict[str, Any] | None = None
    ) -> tuple[npt.NDArray[np.float64], dict[str, Any]]:
        return super().reset(seed=seed, options=options)
=======
        )
>>>>>>> 87ac948c
<|MERGE_RESOLUTION|>--- conflicted
+++ resolved
@@ -14,11 +14,7 @@
 
 
 class SawyerBoxCloseEnvV2(SawyerXYZEnv):
-<<<<<<< HEAD
-    def __init__(self, tasks: list[Task] | None = None, render_mode: RenderMode | None = None) -> None:
-=======
     def __init__(self, render_mode=None, camera_name=None, camera_id=None):
->>>>>>> 87ac948c
         hand_low = (-0.5, 0.40, 0.05)
         hand_high = (0.5, 1, 0.5)
         obj_low = (-0.05, 0.5, 0.02)
@@ -107,7 +103,9 @@
         self.obj_init_pos = np.concatenate([goal_pos[:2], [self.obj_init_pos[-1]]])
         self._target_pos = goal_pos[-3:]
 
-        self.model.body("boxbody").pos = np.concatenate([self._target_pos[:2], [box_height]])
+        self.model.body("boxbody").pos = np.concatenate(
+            [self._target_pos[:2], [box_height]]
+        )
 
         for _ in range(self.frame_skip):
             mujoco.mj_step(self.model, self.data)
@@ -129,7 +127,9 @@
         return max(1.0 - error / 0.2, 0.0)
 
     @staticmethod
-    def _reward_pos(obs: npt.NDArray[np.float64], target_pos: npt.NDArray[Any]) -> tuple[float, float]:
+    def _reward_pos(
+        obs: npt.NDArray[np.float64], target_pos: npt.NDArray[Any]
+    ) -> tuple[float, float]:
         hand = obs[:3]
         lid = obs[4:7] + np.array([0.0, 0.0, 0.02])
 
@@ -178,7 +178,9 @@
     def compute_reward(
         self, actions: npt.NDArray[Any], obs: npt.NDArray[np.float64]
     ) -> tuple[float, float, float, float, bool]:
-        assert self._target_pos is not None, "`reset_model()` must be called before `compute_reward()`."
+        assert (
+            self._target_pos is not None
+        ), "`reset_model()` must be called before `compute_reward()`."
 
         reward_grab = SawyerBoxCloseEnvV2._reward_grab_effort(actions)
         reward_quat = SawyerBoxCloseEnvV2._reward_quat(obs)
@@ -205,32 +207,4 @@
             reward_grab,
             *reward_steps,
             success,
-<<<<<<< HEAD
-        )
-
-
-class TrainBoxClosev2(SawyerBoxCloseEnvV2):
-    tasks: list[Task] | None = None
-
-    def __init__(self) -> None:
-        SawyerBoxCloseEnvV2.__init__(self, self.tasks)
-
-    def reset(
-        self, seed: int | None = None, options: dict[str, Any] | None = None
-    ) -> tuple[npt.NDArray[np.float64], dict[str, Any]]:
-        return super().reset(seed=seed, options=options)
-
-
-class TestBoxClosev2(SawyerBoxCloseEnvV2):
-    tasks: list[Task] | None = None
-
-    def __init__(self) -> None:
-        SawyerBoxCloseEnvV2.__init__(self, self.tasks)
-
-    def reset(
-        self, seed: int | None = None, options: dict[str, Any] | None = None
-    ) -> tuple[npt.NDArray[np.float64], dict[str, Any]]:
-        return super().reset(seed=seed, options=options)
-=======
-        )
->>>>>>> 87ac948c
+        )