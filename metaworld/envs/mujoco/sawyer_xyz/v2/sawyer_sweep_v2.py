--- conflicted
+++ resolved
@@ -15,11 +15,7 @@
 class SawyerSweepEnvV2(SawyerXYZEnv):
     OBJ_RADIUS: float = 0.02
 
-<<<<<<< HEAD
-    def __init__(self, tasks: list[Task] | None = None, render_mode: RenderMode | None = None) -> None:
-=======
     def __init__(self, render_mode=None, camera_name=None, camera_id=None):
->>>>>>> 87ac948c
         init_puck_z = 0.1
         hand_low = (-0.5, 0.40, 0.05)
         hand_high = (0.5, 1.0, 0.5)
@@ -36,14 +32,7 @@
             camera_id=camera_id,
         )
 
-<<<<<<< HEAD
-        if tasks is not None:
-            self.tasks = tasks
-
         self.init_config: InitConfigDict = {
-=======
-        self.init_config = {
->>>>>>> 87ac948c
             "obj_init_pos": np.array([0.0, 0.6, 0.02]),
             "obj_init_angle": 0.3,
             "hand_init_pos": np.array([0.0, 0.6, 0.2]),
@@ -108,7 +97,9 @@
         self._target_pos[1] = obj_pos.copy()[1]
 
         self._set_obj_xyz(self.obj_init_pos)
-        self.maxPushDist = np.linalg.norm(self.get_body_com("obj")[:-1] - self._target_pos[:-1])
+        self.maxPushDist = np.linalg.norm(
+            self.get_body_com("obj")[:-1] - self._target_pos[:-1]
+        )
         self.target_reward = 1000 * self.maxPushDist + 1000 * 2
         self._set_pos_site("goal", self._target_pos)
         return self._get_obs()
@@ -134,8 +125,12 @@
         right_pad = self.get_body_com("rightpad")
         delta_object_y_left_pad = left_pad[1] - obj_pos[1]
         delta_object_y_right_pad = obj_pos[1] - right_pad[1]
-        right_caging_margin = abs(abs(obj_pos[1] - self.init_right_pad[1]) - pad_success_margin)
-        left_caging_margin = abs(abs(obj_pos[1] - self.init_left_pad[1]) - pad_success_margin)
+        right_caging_margin = abs(
+            abs(obj_pos[1] - self.init_right_pad[1]) - pad_success_margin
+        )
+        left_caging_margin = abs(
+            abs(obj_pos[1] - self.init_left_pad[1]) - pad_success_margin
+        )
 
         right_caging = reward_utils.tolerance(
             delta_object_y_right_pad,
@@ -178,7 +173,9 @@
         init_obj_x_z = self.obj_init_pos + np.array([0.0, -self.obj_init_pos[1], 0.0])
         init_tcp_x_z = self.init_tcp + np.array([0.0, -self.init_tcp[1], 0.0])
 
-        tcp_obj_x_z_margin = np.linalg.norm(init_obj_x_z - init_tcp_x_z, ord=2) - x_z_success_margin
+        tcp_obj_x_z_margin = (
+            np.linalg.norm(init_obj_x_z - init_tcp_x_z, ord=2) - x_z_success_margin
+        )
         x_z_caging = reward_utils.tolerance(
             float(tcp_obj_norm_x_z),
             bounds=(0, x_z_success_margin),
@@ -225,38 +222,12 @@
         )
 
         object_grasped = self._gripper_caging_reward(action, obj, self.OBJ_RADIUS)
-        in_place_and_object_grasped = reward_utils.hamacher_product(object_grasped, in_place)
+        in_place_and_object_grasped = reward_utils.hamacher_product(
+            object_grasped, in_place
+        )
 
         reward = (2 * object_grasped) + (6 * in_place_and_object_grasped)
 
         if obj_to_target < _TARGET_RADIUS:
             reward = 10.0
-<<<<<<< HEAD
-        return reward, tcp_to_obj, tcp_opened, obj_to_target, object_grasped, in_place
-
-
-class TrainSweepv2(SawyerSweepEnvV2):
-    tasks: list[Task] | None = None
-
-    def __init__(self) -> None:
-        SawyerSweepEnvV2.__init__(self, self.tasks)
-
-    def reset(
-        self, seed: int | None = None, options: dict[str, Any] | None = None
-    ) -> tuple[npt.NDArray[np.float64], dict[str, Any]]:
-        return super().reset(seed=seed, options=options)
-
-
-class TestSweepv2(SawyerSweepEnvV2):
-    tasks: list[Task] | None = None
-
-    def __init__(self) -> None:
-        SawyerSweepEnvV2.__init__(self, self.tasks)
-
-    def reset(
-        self, seed: int | None = None, options: dict[str, Any] | None = None
-    ) -> tuple[npt.NDArray[np.float64], dict[str, Any]]:
-        return super().reset(seed=seed, options=options)
-=======
-        return [reward, tcp_to_obj, tcp_opened, obj_to_target, object_grasped, in_place]
->>>>>>> 87ac948c
+        return (reward, tcp_to_obj, tcp_opened, obj_to_target, object_grasped, in_place)