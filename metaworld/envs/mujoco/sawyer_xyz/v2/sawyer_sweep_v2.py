--- conflicted
+++ resolved
@@ -81,37 +81,23 @@
         return self.data.body("obj").xquat
 
     def _get_pos_objects(self):
-<<<<<<< HEAD
         return self.data.body("obj").xpos
-=======
-        return self.get_body_com("obj")
->>>>>>> 6185e1c6
 
     def reset_model(self):
         self._reset_hand()
         self._target_pos = self.goal.copy()
-<<<<<<< HEAD
         self.obj_init_pos = self.init_config['obj_init_pos']
         self.objHeight = self._get_pos_objects()[2]
-=======
-        self.obj_init_pos = self.init_config["obj_init_pos"]
-        self.objHeight = self.get_body_com("obj")[2]
->>>>>>> 6185e1c6
 
         obj_pos = self._get_state_rand_vec()
         self.obj_init_pos = np.concatenate((obj_pos[:2], [self.obj_init_pos[-1]]))
         self._target_pos[1] = obj_pos.copy()[1]
 
         self._set_obj_xyz(self.obj_init_pos)
-<<<<<<< HEAD
-        self.maxPushDist = np.linalg.norm(self._get_pos_objects()[:-1] - self._target_pos[:-1])
-        self.target_reward = 1000*self.maxPushDist + 1000*2
-=======
         self.maxPushDist = np.linalg.norm(
             self.get_body_com("obj")[:-1] - self._target_pos[:-1]
         )
         self.target_reward = 1000 * self.maxPushDist + 1000 * 2
->>>>>>> 6185e1c6
 
         return self._get_obs()
 
