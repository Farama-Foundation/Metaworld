--- conflicted
+++ resolved
@@ -15,11 +15,7 @@
 
 
 class SawyerShelfPlaceEnvV2(SawyerXYZEnv):
-<<<<<<< HEAD
-    def __init__(self, tasks: list[Task] | None = None, render_mode: RenderMode | None = None) -> None:
-=======
     def __init__(self, render_mode=None, camera_name=None, camera_id=None):
->>>>>>> 87ac948c
         goal_low = (-0.1, 0.8, 0.299)
         goal_high = (0.1, 0.9, 0.301)
         hand_low = (-0.5, 0.40, 0.05)
@@ -35,14 +31,7 @@
             camera_id=camera_id,
         )
 
-<<<<<<< HEAD
-        if tasks is not None:
-            self.tasks = tasks
-
         self.init_config: InitConfigDict = {
-=======
-        self.init_config = {
->>>>>>> 87ac948c
             "obj_init_pos": np.array([0, 0.6, 0.02]),
             "obj_init_angle": 0.3,
             "hand_init_pos": np.array([0, 0.6, 0.2], dtype=np.float32),
@@ -80,7 +69,11 @@
         success = float(obj_to_target <= 0.07)
         near_object = float(tcp_to_obj <= 0.03)
         assert self.obj_init_pos is not None
-        grasp_success = float(self.touching_main_object and (tcp_open > 0) and (obj[2] - 0.02 > self.obj_init_pos[2]))
+        grasp_success = float(
+            self.touching_main_object
+            and (tcp_open > 0)
+            and (obj[2] - 0.02 > self.obj_init_pos[2])
+        )
 
         info = {
             "success": success,
@@ -119,7 +112,9 @@
         while np.linalg.norm(goal_pos[:2] - goal_pos[-3:-1]) < 0.1:
             goal_pos = self._get_state_rand_vec()
         base_shelf_pos = goal_pos - np.array([0, 0, 0, 0, 0, 0.3])
-        self.obj_init_pos = np.concatenate((base_shelf_pos[:2], [self.obj_init_pos[-1]]))
+        self.obj_init_pos = np.concatenate(
+            (base_shelf_pos[:2], [self.obj_init_pos[-1]])
+        )
 
         self.model.body("shelf").pos = base_shelf_pos[-3:]
         mujoco.mj_forward(self.model, self.data)
@@ -168,44 +163,26 @@
             and ((target[1] - 3 * _TARGET_RADIUS) < obj[1] < target[1])
         ):
             z_scaling = (0.24 - obj[2]) / 0.24
-            y_scaling = (obj[1] - (target[1] - 3 * _TARGET_RADIUS)) / (3 * _TARGET_RADIUS)
+            y_scaling = (obj[1] - (target[1] - 3 * _TARGET_RADIUS)) / (
+                3 * _TARGET_RADIUS
+            )
             bound_loss = reward_utils.hamacher_product(y_scaling, z_scaling)
             in_place = np.clip(in_place - bound_loss, 0.0, 1.0)
 
-        if (0.0 < obj[2] < 0.24) and (target[0] - 0.15 < obj[0] < target[0] + 0.15) and (obj[1] > target[1]):
+        if (
+            (0.0 < obj[2] < 0.24)
+            and (target[0] - 0.15 < obj[0] < target[0] + 0.15)
+            and (obj[1] > target[1])
+        ):
             in_place = 0.0
 
-        if tcp_to_obj < 0.025 and (tcp_opened > 0) and (obj[2] - 0.01 > self.obj_init_pos[2]):
+        if (
+            tcp_to_obj < 0.025
+            and (tcp_opened > 0)
+            and (obj[2] - 0.01 > self.obj_init_pos[2])
+        ):
             reward += 1.0 + 5.0 * in_place
 
         if obj_to_target < _TARGET_RADIUS:
             reward = 10.0
-<<<<<<< HEAD
-        return reward, tcp_to_obj, tcp_opened, obj_to_target, object_grasped, in_place
-
-
-class TrainShelfPlacev2(SawyerShelfPlaceEnvV2):
-    tasks: list[Task] | None = None
-
-    def __init__(self) -> None:
-        SawyerShelfPlaceEnvV2.__init__(self, self.tasks)
-
-    def reset(
-        self, seed: int | None = None, options: dict[str, Any] | None = None
-    ) -> tuple[npt.NDArray[np.float64], dict[str, Any]]:
-        return super().reset(seed=seed, options=options)
-
-
-class TestShelfPlacev2(SawyerShelfPlaceEnvV2):
-    tasks: list[Task] | None = None
-
-    def __init__(self) -> None:
-        SawyerShelfPlaceEnvV2.__init__(self, self.tasks)
-
-    def reset(
-        self, seed: int | None = None, options: dict[str, Any] | None = None
-    ) -> tuple[npt.NDArray[np.float64], dict[str, Any]]:
-        return super().reset(seed=seed, options=options)
-=======
-        return [reward, tcp_to_obj, tcp_opened, obj_to_target, object_grasped, in_place]
->>>>>>> 87ac948c
+        return (reward, tcp_to_obj, tcp_opened, obj_to_target, object_grasped, in_place)