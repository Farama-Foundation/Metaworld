import numpy as np
from gymnasium.spaces import Box
from scipy.spatial.transform import Rotation
import mujoco
from metaworld.envs import reward_utils
from metaworld.envs.asset_path_utils import full_v2_path_for
from metaworld.envs.mujoco.sawyer_xyz.sawyer_xyz_env import (
    SawyerXYZEnv,
    _assert_task_is_set,
)


class SawyerLeverPullEnvV2(SawyerXYZEnv):
    """SawyerLeverPullEnv.

    Motivation for V2:
        V1 was impossible to solve because the lever would have to be pulled
        through the table in order to reach the target location.
    Changelog from V1 to V2:
        - (8/12/20) Updated to Byron's XML
        - (7/7/20) Added 3 element lever position to the observation
            (for consistency with other environments)
        - (6/23/20) In `reset_model`, changed `final_pos[2] -= .17` to `+= .17`
            This ensures that the target point is above the table.
    """

    LEVER_RADIUS = 0.2

<<<<<<< HEAD
    def __init__(self):
=======
    def __init__(self, tasks=None):

>>>>>>> 63655f9a
        hand_low = (-0.5, 0.40, -0.15)
        hand_high = (0.5, 1, 0.5)
        obj_low = (-0.1, 0.7, 0.0)
        obj_high = (0.1, 0.8, 0.0)

        super().__init__(
            self.model_name,
            hand_low=hand_low,
            hand_high=hand_high,
        )

        if tasks is not None:
            self.tasks = tasks

        self.init_config = {
            "obj_init_pos": np.array([0, 0.7, 0.0]),
            "hand_init_pos": np.array([0, 0.4, 0.2], dtype=np.float32),
        }
        self.goal = np.array([0.12, 0.88, 0.05])
        self.obj_init_pos = self.init_config["obj_init_pos"]
        self.hand_init_pos = self.init_config["hand_init_pos"]
        self._lever_pos_init = None

        goal_low = self.hand_low
        goal_high = self.hand_high

        self._random_reset_space = Box(
            np.array(obj_low),
            np.array(obj_high),
        )
        self.goal_space = Box(np.array(goal_low), np.array(goal_high))

    @property
    def model_name(self):
        return full_v2_path_for("sawyer_xyz/sawyer_lever_pull.xml")

    @_assert_task_is_set
    def evaluate_state(self, obs, action):
        (
            reward,
            shoulder_to_lever,
            ready_to_lift,
            lever_error,
            lever_engagement,
        ) = self.compute_reward(action, obs)

        info = {
            "success": float(lever_error <= np.pi / 24),
            "near_object": float(shoulder_to_lever < 0.03),
            "grasp_success": float(ready_to_lift > 0.9),
            "grasp_reward": ready_to_lift,
            "in_place_reward": lever_engagement,
            "obj_to_target": shoulder_to_lever,
            "unscaled_reward": reward,
        }

        return reward, info

    def _get_id_main_object(self):
        return self.unwrapped.model.geom_name2id("objGeom")

    def _get_pos_objects(self):
        return self._get_site_pos("leverStart")

    def _get_quat_objects(self):
<<<<<<< HEAD
        return Rotation.from_matrix(self.data.get_geom_xmat("objGeom")).as_quat()
=======
        geom_xmat = self.data.geom('objGeom').xmat.reshape(3, 3)
        return Rotation.from_matrix(geom_xmat).as_quat()
>>>>>>> 63655f9a

    def reset_model(self):
        self._reset_hand()
        self.obj_init_pos = self._get_state_rand_vec()
<<<<<<< HEAD
        self.sim.model.body_pos[self.model.body_name2id("lever")] = self.obj_init_pos

=======
        self.model.body_pos[mujoco.mj_name2id(self.model, mujoco.mjtObj.mjOBJ_BODY, 'lever')] = self.obj_init_pos
>>>>>>> 63655f9a
        self._lever_pos_init = self.obj_init_pos + np.array(
            [0.12, -self.LEVER_RADIUS, 0.25]
        )
        self._target_pos = self.obj_init_pos + np.array(
            [0.12, 0.0, 0.25 + self.LEVER_RADIUS]
        )
        return self._get_obs()

    def compute_reward(self, action, obs):
        gripper = obs[:3]
        lever = obs[4:7]

        # De-emphasize y error so that we get Sawyer's shoulder underneath the
        # lever prior to bumping on against
        scale = np.array([4.0, 1.0, 4.0])
        # Offset so that we get the Sawyer's shoulder underneath the lever,
        # rather than its fingers
        offset = np.array([0.0, 0.055, 0.07])

        shoulder_to_lever = (gripper + offset - lever) * scale
        shoulder_to_lever_init = (self.init_tcp + offset - self._lever_pos_init) * scale

        # This `ready_to_lift` reward should be a *hint* for the agent, not an
        # end in itself. Make sure to devalue it compared to the value of
        # actually lifting the lever
        ready_to_lift = reward_utils.tolerance(
            np.linalg.norm(shoulder_to_lever),
            bounds=(0, 0.02),
            margin=np.linalg.norm(shoulder_to_lever_init),
            sigmoid="long_tail",
        )

        # The skill of the agent should be measured by its ability to get the
        # lever to point straight upward. This means we'll be measuring the
        # current angle of the lever's joint, and comparing with 90deg.
<<<<<<< HEAD
        lever_angle = -self.data.get_joint_qpos("LeverAxis")
=======
        lever_angle = -self.data.joint('LeverAxis').qpos
>>>>>>> 63655f9a
        lever_angle_desired = np.pi / 2.0

        lever_error = abs(lever_angle - lever_angle_desired)

        # We'll set the margin to 15deg from horizontal. Angles below that will
        # receive some reward to incentivize exploration, but we don't want to
        # reward accidents too much. Past 15deg is probably intentional movement
        lever_engagement = reward_utils.tolerance(
            lever_error,
            bounds=(0, np.pi / 48.0),
            margin=(np.pi / 2.0) - (np.pi / 12.0),
            sigmoid="long_tail",
        )

        target = self._target_pos
        obj_to_target = np.linalg.norm(lever - target)
        in_place_margin = np.linalg.norm(self._lever_pos_init - target)

        in_place = reward_utils.tolerance(
            obj_to_target,
            bounds=(0, 0.04),
            margin=in_place_margin,
            sigmoid="long_tail",
        )

        # reward = 2.0 * ready_to_lift + 8.0 * lever_engagement
        reward = 10.0 * reward_utils.hamacher_product(ready_to_lift, in_place)
        return (
            reward,
            np.linalg.norm(shoulder_to_lever),
            ready_to_lift,
            lever_error,
<<<<<<< HEAD
            lever_engagement,
        )
=======
            lever_engagement
        )

class TrainLeverPullv3(SawyerLeverPullEnvV2):
    tasks = None
    def __init__(self):
        SawyerLeverPullEnvV2.__init__(self, self.tasks)

    def reset(self, seed=None, options=None):
        return super().reset(seed=seed, options=options)

class TestLeverPullv3(SawyerLeverPullEnvV2):
    tasks = None
    def __init__(self):
        SawyerLeverPullEnvV2.__init__(self, self.tasks)

    def reset(self, seed=None, options=None):
        return super().reset(seed=seed, options=options)
>>>>>>> 63655f9a
<|MERGE_RESOLUTION|>--- conflicted
+++ resolved
@@ -25,13 +25,7 @@
     """
 
     LEVER_RADIUS = 0.2
-
-<<<<<<< HEAD
-    def __init__(self):
-=======
     def __init__(self, tasks=None):
-
->>>>>>> 63655f9a
         hand_low = (-0.5, 0.40, -0.15)
         hand_high = (0.5, 1, 0.5)
         obj_low = (-0.1, 0.7, 0.0)
@@ -97,22 +91,13 @@
         return self._get_site_pos("leverStart")
 
     def _get_quat_objects(self):
-<<<<<<< HEAD
-        return Rotation.from_matrix(self.data.get_geom_xmat("objGeom")).as_quat()
-=======
         geom_xmat = self.data.geom('objGeom').xmat.reshape(3, 3)
         return Rotation.from_matrix(geom_xmat).as_quat()
->>>>>>> 63655f9a
 
     def reset_model(self):
         self._reset_hand()
         self.obj_init_pos = self._get_state_rand_vec()
-<<<<<<< HEAD
-        self.sim.model.body_pos[self.model.body_name2id("lever")] = self.obj_init_pos
-
-=======
         self.model.body_pos[mujoco.mj_name2id(self.model, mujoco.mjtObj.mjOBJ_BODY, 'lever')] = self.obj_init_pos
->>>>>>> 63655f9a
         self._lever_pos_init = self.obj_init_pos + np.array(
             [0.12, -self.LEVER_RADIUS, 0.25]
         )
@@ -148,11 +133,7 @@
         # The skill of the agent should be measured by its ability to get the
         # lever to point straight upward. This means we'll be measuring the
         # current angle of the lever's joint, and comparing with 90deg.
-<<<<<<< HEAD
-        lever_angle = -self.data.get_joint_qpos("LeverAxis")
-=======
         lever_angle = -self.data.joint('LeverAxis').qpos
->>>>>>> 63655f9a
         lever_angle_desired = np.pi / 2.0
 
         lever_error = abs(lever_angle - lever_angle_desired)
@@ -185,11 +166,7 @@
             np.linalg.norm(shoulder_to_lever),
             ready_to_lift,
             lever_error,
-<<<<<<< HEAD
             lever_engagement,
-        )
-=======
-            lever_engagement
         )
 
 class TrainLeverPullv3(SawyerLeverPullEnvV2):
@@ -206,5 +183,4 @@
         SawyerLeverPullEnvV2.__init__(self, self.tasks)
 
     def reset(self, seed=None, options=None):
-        return super().reset(seed=seed, options=options)
->>>>>>> 63655f9a
+        return super().reset(seed=seed, options=options)