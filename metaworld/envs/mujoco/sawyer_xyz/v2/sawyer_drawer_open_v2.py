--- conflicted
+++ resolved
@@ -14,11 +14,7 @@
 
 
 class SawyerDrawerOpenEnvV2(SawyerXYZEnv):
-<<<<<<< HEAD
-    def __init__(self, tasks: list[Task] | None = None, render_mode: RenderMode | None = None) -> None:
-=======
     def __init__(self, render_mode=None, camera_name=None, camera_id=None):
->>>>>>> 87ac948c
         hand_low = (-0.5, 0.40, 0.05)
         hand_high = (0.5, 1, 0.5)
         obj_low = (-0.1, 0.9, 0.0)
@@ -32,21 +28,8 @@
             camera_id=camera_id,
         )
 
-<<<<<<< HEAD
-        if tasks is not None:
-            self.tasks = tasks
-
         self.init_config: InitConfigDict = {
             "obj_init_angle": 0.3,
-=======
-        self.init_config = {
-            "obj_init_angle": np.array(
-                [
-                    0.3,
-                ],
-                dtype=np.float32,
-            ),
->>>>>>> 87ac948c
             "obj_init_pos": np.array([0.0, 0.9, 0.0], dtype=np.float32),
             "hand_init_pos": np.array([0, 0.6, 0.2], dtype=np.float32),
         }
@@ -114,22 +97,18 @@
         self.model.body("drawer").pos = self.obj_init_pos
 
         # Set _target_pos to current drawer position (closed) minus an offset
-<<<<<<< HEAD
-        self._target_pos = self.obj_init_pos + np.array([0.0, -0.16 - self.maxDist, 0.09])
-        mujoco.mj_forward(self.model, self.data)
-
-=======
         self._target_pos = self.obj_init_pos + np.array(
             [0.0, -0.16 - self.maxDist, 0.09]
         )
         self.model.site("goal").pos = self._target_pos
->>>>>>> 87ac948c
         return self._get_obs()
 
     def compute_reward(
         self, action: npt.NDArray[Any], obs: npt.NDArray[np.float64]
     ) -> tuple[float, float, float, float, float, float]:
-        assert self._target_pos is not None, "`reset_model()` must be called before `compute_reward()`."
+        assert (
+            self._target_pos is not None
+        ), "`reset_model()` must be called before `compute_reward()`."
         gripper = obs[:3]
         handle = obs[4:7]
 
@@ -166,32 +145,4 @@
             handle_error,
             reward_for_caging,
             reward_for_opening,
-<<<<<<< HEAD
-        )
-
-
-class TrainDrawerOpenv2(SawyerDrawerOpenEnvV2):
-    tasks: list[Task] | None = None
-
-    def __init__(self) -> None:
-        SawyerDrawerOpenEnvV2.__init__(self, self.tasks)
-
-    def reset(
-        self, seed: int | None = None, options: dict[str, Any] | None = None
-    ) -> tuple[npt.NDArray[np.float64], dict[str, Any]]:
-        return super().reset(seed=seed, options=options)
-
-
-class TestDrawerOpenv2(SawyerDrawerOpenEnvV2):
-    tasks: list[Task] | None = None
-
-    def __init__(self) -> None:
-        SawyerDrawerOpenEnvV2.__init__(self, self.tasks)
-
-    def reset(
-        self, seed: int | None = None, options: dict[str, Any] | None = None
-    ) -> tuple[npt.NDArray[np.float64], dict[str, Any]]:
-        return super().reset(seed=seed, options=options)
-=======
-        )
->>>>>>> 87ac948c
+        )