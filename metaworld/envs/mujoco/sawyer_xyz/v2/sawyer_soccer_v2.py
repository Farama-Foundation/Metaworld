import numpy as np
from gymnasium.spaces import Box
from scipy.spatial.transform import Rotation

from metaworld.envs import reward_utils
from metaworld.envs.asset_path_utils import full_v2_path_for
<<<<<<< HEAD
from metaworld.envs.mujoco.sawyer_xyz.sawyer_xyz_env import (
    SawyerXYZEnv,
    _assert_task_is_set,
)
=======
from metaworld.envs.mujoco.sawyer_xyz.sawyer_xyz_env import SawyerXYZEnv, _assert_task_is_set
import mujoco
>>>>>>> 63655f9a


class SawyerSoccerEnvV2(SawyerXYZEnv):
    OBJ_RADIUS = 0.013
    TARGET_RADIUS = 0.07

<<<<<<< HEAD
    def __init__(self):
=======
    def __init__(self, tasks=None):
>>>>>>> 63655f9a
        goal_low = (-0.1, 0.8, 0.0)
        goal_high = (0.1, 0.9, 0.0)
        hand_low = (-0.5, 0.40, 0.05)
        hand_high = (0.5, 1, 0.5)
        obj_low = (-0.1, 0.6, 0.03)
        obj_high = (0.1, 0.7, 0.03)

        super().__init__(
            self.model_name,
            hand_low=hand_low,
            hand_high=hand_high,
        )

        if tasks is not None:
            self.tasks = tasks

        self.init_config = {
            "obj_init_pos": np.array([0, 0.6, 0.03]),
            "obj_init_angle": 0.3,
            "hand_init_pos": np.array([0.0, 0.6, 0.2]),
        }
        self.goal = np.array([0.0, 0.9, 0.03])
        self.obj_init_pos = self.init_config["obj_init_pos"]
        self.obj_init_angle = self.init_config["obj_init_angle"]
        self.hand_init_pos = self.init_config["hand_init_pos"]

        self._random_reset_space = Box(
            np.hstack((obj_low, goal_low)),
            np.hstack((obj_high, goal_high)),
        )
        self.goal_space = Box(np.array(goal_low), np.array(goal_high))

    @property
    def model_name(self):
        return full_v2_path_for("sawyer_xyz/sawyer_soccer.xml")

    @_assert_task_is_set
    def evaluate_state(self, obs, action):
        obj = obs[4:7]
        (
            reward,
            tcp_to_obj,
            tcp_opened,
            target_to_obj,
            object_grasped,
            in_place,
        ) = self.compute_reward(action, obs)

        success = float(target_to_obj <= 0.07)
        near_object = float(tcp_to_obj <= 0.03)
        grasp_success = float(
            self.touching_object
            and (tcp_opened > 0)
            and (obj[2] - 0.02 > self.obj_init_pos[2])
        )
        info = {
            "success": success,
            "near_object": near_object,
            "grasp_success": grasp_success,
            "grasp_reward": object_grasped,
            "in_place_reward": in_place,
            "obj_to_target": target_to_obj,
            "unscaled_reward": reward,
        }

        return reward, info

    def _get_pos_objects(self):
        return self.get_body_com("soccer_ball")

    def _get_quat_objects(self):
<<<<<<< HEAD
        return Rotation.from_matrix(self.data.get_body_xmat("soccer_ball")).as_quat()
=======
        geom_xmat = self.data.body('soccer_ball').xmat.reshape(3, 3)
        return Rotation.from_matrix(geom_xmat).as_quat()
>>>>>>> 63655f9a

    def reset_model(self):
        self._reset_hand()
        self._target_pos = self.goal.copy()
        self.obj_init_angle = self.init_config["obj_init_angle"]

        goal_pos = self._get_state_rand_vec()
        self._target_pos = goal_pos[3:]
        while np.linalg.norm(goal_pos[:2] - self._target_pos[:2]) < 0.15:
            goal_pos = self._get_state_rand_vec()
            self._target_pos = goal_pos[3:]
        self.obj_init_pos = np.concatenate((goal_pos[:2], [self.obj_init_pos[-1]]))
<<<<<<< HEAD
        self.sim.model.body_pos[
            self.model.body_name2id("goal_whole")
        ] = self._target_pos

=======
        self.model.body_pos[mujoco.mj_name2id(self.model, mujoco.mjtObj.mjOBJ_BODY, 'goal_whole')] = self._target_pos
>>>>>>> 63655f9a
        self._set_obj_xyz(self.obj_init_pos)
        self.maxPushDist = np.linalg.norm(
            self.obj_init_pos[:2] - np.array(self._target_pos)[:2]
        )

        return self._get_obs()

    def _gripper_caging_reward(self, action, obj_position, obj_radius):
        pad_success_margin = 0.05
        grip_success_margin = obj_radius + 0.01
        x_z_success_margin = 0.005

        tcp = self.tcp_center
        left_pad = self.get_body_com("leftpad")
        right_pad = self.get_body_com("rightpad")
        delta_object_y_left_pad = left_pad[1] - obj_position[1]
        delta_object_y_right_pad = obj_position[1] - right_pad[1]
        right_caging_margin = abs(
            abs(obj_position[1] - self.init_right_pad[1]) - pad_success_margin
        )
        left_caging_margin = abs(
            abs(obj_position[1] - self.init_left_pad[1]) - pad_success_margin
        )

        right_caging = reward_utils.tolerance(
            delta_object_y_right_pad,
            bounds=(obj_radius, pad_success_margin),
            margin=right_caging_margin,
            sigmoid="long_tail",
        )
        left_caging = reward_utils.tolerance(
            delta_object_y_left_pad,
            bounds=(obj_radius, pad_success_margin),
            margin=left_caging_margin,
            sigmoid="long_tail",
        )

        right_gripping = reward_utils.tolerance(
            delta_object_y_right_pad,
            bounds=(obj_radius, grip_success_margin),
            margin=right_caging_margin,
            sigmoid="long_tail",
        )
        left_gripping = reward_utils.tolerance(
            delta_object_y_left_pad,
            bounds=(obj_radius, grip_success_margin),
            margin=left_caging_margin,
            sigmoid="long_tail",
        )

        assert right_caging >= 0 and right_caging <= 1
        assert left_caging >= 0 and left_caging <= 1

        y_caging = reward_utils.hamacher_product(right_caging, left_caging)
        y_gripping = reward_utils.hamacher_product(right_gripping, left_gripping)

        assert y_caging >= 0 and y_caging <= 1

        tcp_xz = tcp + np.array([0.0, -tcp[1], 0.0])
        obj_position_x_z = np.copy(obj_position) + np.array(
            [0.0, -obj_position[1], 0.0]
        )
        tcp_obj_norm_x_z = np.linalg.norm(tcp_xz - obj_position_x_z, ord=2)
        init_obj_x_z = self.obj_init_pos + np.array([0.0, -self.obj_init_pos[1], 0.0])
        init_tcp_x_z = self.init_tcp + np.array([0.0, -self.init_tcp[1], 0.0])

        tcp_obj_x_z_margin = (
            np.linalg.norm(init_obj_x_z - init_tcp_x_z, ord=2) - x_z_success_margin
        )
        x_z_caging = reward_utils.tolerance(
            tcp_obj_norm_x_z,
            bounds=(0, x_z_success_margin),
            margin=tcp_obj_x_z_margin,
            sigmoid="long_tail",
        )

        assert right_caging >= 0 and right_caging <= 1
        gripper_closed = min(max(0, action[-1]), 1)
        assert gripper_closed >= 0 and gripper_closed <= 1
        caging = reward_utils.hamacher_product(y_caging, x_z_caging)
        assert caging >= 0 and caging <= 1

        if caging > 0.95:
            gripping = y_gripping
        else:
            gripping = 0.0
        assert gripping >= 0 and gripping <= 1

        caging_and_gripping = (caging + gripping) / 2
        assert caging_and_gripping >= 0 and caging_and_gripping <= 1

        return caging_and_gripping

    def compute_reward(self, action, obs):
        obj = obs[4:7]
        tcp_opened = obs[3]
        x_scaling = np.array([3.0, 1.0, 1.0])
        tcp_to_obj = np.linalg.norm(obj - self.tcp_center)
        target_to_obj = np.linalg.norm((obj - self._target_pos) * x_scaling)
        target_to_obj_init = np.linalg.norm((obj - self.obj_init_pos) * x_scaling)

        in_place = reward_utils.tolerance(
            target_to_obj,
            bounds=(0, self.TARGET_RADIUS),
            margin=target_to_obj_init,
            sigmoid="long_tail",
        )

        goal_line = self._target_pos[1] - 0.1
        if obj[1] > goal_line and abs(obj[0] - self._target_pos[0]) > 0.10:
            in_place = np.clip(
                in_place - 2 * ((obj[1] - goal_line) / (1 - goal_line)), 0.0, 1.0
            )

        object_grasped = self._gripper_caging_reward(action, obj, self.OBJ_RADIUS)

        reward = (3 * object_grasped) + (6.5 * in_place)

        if target_to_obj < self.TARGET_RADIUS:
            reward = 10.0
        return (
            reward,
            tcp_to_obj,
            tcp_opened,
            np.linalg.norm(obj - self._target_pos),
            object_grasped,
<<<<<<< HEAD
            in_place,
        )
=======
            in_place
        )


class TrainSoccerv3(SawyerSoccerEnvV2):
    tasks = None
    def __init__(self):
        SawyerSoccerEnvV2.__init__(self, self.tasks)

    def reset(self, seed=None, options=None):
        return super().reset(seed=seed, options=options)


class TestSoccerv3(SawyerSoccerEnvV2):
    tasks = None
    def __init__(self):
        SawyerSoccerEnvV2.__init__(self, self.tasks)

    def reset(self, seed=None, options=None):
        return super().reset(seed=seed, options=options)
>>>>>>> 63655f9a
<|MERGE_RESOLUTION|>--- conflicted
+++ resolved
@@ -4,26 +4,13 @@
 
 from metaworld.envs import reward_utils
 from metaworld.envs.asset_path_utils import full_v2_path_for
-<<<<<<< HEAD
-from metaworld.envs.mujoco.sawyer_xyz.sawyer_xyz_env import (
-    SawyerXYZEnv,
-    _assert_task_is_set,
-)
-=======
 from metaworld.envs.mujoco.sawyer_xyz.sawyer_xyz_env import SawyerXYZEnv, _assert_task_is_set
 import mujoco
->>>>>>> 63655f9a
-
 
 class SawyerSoccerEnvV2(SawyerXYZEnv):
     OBJ_RADIUS = 0.013
     TARGET_RADIUS = 0.07
-
-<<<<<<< HEAD
-    def __init__(self):
-=======
     def __init__(self, tasks=None):
->>>>>>> 63655f9a
         goal_low = (-0.1, 0.8, 0.0)
         goal_high = (0.1, 0.9, 0.0)
         hand_low = (-0.5, 0.40, 0.05)
@@ -95,12 +82,8 @@
         return self.get_body_com("soccer_ball")
 
     def _get_quat_objects(self):
-<<<<<<< HEAD
-        return Rotation.from_matrix(self.data.get_body_xmat("soccer_ball")).as_quat()
-=======
         geom_xmat = self.data.body('soccer_ball').xmat.reshape(3, 3)
         return Rotation.from_matrix(geom_xmat).as_quat()
->>>>>>> 63655f9a
 
     def reset_model(self):
         self._reset_hand()
@@ -113,14 +96,7 @@
             goal_pos = self._get_state_rand_vec()
             self._target_pos = goal_pos[3:]
         self.obj_init_pos = np.concatenate((goal_pos[:2], [self.obj_init_pos[-1]]))
-<<<<<<< HEAD
-        self.sim.model.body_pos[
-            self.model.body_name2id("goal_whole")
-        ] = self._target_pos
-
-=======
         self.model.body_pos[mujoco.mj_name2id(self.model, mujoco.mjtObj.mjOBJ_BODY, 'goal_whole')] = self._target_pos
->>>>>>> 63655f9a
         self._set_obj_xyz(self.obj_init_pos)
         self.maxPushDist = np.linalg.norm(
             self.obj_init_pos[:2] - np.array(self._target_pos)[:2]
@@ -247,11 +223,7 @@
             tcp_opened,
             np.linalg.norm(obj - self._target_pos),
             object_grasped,
-<<<<<<< HEAD
             in_place,
-        )
-=======
-            in_place
         )
 
 
@@ -270,5 +242,4 @@
         SawyerSoccerEnvV2.__init__(self, self.tasks)
 
     def reset(self, seed=None, options=None):
-        return super().reset(seed=seed, options=options)
->>>>>>> 63655f9a
+        return super().reset(seed=seed, options=options)