import numpy as np
from gym.spaces import Box
from scipy.spatial.transform import Rotation

from metaworld.envs import reward_utils
from metaworld.envs.asset_path_utils import full_v2_path_for
from metaworld.envs.mujoco.sawyer_xyz.sawyer_xyz_env import SawyerXYZEnv, _assert_task_is_set



class SawyerSoccerEnvV2(SawyerXYZEnv):

    OBJ_RADIUS = 0.013
    TARGET_RADIUS=0.07

    def __init__(self):

        goal_low = (-0.1, 0.8, 0.0)
        goal_high = (0.1, 0.9, 0.0)
        hand_low = (-0.5, 0.40, 0.05)
        hand_high = (0.5, 1, 0.5)
        obj_low = (-0.1, 0.6, 0.03)
        obj_high = (0.1, 0.7, 0.03)

        super().__init__(
            self.model_name,
            hand_low=hand_low,
            hand_high=hand_high,
        )

        self.init_config = {
            'obj_init_pos': np.array([0, 0.6, 0.03]),
            'obj_init_angle': 0.3,
            'hand_init_pos': np.array([0., .6, .2]),
        }
        self.goal = np.array([0., 0.9, 0.03])
        self.obj_init_pos = self.init_config['obj_init_pos']
        self.obj_init_angle = self.init_config['obj_init_angle']
        self.hand_init_pos = self.init_config['hand_init_pos']

<<<<<<< HEAD
        self.max_path_length = 500
=======
>>>>>>> 0893a751

        self._random_reset_space = Box(
            np.hstack((obj_low, goal_low)),
            np.hstack((obj_high, goal_high)),
        )
        self.goal_space = Box(np.array(goal_low), np.array(goal_high))

    @property
    def model_name(self):
        return full_v2_path_for('sawyer_xyz/sawyer_soccer.xml')

    @_assert_task_is_set
    def step(self, action):
        obs = super().step(action)
        obj = obs[4:7]
        (
            reward,
            tcp_to_obj,
            tcp_opened,
            target_to_obj,
            object_grasped,
            in_place
        ) = self.compute_reward(action, obs)
        self.curr_path_length += 1

        success = float(target_to_obj <= 0.07)
        near_object = float(tcp_to_obj <= 0.03)
        grasp_success = float(self.touching_object and (tcp_opened > 0) and (obj[2] - 0.02 > self.obj_init_pos[2]))
        info = {
            'success': success,
            'near_object': near_object,
            'grasp_success': grasp_success,
            'grasp_reward': object_grasped,
            'in_place_reward': in_place,
            'obj_to_target': target_to_obj,
            'unscaled_reward': reward,
        }

        return obs, reward, False, info

    def _get_pos_objects(self):
        return self.get_body_com('soccer_ball')

    def _get_quat_objects(self):
        return Rotation.from_matrix(
            self.data.get_body_xmat('soccer_ball')
        ).as_quat()

    def reset_model(self):
        self._reset_hand()
        self._target_pos = self.goal.copy()
        self.obj_init_angle = self.init_config['obj_init_angle']
        self.objHeight = self.get_body_com('soccer_ball')[2]

        if self.random_init:
            goal_pos = self._get_state_rand_vec()
            self._target_pos = goal_pos[3:]
            while np.linalg.norm(goal_pos[:2] - self._target_pos[:2]) < 0.15:
                goal_pos = self._get_state_rand_vec()
                self._target_pos = goal_pos[3:]
            self.obj_init_pos = np.concatenate((goal_pos[:2], [self.obj_init_pos[-1]]))
            self.sim.model.body_pos[self.model.body_name2id('goal_whole')] = self._target_pos

        self._set_obj_xyz(self.obj_init_pos)
        self.maxPushDist = np.linalg.norm(self.obj_init_pos[:2] - np.array(self._target_pos)[:2])

        return self._get_obs()

    def _reset_hand(self):
        super()._reset_hand()
        self.reachCompleted = False

    def _gripper_caging_reward(self, action, obj_position, obj_radius):
        pad_success_margin = 0.05
        grip_success_margin = obj_radius + 0.01
        x_z_success_margin = 0.005

        tcp = self.tcp_center
        left_pad = self.get_body_com('leftpad')
        right_pad = self.get_body_com('rightpad')
        delta_object_y_left_pad = left_pad[1] - obj_position[1]
        delta_object_y_right_pad = obj_position[1] - right_pad[1]
        right_caging_margin = abs(abs(obj_position[1] - self.init_right_pad[1]) - pad_success_margin)
        left_caging_margin = abs(abs(obj_position[1] - self.init_left_pad[1]) - pad_success_margin)

        right_caging = reward_utils.tolerance(delta_object_y_right_pad,
            bounds=(obj_radius, pad_success_margin),
            margin=right_caging_margin,
            sigmoid='long_tail',
        )
        left_caging = reward_utils.tolerance(delta_object_y_left_pad,
            bounds=(obj_radius, pad_success_margin),
            margin=left_caging_margin,
            sigmoid='long_tail',
        )

        right_gripping = reward_utils.tolerance(delta_object_y_right_pad,
            bounds=(obj_radius, grip_success_margin),
            margin=right_caging_margin,
            sigmoid='long_tail',
        )
        left_gripping = reward_utils.tolerance(delta_object_y_left_pad,
            bounds=(obj_radius, grip_success_margin),
            margin=left_caging_margin,
            sigmoid='long_tail',
        )


        assert right_caging >= 0 and right_caging <= 1
        assert left_caging >= 0 and left_caging <= 1

        y_caging = reward_utils.hamacher_product(right_caging, left_caging)
        y_gripping = reward_utils.hamacher_product(right_gripping, left_gripping)

        assert y_caging >= 0 and y_caging <= 1

        tcp_xz = tcp + np.array([0., -tcp[1], 0.])
        obj_position_x_z = np.copy(obj_position) + np.array([0., -obj_position[1], 0.])
        tcp_obj_norm_x_z = np.linalg.norm(tcp_xz - obj_position_x_z, ord=2)
        init_obj_x_z = self.obj_init_pos + np.array([0., -self.obj_init_pos[1], 0.])
        init_tcp_x_z = self.init_tcp + np.array([0., -self.init_tcp[1], 0.])


        tcp_obj_x_z_margin = np.linalg.norm(init_obj_x_z - init_tcp_x_z, ord=2) - x_z_success_margin
        x_z_caging = reward_utils.tolerance(tcp_obj_norm_x_z,
                                bounds=(0, x_z_success_margin),
                                margin=tcp_obj_x_z_margin,
                                sigmoid='long_tail',)

        assert right_caging >= 0 and right_caging <= 1
        gripper_closed = min(max(0, action[-1]), 1)
        assert gripper_closed >= 0 and gripper_closed <= 1
        caging = reward_utils.hamacher_product(y_caging, x_z_caging)
        assert caging >= 0 and caging <= 1

        if caging > 0.95:
            gripping = y_gripping
        else:
            gripping = 0.
        assert gripping >= 0 and gripping <= 1

        caging_and_gripping = (caging + gripping) / 2
        assert caging_and_gripping >= 0 and caging_and_gripping <= 1

        return caging_and_gripping

    def compute_reward(self, action, obs):
        obj = obs[4:7]
        tcp_opened = obs[3]
        x_scaling = np.array([3., 1., 1.])
        tcp_to_obj = np.linalg.norm(obj - self.tcp_center)
        target_to_obj = np.linalg.norm((obj - self._target_pos) * x_scaling)
        target_to_obj_init = np.linalg.norm((obj - self.obj_init_pos) * x_scaling)

        in_place = reward_utils.tolerance(
            target_to_obj,
            bounds=(0, self.TARGET_RADIUS),
            margin=target_to_obj_init,
            sigmoid='long_tail',
        )

        goal_line = (self._target_pos[1] - 0.1)
        if obj[1] >  goal_line and abs(obj[0] - self._target_pos[0]) > 0.10:
            in_place = np.clip(in_place - 2*((obj[1] - goal_line)/(1-goal_line)), 0., 1.)

        object_grasped = self._gripper_caging_reward(action, obj, self.OBJ_RADIUS)

        reward = (3*object_grasped) + (6.5*in_place)

        if target_to_obj < self.TARGET_RADIUS:
            reward = 10.
        return (
            reward,
            tcp_to_obj,
            tcp_opened,
            np.linalg.norm(obj - self._target_pos),
            object_grasped,
            in_place
        )<|MERGE_RESOLUTION|>--- conflicted
+++ resolved
@@ -37,11 +37,6 @@
         self.obj_init_pos = self.init_config['obj_init_pos']
         self.obj_init_angle = self.init_config['obj_init_angle']
         self.hand_init_pos = self.init_config['hand_init_pos']
-
-<<<<<<< HEAD
-        self.max_path_length = 500
-=======
->>>>>>> 0893a751
 
         self._random_reset_space = Box(
             np.hstack((obj_low, goal_low)),
