import numpy as np
from gymnasium.spaces import Box
import mujoco
from metaworld.envs import reward_utils
from metaworld.envs.asset_path_utils import full_v2_path_for
from metaworld.envs.mujoco.sawyer_xyz.sawyer_xyz_env import (
    SawyerXYZEnv,
    _assert_task_is_set,
)


class SawyerHandInsertEnvV2(SawyerXYZEnv):
    TARGET_RADIUS = 0.05

<<<<<<< HEAD
    def __init__(self):
=======
    def __init__(self, tasks=None):

>>>>>>> 63655f9a
        hand_low = (-0.5, 0.40, -0.15)
        hand_high = (0.5, 1, 0.5)
        obj_low = (-0.1, 0.6, 0.05)
        obj_high = (0.1, 0.7, 0.05)
        goal_low = (-0.04, 0.8, -0.0201)
        goal_high = (0.04, 0.88, -0.0199)

        super().__init__(
            self.model_name,
            hand_low=hand_low,
            hand_high=hand_high,
        )

        if tasks is not None:
            self.tasks = tasks

        self.init_config = {
            "obj_init_pos": np.array([0, 0.6, 0.05]),
            "obj_init_angle": 0.3,
            "hand_init_pos": np.array([0, 0.6, 0.2], dtype=np.float32),
        }
        self.goal = np.array([0.0, 0.84, -0.08], dtype=np.float32)
        self.obj_init_pos = self.init_config["obj_init_pos"]
        self.obj_init_angle = self.init_config["obj_init_angle"]
        self.hand_init_pos = self.init_config["hand_init_pos"]

        self._random_reset_space = Box(
            np.hstack((obj_low, goal_low)),
            np.hstack((obj_high, goal_high)),
        )
        self.goal_space = Box(np.array(goal_low), np.array(goal_high))

    @property
    def model_name(self):
        return full_v2_path_for("sawyer_xyz/sawyer_table_with_hole.xml")

    @_assert_task_is_set
    def evaluate_state(self, obs, action):
        obj = obs[4:7]

        (
            reward,
            tcp_to_obj,
            tcp_open,
            obj_to_target,
            grasp_reward,
            in_place_reward,
        ) = self.compute_reward(action, obs)

        info = {
            "success": float(obj_to_target <= 0.05),
            "near_object": float(tcp_to_obj <= 0.03),
            "grasp_success": float(
                self.touching_main_object
                and (tcp_open > 0)
                and (obj[2] - 0.02 > self.obj_init_pos[2])
            ),
            "grasp_reward": grasp_reward,
            "in_place_reward": in_place_reward,
            "obj_to_target": obj_to_target,
            "unscaled_reward": reward,
        }

        return reward, info

    @property
    def _get_id_main_object(self):
<<<<<<< HEAD
        return self.unwrapped.model.geom_name2id("objGeom")
=======
        return self.model.geom('objGeom').id
>>>>>>> 63655f9a

    def _get_pos_objects(self):
        return self.get_body_com("obj")

    def _get_quat_objects(self):
<<<<<<< HEAD
        return self.sim.data.get_body_xquat("obj")
=======
        return self.data.body('obj').xquat
>>>>>>> 63655f9a

    def reset_model(self):
        self._reset_hand()
        self.prev_obs = self._get_curr_obs_combined_no_goal()
<<<<<<< HEAD
        self._target_pos = self.goal.copy()
        self.obj_init_angle = self.init_config["obj_init_angle"]
        self.objHeight = self.get_body_com("obj")[2]
=======
        self.obj_init_angle = self.init_config['obj_init_angle']
        self.objHeight = self.get_body_com('obj')[2]
>>>>>>> 63655f9a

        goal_pos = self._get_state_rand_vec()
        while np.linalg.norm(goal_pos[:2] - goal_pos[-3:-1]) < 0.15:
            goal_pos = self._get_state_rand_vec()
        self.obj_init_pos = np.concatenate((goal_pos[:2], [self.obj_init_pos[-1]]))
        self._target_pos = goal_pos[-3:]

        self._set_obj_xyz(self.obj_init_pos)
        return self._get_obs()

    def compute_reward(self, action, obs):
        obj = obs[4:7]

        target_to_obj = np.linalg.norm(obj - self._target_pos)
        target_to_obj_init = np.linalg.norm(self.obj_init_pos - self._target_pos)

        in_place = reward_utils.tolerance(
            target_to_obj,
            bounds=(0, self.TARGET_RADIUS),
            margin=target_to_obj_init,
            sigmoid="long_tail",
        )

        object_grasped = self._gripper_caging_reward(
            action,
            obj,
            object_reach_radius=0.01,
            obj_radius=0.015,
            pad_success_thresh=0.05,
            xz_thresh=0.005,
            high_density=True,
        )
        reward = reward_utils.hamacher_product(object_grasped, in_place)

        tcp_opened = obs[3]
        tcp_to_obj = np.linalg.norm(obj - self.tcp_center)

        if tcp_to_obj < 0.02 and tcp_opened > 0:
            reward += 1.0 + 7.0 * in_place
        if target_to_obj < self.TARGET_RADIUS:
<<<<<<< HEAD
            reward = 10.0
        return (reward, tcp_to_obj, tcp_opened, target_to_obj, object_grasped, in_place)
=======
            reward = 10.
        return (
            reward,
            tcp_to_obj,
            tcp_opened,
            target_to_obj,
            object_grasped,
            in_place
        )

class TrainHandInsertv3(SawyerHandInsertEnvV2):
    tasks = None
    def __init__(self):
        SawyerHandInsertEnvV2.__init__(self, self.tasks)

    def reset(self, seed=None, options=None):
        return super().reset(seed=seed, options=options)

class TestHandInsertv3(SawyerHandInsertEnvV2):
    tasks = None
    def __init__(self):
        SawyerHandInsertEnvV2.__init__(self, self.tasks)

    def reset(self, seed=None, options=None):
        return super().reset(seed=seed, options=options)
>>>>>>> 63655f9a
<|MERGE_RESOLUTION|>--- conflicted
+++ resolved
@@ -11,13 +11,7 @@
 
 class SawyerHandInsertEnvV2(SawyerXYZEnv):
     TARGET_RADIUS = 0.05
-
-<<<<<<< HEAD
-    def __init__(self):
-=======
     def __init__(self, tasks=None):
-
->>>>>>> 63655f9a
         hand_low = (-0.5, 0.40, -0.15)
         hand_high = (0.5, 1, 0.5)
         obj_low = (-0.1, 0.6, 0.05)
@@ -85,33 +79,19 @@
 
     @property
     def _get_id_main_object(self):
-<<<<<<< HEAD
-        return self.unwrapped.model.geom_name2id("objGeom")
-=======
         return self.model.geom('objGeom').id
->>>>>>> 63655f9a
 
     def _get_pos_objects(self):
         return self.get_body_com("obj")
 
     def _get_quat_objects(self):
-<<<<<<< HEAD
-        return self.sim.data.get_body_xquat("obj")
-=======
         return self.data.body('obj').xquat
->>>>>>> 63655f9a
 
     def reset_model(self):
         self._reset_hand()
         self.prev_obs = self._get_curr_obs_combined_no_goal()
-<<<<<<< HEAD
-        self._target_pos = self.goal.copy()
-        self.obj_init_angle = self.init_config["obj_init_angle"]
-        self.objHeight = self.get_body_com("obj")[2]
-=======
         self.obj_init_angle = self.init_config['obj_init_angle']
         self.objHeight = self.get_body_com('obj')[2]
->>>>>>> 63655f9a
 
         goal_pos = self._get_state_rand_vec()
         while np.linalg.norm(goal_pos[:2] - goal_pos[-3:-1]) < 0.15:
@@ -152,10 +132,6 @@
         if tcp_to_obj < 0.02 and tcp_opened > 0:
             reward += 1.0 + 7.0 * in_place
         if target_to_obj < self.TARGET_RADIUS:
-<<<<<<< HEAD
-            reward = 10.0
-        return (reward, tcp_to_obj, tcp_opened, target_to_obj, object_grasped, in_place)
-=======
             reward = 10.
         return (
             reward,
@@ -180,5 +156,4 @@
         SawyerHandInsertEnvV2.__init__(self, self.tasks)
 
     def reset(self, seed=None, options=None):
-        return super().reset(seed=seed, options=options)
->>>>>>> 63655f9a
+        return super().reset(seed=seed, options=options)