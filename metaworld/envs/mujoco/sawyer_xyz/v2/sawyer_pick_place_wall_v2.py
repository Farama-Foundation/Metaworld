--- conflicted
+++ resolved
@@ -4,16 +4,9 @@
 
 from metaworld.envs import reward_utils
 from metaworld.envs.asset_path_utils import full_v2_path_for
-<<<<<<< HEAD
-from metaworld.envs.mujoco.sawyer_xyz.sawyer_xyz_env import (
-    SawyerXYZEnv,
-    _assert_task_is_set,
-)
-
-=======
+
 from metaworld.envs.mujoco.sawyer_xyz.sawyer_xyz_env import SawyerXYZEnv, _assert_task_is_set
 import mujoco
->>>>>>> 63655f9a
 
 class SawyerPickPlaceWallEnvV2(SawyerXYZEnv):
     """SawyerPickPlaceWallEnv.
@@ -30,12 +23,8 @@
         - (6/24/20) Separated pick-place-wall into from
           reach-push-pick-place-wall.
     """
-<<<<<<< HEAD
-
-    def __init__(self):
-=======
+
     def __init__(self, tasks=None):
->>>>>>> 63655f9a
         goal_low = (-0.05, 0.85, 0.05)
         goal_high = (0.05, 0.9, 0.3)
         hand_low = (-0.5, 0.40, 0.05)
@@ -108,30 +97,16 @@
         return reward, info
 
     def _get_pos_objects(self):
-<<<<<<< HEAD
-        return self.data.get_geom_xpos("objGeom")
-
-    def _get_quat_objects(self):
-        return Rotation.from_matrix(self.data.get_geom_xmat("objGeom")).as_quat()
-=======
         return self.data.geom('objGeom').xpos
 
     def _get_quat_objects(self):
         return Rotation.from_matrix(
             self.data.geom('objGeom').xmat.reshape(3, 3)
         ).as_quat()
->>>>>>> 63655f9a
 
     def adjust_initObjPos(self, orig_init_pos):
         # This is to account for meshes for the geom and object are not aligned
         # If this is not done, the object could be initialized in an extreme position
-<<<<<<< HEAD
-        diff = self.get_body_com("obj")[:2] - self.data.get_geom_xpos("objGeom")[:2]
-        adjustedPos = orig_init_pos[:2] + diff
-
-        # The convention we follow is that body_com[2] is always 0, and geom_pos[2] is the object height
-        return [adjustedPos[0], adjustedPos[1], self.data.get_geom_xpos("objGeom")[-1]]
-=======
         diff = self.get_body_com('obj')[:2] - \
                self.data.geom('objGeom').xpos[:2]
         adjustedPos = orig_init_pos[:2] + diff
@@ -142,7 +117,6 @@
             adjustedPos[1],
             self.data.geom('objGeom').xpos[-1]
         ]
->>>>>>> 63655f9a
 
     def reset_model(self):
         self._reset_hand()
@@ -228,11 +202,7 @@
             tcp_opened,
             np.linalg.norm(obj - target),
             object_grasped,
-<<<<<<< HEAD
             in_place_part2,
-        ]
-=======
-            in_place_part2
         ]
 class TrainPickPlaceWallv3(SawyerPickPlaceWallEnvV2):
     tasks = None
@@ -249,5 +219,4 @@
         SawyerPickPlaceWallEnvV2.__init__(self, self.tasks)
 
     def reset(self, seed=None, options=None):
-        return super().reset(seed=seed, options=options)
->>>>>>> 63655f9a
+        return super().reset(seed=seed, options=options)