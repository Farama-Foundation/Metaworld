--- conflicted
+++ resolved
@@ -29,11 +29,7 @@
           reach-push-pick-place-wall.
     """
 
-<<<<<<< HEAD
-    def __init__(self, tasks: list[Task] | None = None, render_mode: RenderMode | None = None) -> None:
-=======
     def __init__(self, render_mode=None, camera_name=None, camera_id=None):
->>>>>>> 87ac948c
         goal_low = (-0.05, 0.85, 0.05)
         goal_high = (0.05, 0.9, 0.3)
         hand_low = (-0.5, 0.40, 0.05)
@@ -49,14 +45,7 @@
             camera_id=camera_id,
         )
 
-<<<<<<< HEAD
-        if tasks is not None:
-            self.tasks = tasks
-
         self.init_config: InitConfigDict = {
-=======
-        self.init_config = {
->>>>>>> 87ac948c
             "obj_init_angle": 0.3,
             "obj_init_pos": np.array([0, 0.6, 0.02]),
             "hand_init_pos": np.array([0, 0.6, 0.2]),
@@ -97,7 +86,11 @@
         success = float(obj_to_target <= 0.07)
         near_object = float(tcp_to_obj <= 0.03)
         assert self.obj_init_pos is not None
-        grasp_success = float(self.touching_main_object and (tcp_open > 0) and (obj[2] - 0.02 > self.obj_init_pos[2]))
+        grasp_success = float(
+            self.touching_main_object
+            and (tcp_open > 0)
+            and (obj[2] - 0.02 > self.obj_init_pos[2])
+        )
         info = {
             "success": success,
             "near_object": near_object,
@@ -114,7 +107,9 @@
         return self.data.geom("objGeom").xpos
 
     def _get_quat_objects(self) -> npt.NDArray[Any]:
-        return Rotation.from_matrix(self.data.geom("objGeom").xmat.reshape(3, 3)).as_quat()
+        return Rotation.from_matrix(
+            self.data.geom("objGeom").xmat.reshape(3, 3)
+        ).as_quat()
 
     def adjust_initObjPos(self, orig_init_pos):
         # This is to account for meshes for the geom and object are not aligned
@@ -160,7 +155,9 @@
 
         in_place_scaling = np.array([1.0, 1.0, 3.0])
         obj_to_midpoint = float(np.linalg.norm((obj - midpoint) * in_place_scaling))
-        obj_to_midpoint_init = float(np.linalg.norm((self.obj_init_pos - midpoint) * in_place_scaling))
+        obj_to_midpoint_init = float(
+            np.linalg.norm((self.obj_init_pos - midpoint) * in_place_scaling)
+        )
 
         obj_to_target = float(np.linalg.norm(obj - target))
         obj_to_target_init = float(np.linalg.norm(self.obj_init_pos - target))
@@ -189,10 +186,16 @@
             high_density=False,
         )
 
-        in_place_and_object_grasped = reward_utils.hamacher_product(object_grasped, in_place_part1)
+        in_place_and_object_grasped = reward_utils.hamacher_product(
+            object_grasped, in_place_part1
+        )
         reward = in_place_and_object_grasped
 
-        if tcp_to_obj < 0.02 and (tcp_opened > 0) and (obj[2] - 0.015 > self.obj_init_pos[2]):
+        if (
+            tcp_to_obj < 0.02
+            and (tcp_opened > 0)
+            and (obj[2] - 0.015 > self.obj_init_pos[2])
+        ):
             reward = in_place_and_object_grasped + 1.0 + 4.0 * in_place_part1
             if obj[1] > 0.75:
                 reward = in_place_and_object_grasped + 1.0 + 4.0 + 3.0 * in_place_part2
@@ -207,32 +210,4 @@
             float(np.linalg.norm(obj - target)),
             object_grasped,
             in_place_part2,
-<<<<<<< HEAD
-        )
-
-
-class TrainPickPlaceWallv2(SawyerPickPlaceWallEnvV2):
-    tasks: list[Task] | None = None
-
-    def __init__(self) -> None:
-        SawyerPickPlaceWallEnvV2.__init__(self, self.tasks)
-
-    def reset(
-        self, seed: int | None = None, options: dict[str, Any] | None = None
-    ) -> tuple[npt.NDArray[np.float64], dict[str, Any]]:
-        return super().reset(seed=seed, options=options)
-
-
-class TestPickPlaceWallv2(SawyerPickPlaceWallEnvV2):
-    tasks: list[Task] | None = None
-
-    def __init__(self) -> None:
-        SawyerPickPlaceWallEnvV2.__init__(self, self.tasks)
-
-    def reset(
-        self, seed: int | None = None, options: dict[str, Any] | None = None
-    ) -> tuple[npt.NDArray[np.float64], dict[str, Any]]:
-        return super().reset(seed=seed, options=options)
-=======
-        ]
->>>>>>> 87ac948c
+        )