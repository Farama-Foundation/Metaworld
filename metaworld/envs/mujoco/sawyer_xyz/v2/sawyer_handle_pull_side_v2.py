import numpy as np
from gymnasium.spaces import Box

from metaworld.envs import reward_utils
from metaworld.envs.asset_path_utils import full_v2_path_for
<<<<<<< HEAD
from metaworld.envs.mujoco.sawyer_xyz.sawyer_xyz_env import (
    SawyerXYZEnv,
    _assert_task_is_set,
)


class SawyerHandlePullSideEnvV2(SawyerXYZEnv):
    def __init__(self):
=======
from metaworld.envs.mujoco.sawyer_xyz.sawyer_xyz_env import SawyerXYZEnv, _assert_task_is_set
import mujoco

class SawyerHandlePullSideEnvV2(SawyerXYZEnv):
    def __init__(self, tasks=None):
>>>>>>> 63655f9a
        hand_low = (-0.5, 0.40, 0.05)
        hand_high = (0.5, 1.0, 0.5)
        obj_low = (-0.35, 0.65, 0.0)
        obj_high = (-0.25, 0.75, 0.0)

        super().__init__(
            self.model_name,
            hand_low=hand_low,
            hand_high=hand_high,
        )

        if tasks is not None:
            self.tasks = tasks

        self.init_config = {
            "obj_init_pos": np.array([-0.3, 0.7, 0.0]),
            "hand_init_pos": np.array(
                (0, 0.6, 0.2),
            ),
        }
        self.goal = np.array([-0.2, 0.7, 0.14])
        self.obj_init_pos = self.init_config["obj_init_pos"]
        self.hand_init_pos = self.init_config["hand_init_pos"]

        goal_low = self.hand_low
        goal_high = self.hand_high

        self._random_reset_space = Box(
            np.array(obj_low),
            np.array(obj_high),
        )
        self.goal_space = Box(np.array(goal_low), np.array(goal_high))

    @property
    def model_name(self):
        return full_v2_path_for("sawyer_xyz/sawyer_handle_press_sideways.xml")

    @_assert_task_is_set
    def evaluate_state(self, obs, action):
        obj = obs[4:7]

<<<<<<< HEAD
        (
            reward,
            tcp_to_obj,
            tcp_open,
            obj_to_target,
            grasp_reward,
            in_place_reward,
        ) = self.compute_reward(action, obs)
=======
        (reward, tcp_to_obj, tcp_open, obj_to_target, grasp_reward, in_place_reward) = self.compute_reward(action, obs)
>>>>>>> 63655f9a

        info = {
            "success": float(obj_to_target <= 0.08),
            "near_object": float(tcp_to_obj <= 0.05),
<<<<<<< HEAD
            "grasp_success": float(
                (tcp_open > 0) and (obj[2] - 0.03 > self.obj_init_pos[2])
            ),
=======
            "grasp_success": float((tcp_open > 0) and (obj[2] - 0.03 > self.obj_init_pos[2])),
>>>>>>> 63655f9a
            "grasp_reward": grasp_reward,
            "in_place_reward": in_place_reward,
            "obj_to_target": obj_to_target,
            "unscaled_reward": reward,
        }

        return reward, info

    @property
    def _target_site_config(self):
        return []

    def _get_pos_objects(self):
        return self._get_site_pos("handleCenter")

    def _get_quat_objects(self):
        return np.zeros(4)

    def _set_obj_xyz(self, pos):
        qpos = self.data.qpos.flat.copy()
        qvel = self.data.qvel.flat.copy()
        qpos[9] = pos
        qvel[9] = 0
        self.set_state(qpos, qvel)

    def reset_model(self):
        self._reset_hand()

        self.obj_init_pos = self._get_state_rand_vec()
<<<<<<< HEAD

        self.sim.model.body_pos[self.model.body_name2id("box")] = self.obj_init_pos
        self._set_obj_xyz(-0.1)
        self._target_pos = self._get_site_pos("goalPull")
        self.maxDist = np.abs(
            self.data.site_xpos[self.model.site_name2id("handleStart")][-1]
            - self._target_pos[-1]
        )
        self.target_reward = 1000 * self.maxDist + 1000 * 2
=======
        self.model.body_pos[mujoco.mj_name2id(self.model, mujoco.mjtObj.mjOBJ_BODY, 'box')] = self.obj_init_pos
        self._set_obj_xyz(-0.1)
        self._target_pos = self._get_site_pos('goalPull')
        self.maxDist = np.abs(self.data.site_xpos
                              [mujoco.mj_name2id(self.model, mujoco.mjtObj.mjOBJ_SITE, 'handleStart')][-1]
                              - self._target_pos[-1])
        self.target_reward = 1000*self.maxDist + 1000*2
>>>>>>> 63655f9a
        self.obj_init_pos = self._get_pos_objects()

        return self._get_obs()

    def compute_reward(self, action, obs):
        obj = obs[4:7]
        # Force target to be slightly above basketball hoop
        target = self._target_pos.copy()

        # Emphasize Z error
        scale = np.array([1.0, 1.0, 1.0])
        target_to_obj = (obj - target) * scale
        target_to_obj = np.linalg.norm(target_to_obj)
        target_to_obj_init = (self.obj_init_pos - target) * scale
        target_to_obj_init = np.linalg.norm(target_to_obj_init)

        in_place = reward_utils.tolerance(
            target_to_obj,
            bounds=(0, self.TARGET_RADIUS),
            margin=target_to_obj_init,
            sigmoid="long_tail",
        )

        object_grasped = self._gripper_caging_reward(
            action,
            obj,
            pad_success_thresh=0.06,
            obj_radius=0.032,
            object_reach_radius=0.01,
            xz_thresh=0.01,
            high_density=True,
        )
        reward = reward_utils.hamacher_product(object_grasped, in_place)
        # reward = in_place

        tcp_opened = obs[3]
        tcp_to_obj = np.linalg.norm(obj - self.tcp_center)

<<<<<<< HEAD
        if (
            tcp_to_obj < 0.035
            and tcp_opened > 0
            and obj[2] - 0.01 > self.obj_init_pos[2]
        ):
            reward += 1.0 + 5.0 * in_place
        if target_to_obj < self.TARGET_RADIUS:
            reward = 10.0
        return (reward, tcp_to_obj, tcp_opened, target_to_obj, object_grasped, in_place)
=======
        if tcp_to_obj < 0.035 and tcp_opened > 0 and obj[2] - 0.01 > self.obj_init_pos[2]:
            reward += 1.0 + 5.0 * in_place
        if target_to_obj < self.TARGET_RADIUS:
            reward = 10.0
        return (reward, tcp_to_obj, tcp_opened, target_to_obj, object_grasped, in_place)

class TrainHandlePullSidev3(SawyerHandlePullSideEnvV2):
    tasks = None
    def __init__(self):
        SawyerHandlePullSideEnvV2.__init__(self, self.tasks)

    def reset(self, seed=None, options=None):
        return super().reset(seed=seed, options=options)

class TestHandlePullSidev3(SawyerHandlePullSideEnvV2):
    tasks = None
    def __init__(self):
        SawyerHandlePullSideEnvV2.__init__(self, self.tasks)

    def reset(self, seed=None, options=None):
        return super().reset(seed=seed, options=options)
>>>>>>> 63655f9a
<|MERGE_RESOLUTION|>--- conflicted
+++ resolved
@@ -3,22 +3,12 @@
 
 from metaworld.envs import reward_utils
 from metaworld.envs.asset_path_utils import full_v2_path_for
-<<<<<<< HEAD
-from metaworld.envs.mujoco.sawyer_xyz.sawyer_xyz_env import (
-    SawyerXYZEnv,
-    _assert_task_is_set,
-)
 
-
-class SawyerHandlePullSideEnvV2(SawyerXYZEnv):
-    def __init__(self):
-=======
 from metaworld.envs.mujoco.sawyer_xyz.sawyer_xyz_env import SawyerXYZEnv, _assert_task_is_set
 import mujoco
 
 class SawyerHandlePullSideEnvV2(SawyerXYZEnv):
     def __init__(self, tasks=None):
->>>>>>> 63655f9a
         hand_low = (-0.5, 0.40, 0.05)
         hand_high = (0.5, 1.0, 0.5)
         obj_low = (-0.35, 0.65, 0.0)
@@ -59,30 +49,12 @@
     @_assert_task_is_set
     def evaluate_state(self, obs, action):
         obj = obs[4:7]
-
-<<<<<<< HEAD
-        (
-            reward,
-            tcp_to_obj,
-            tcp_open,
-            obj_to_target,
-            grasp_reward,
-            in_place_reward,
-        ) = self.compute_reward(action, obs)
-=======
         (reward, tcp_to_obj, tcp_open, obj_to_target, grasp_reward, in_place_reward) = self.compute_reward(action, obs)
->>>>>>> 63655f9a
 
         info = {
             "success": float(obj_to_target <= 0.08),
             "near_object": float(tcp_to_obj <= 0.05),
-<<<<<<< HEAD
-            "grasp_success": float(
-                (tcp_open > 0) and (obj[2] - 0.03 > self.obj_init_pos[2])
-            ),
-=======
             "grasp_success": float((tcp_open > 0) and (obj[2] - 0.03 > self.obj_init_pos[2])),
->>>>>>> 63655f9a
             "grasp_reward": grasp_reward,
             "in_place_reward": in_place_reward,
             "obj_to_target": obj_to_target,
@@ -112,17 +84,6 @@
         self._reset_hand()
 
         self.obj_init_pos = self._get_state_rand_vec()
-<<<<<<< HEAD
-
-        self.sim.model.body_pos[self.model.body_name2id("box")] = self.obj_init_pos
-        self._set_obj_xyz(-0.1)
-        self._target_pos = self._get_site_pos("goalPull")
-        self.maxDist = np.abs(
-            self.data.site_xpos[self.model.site_name2id("handleStart")][-1]
-            - self._target_pos[-1]
-        )
-        self.target_reward = 1000 * self.maxDist + 1000 * 2
-=======
         self.model.body_pos[mujoco.mj_name2id(self.model, mujoco.mjtObj.mjOBJ_BODY, 'box')] = self.obj_init_pos
         self._set_obj_xyz(-0.1)
         self._target_pos = self._get_site_pos('goalPull')
@@ -130,7 +91,6 @@
                               [mujoco.mj_name2id(self.model, mujoco.mjtObj.mjOBJ_SITE, 'handleStart')][-1]
                               - self._target_pos[-1])
         self.target_reward = 1000*self.maxDist + 1000*2
->>>>>>> 63655f9a
         self.obj_init_pos = self._get_pos_objects()
 
         return self._get_obs()
@@ -169,17 +129,6 @@
         tcp_opened = obs[3]
         tcp_to_obj = np.linalg.norm(obj - self.tcp_center)
 
-<<<<<<< HEAD
-        if (
-            tcp_to_obj < 0.035
-            and tcp_opened > 0
-            and obj[2] - 0.01 > self.obj_init_pos[2]
-        ):
-            reward += 1.0 + 5.0 * in_place
-        if target_to_obj < self.TARGET_RADIUS:
-            reward = 10.0
-        return (reward, tcp_to_obj, tcp_opened, target_to_obj, object_grasped, in_place)
-=======
         if tcp_to_obj < 0.035 and tcp_opened > 0 and obj[2] - 0.01 > self.obj_init_pos[2]:
             reward += 1.0 + 5.0 * in_place
         if target_to_obj < self.TARGET_RADIUS:
@@ -200,5 +149,4 @@
         SawyerHandlePullSideEnvV2.__init__(self, self.tasks)
 
     def reset(self, seed=None, options=None):
-        return super().reset(seed=seed, options=options)
->>>>>>> 63655f9a
+        return super().reset(seed=seed, options=options)