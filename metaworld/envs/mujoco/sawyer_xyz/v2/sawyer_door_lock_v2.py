from __future__ import annotations

from typing import Any

import mujoco
import numpy as np
import numpy.typing as npt
from gymnasium.spaces import Box

from metaworld.envs.asset_path_utils import full_v2_path_for
from metaworld.envs.mujoco.sawyer_xyz.sawyer_xyz_env import RenderMode, SawyerXYZEnv
from metaworld.envs.mujoco.utils import reward_utils
from metaworld.types import InitConfigDict, Task


class SawyerDoorLockEnvV2(SawyerXYZEnv):
<<<<<<< HEAD
    def __init__(self, tasks: list[Task] | None = None, render_mode: RenderMode | None = None) -> None:
=======
    def __init__(self, render_mode=None, camera_name=None, camera_id=None):
>>>>>>> 87ac948c
        hand_low = (-0.5, 0.40, -0.15)
        hand_high = (0.5, 1, 0.5)
        obj_low = (-0.1, 0.8, 0.15)
        obj_high = (0.1, 0.85, 0.15)

        super().__init__(
            hand_low=hand_low,
            hand_high=hand_high,
            render_mode=render_mode,
            camera_name=camera_name,
            camera_id=camera_id,
        )

<<<<<<< HEAD
        if tasks is not None:
            self.tasks = tasks

        self.init_config: InitConfigDict = {
=======
        self.init_config = {
>>>>>>> 87ac948c
            "obj_init_pos": np.array([0, 0.85, 0.15], dtype=np.float32),
            "hand_init_pos": np.array([0, 0.6, 0.2], dtype=np.float32),
        }
        self.goal = np.array([0, 0.85, 0.1])
        self.obj_init_pos = self.init_config["obj_init_pos"]
        self.hand_init_pos = self.init_config["hand_init_pos"]

        goal_low = self.hand_low
        goal_high = self.hand_high

        self._lock_length = 0.1

        self._random_reset_space = Box(
            np.array(obj_low),
            np.array(obj_high),
        )
        self.goal_space = Box(np.array(goal_low), np.array(goal_high))

    @property
    def model_name(self) -> str:
        return full_v2_path_for("sawyer_xyz/sawyer_door_lock.xml")

    @SawyerXYZEnv._Decorators.assert_task_is_set
    def evaluate_state(
        self, obs: npt.NDArray[np.float64], action: npt.NDArray[np.float32]
    ) -> tuple[float, dict[str, Any]]:
        (
            reward,
            tcp_to_obj,
            tcp_open,
            obj_to_target,
            near_button,
            button_pressed,
        ) = self.compute_reward(action, obs)

        info = {
            "success": float(obj_to_target <= 0.02),
            "near_object": float(tcp_to_obj <= 0.05),
            "grasp_success": float(tcp_open > 0),
            "grasp_reward": near_button,
            "in_place_reward": button_pressed,
            "obj_to_target": obj_to_target,
            "unscaled_reward": reward,
        }

        return reward, info

    @property
    def _target_site_config(self) -> list[tuple[str, npt.NDArray[Any]]]:
        assert self._target_pos is not None, "`reset_model()` must be called before `_target_site_config`."
        return [
            ("goal_lock", self._target_pos),
            ("goal_unlock", np.array([10.0, 10.0, 10.0])),
        ]

    def _get_id_main_object(self):
        return None

    def _get_pos_objects(self) -> npt.NDArray[Any]:
        return self._get_site_pos("lockStartLock")

    def _get_quat_objects(self) -> npt.NDArray[Any]:
        return self.data.body("door_link").xquat

    def reset_model(self) -> npt.NDArray[np.float64]:
        self._reset_hand()
        door_pos = self._get_state_rand_vec()
        self.model.body("door").pos = door_pos

        for _ in range(self.frame_skip):
            mujoco.mj_step(self.model, self.data)
        self.obj_init_pos = self.data.body("lock_link").xpos
        self._target_pos = self.obj_init_pos + np.array([0.0, -0.04, -0.1])
        return self._get_obs()

    def compute_reward(
        self, action: npt.NDArray[Any], obs: npt.NDArray[np.float64]
    ) -> tuple[float, float, float, float, float, float]:
        assert self._target_pos is not None, "`reset_model()` must be called before `compute_reward()`."
        del action
        obj = obs[4:7]
        tcp = self.get_body_com("leftpad")

        scale = np.array([0.25, 1.0, 0.5])
        tcp_to_obj = float(np.linalg.norm((obj - tcp) * scale))
        tcp_to_obj_init = float(np.linalg.norm((obj - self.init_left_pad) * scale))

        obj_to_target = abs(self._target_pos[2] - obj[2])

        tcp_opened = max(obs[3], 0.0)
        near_lock = reward_utils.tolerance(
            tcp_to_obj,
            bounds=(0, 0.01),
            margin=tcp_to_obj_init,
            sigmoid="long_tail",
        )
        lock_pressed = reward_utils.tolerance(
            obj_to_target,
            bounds=(0, 0.005),
            margin=self._lock_length,
            sigmoid="long_tail",
        )

        reward = 2 * reward_utils.hamacher_product(tcp_opened, near_lock)
        reward += 8 * lock_pressed

<<<<<<< HEAD
        return (reward, tcp_to_obj, obs[3], obj_to_target, near_lock, lock_pressed)


class TrainDoorLockv2(SawyerDoorLockEnvV2):
    tasks: list[Task] | None = None

    def __init__(self) -> None:
        SawyerDoorLockEnvV2.__init__(self, self.tasks)

    def reset(
        self, seed: int | None = None, options: dict[str, Any] | None = None
    ) -> tuple[npt.NDArray[np.float64], dict[str, Any]]:
        return super().reset(seed=seed, options=options)


class TestDoorLockv2(SawyerDoorLockEnvV2):
    tasks: list[Task] | None = None

    def __init__(self) -> None:
        SawyerDoorLockEnvV2.__init__(self, self.tasks)

    def reset(
        self, seed: int | None = None, options: dict[str, Any] | None = None
    ) -> tuple[npt.NDArray[np.float64], dict[str, Any]]:
        return super().reset(seed=seed, options=options)
=======
        return (reward, tcp_to_obj, obs[3], obj_to_target, near_lock, lock_pressed)
>>>>>>> 87ac948c
<|MERGE_RESOLUTION|>--- conflicted
+++ resolved
@@ -14,11 +14,7 @@
 
 
 class SawyerDoorLockEnvV2(SawyerXYZEnv):
-<<<<<<< HEAD
-    def __init__(self, tasks: list[Task] | None = None, render_mode: RenderMode | None = None) -> None:
-=======
     def __init__(self, render_mode=None, camera_name=None, camera_id=None):
->>>>>>> 87ac948c
         hand_low = (-0.5, 0.40, -0.15)
         hand_high = (0.5, 1, 0.5)
         obj_low = (-0.1, 0.8, 0.15)
@@ -32,14 +28,7 @@
             camera_id=camera_id,
         )
 
-<<<<<<< HEAD
-        if tasks is not None:
-            self.tasks = tasks
-
         self.init_config: InitConfigDict = {
-=======
-        self.init_config = {
->>>>>>> 87ac948c
             "obj_init_pos": np.array([0, 0.85, 0.15], dtype=np.float32),
             "hand_init_pos": np.array([0, 0.6, 0.2], dtype=np.float32),
         }
@@ -89,7 +78,9 @@
 
     @property
     def _target_site_config(self) -> list[tuple[str, npt.NDArray[Any]]]:
-        assert self._target_pos is not None, "`reset_model()` must be called before `_target_site_config`."
+        assert (
+            self._target_pos is not None
+        ), "`reset_model()` must be called before `_target_site_config`."
         return [
             ("goal_lock", self._target_pos),
             ("goal_unlock", np.array([10.0, 10.0, 10.0])),
@@ -118,7 +109,9 @@
     def compute_reward(
         self, action: npt.NDArray[Any], obs: npt.NDArray[np.float64]
     ) -> tuple[float, float, float, float, float, float]:
-        assert self._target_pos is not None, "`reset_model()` must be called before `compute_reward()`."
+        assert (
+            self._target_pos is not None
+        ), "`reset_model()` must be called before `compute_reward()`."
         del action
         obj = obs[4:7]
         tcp = self.get_body_com("leftpad")
@@ -146,32 +139,4 @@
         reward = 2 * reward_utils.hamacher_product(tcp_opened, near_lock)
         reward += 8 * lock_pressed
 
-<<<<<<< HEAD
-        return (reward, tcp_to_obj, obs[3], obj_to_target, near_lock, lock_pressed)
-
-
-class TrainDoorLockv2(SawyerDoorLockEnvV2):
-    tasks: list[Task] | None = None
-
-    def __init__(self) -> None:
-        SawyerDoorLockEnvV2.__init__(self, self.tasks)
-
-    def reset(
-        self, seed: int | None = None, options: dict[str, Any] | None = None
-    ) -> tuple[npt.NDArray[np.float64], dict[str, Any]]:
-        return super().reset(seed=seed, options=options)
-
-
-class TestDoorLockv2(SawyerDoorLockEnvV2):
-    tasks: list[Task] | None = None
-
-    def __init__(self) -> None:
-        SawyerDoorLockEnvV2.__init__(self, self.tasks)
-
-    def reset(
-        self, seed: int | None = None, options: dict[str, Any] | None = None
-    ) -> tuple[npt.NDArray[np.float64], dict[str, Any]]:
-        return super().reset(seed=seed, options=options)
-=======
-        return (reward, tcp_to_obj, obs[3], obj_to_target, near_lock, lock_pressed)
->>>>>>> 87ac948c
+        return (reward, tcp_to_obj, obs[3], obj_to_target, near_lock, lock_pressed)