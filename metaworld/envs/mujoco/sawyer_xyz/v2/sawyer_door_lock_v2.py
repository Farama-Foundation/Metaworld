import mujoco
import numpy as np
from gymnasium.spaces import Box

from metaworld.envs import reward_utils
from metaworld.envs.asset_path_utils import full_v2_path_for
from metaworld.envs.mujoco.sawyer_xyz.sawyer_xyz_env import (
    SawyerXYZEnv,
    _assert_task_is_set,
)


class SawyerDoorLockEnvV2(SawyerXYZEnv):
<<<<<<< HEAD
    def __init__(self):
=======
    def __init__(self, tasks=None):
>>>>>>> 63655f9a
        hand_low = (-0.5, 0.40, -0.15)
        hand_high = (0.5, 1, 0.5)
        obj_low = (-0.1, 0.8, 0.15)
        obj_high = (0.1, 0.85, 0.15)

        super().__init__(
            self.model_name,
            hand_low=hand_low,
            hand_high=hand_high,
        )

        if tasks is not None:
            self.tasks = tasks

        self.init_config = {
            "obj_init_pos": np.array([0, 0.85, 0.15]),
            "hand_init_pos": np.array([0, 0.6, 0.2], dtype=np.float32),
        }
        self.goal = np.array([0, 0.85, 0.1])
        self.obj_init_pos = self.init_config["obj_init_pos"]
        self.hand_init_pos = self.init_config["hand_init_pos"]

        goal_low = self.hand_low
        goal_high = self.hand_high

        self._lock_length = 0.1

        self._random_reset_space = Box(
            np.array(obj_low),
            np.array(obj_high),
        )
        self.goal_space = Box(np.array(goal_low), np.array(goal_high))

    @property
    def model_name(self):
        return full_v2_path_for("sawyer_xyz/sawyer_door_lock.xml")

    @_assert_task_is_set
    def evaluate_state(self, obs, action):
        (
            reward,
            tcp_to_obj,
            tcp_open,
            obj_to_target,
            near_button,
            button_pressed,
        ) = self.compute_reward(action, obs)

        info = {
            "success": float(obj_to_target <= 0.02),
            "near_object": float(tcp_to_obj <= 0.05),
            "grasp_success": float(tcp_open > 0),
            "grasp_reward": near_button,
            "in_place_reward": button_pressed,
            "obj_to_target": obj_to_target,
            "unscaled_reward": reward,
        }

        return reward, info

    @property
    def _target_site_config(self):
        return [
            ("goal_lock", self._target_pos),
            ("goal_unlock", np.array([10.0, 10.0, 10.0])),
        ]

    def _get_id_main_object(self):
        return None

    def _get_pos_objects(self):
        return self._get_site_pos("lockStartLock")

    def _get_quat_objects(self):
<<<<<<< HEAD
        return self.sim.data.get_body_xquat("door_link")
=======
        return self.data.body("door_link").xquat
>>>>>>> 63655f9a

    def reset_model(self):
        self._reset_hand()
        door_pos = self._get_state_rand_vec()
<<<<<<< HEAD

        self.sim.model.body_pos[self.model.body_name2id("door")] = door_pos
        for _ in range(self.frame_skip):
            self.sim.step()

        self.obj_init_pos = self.get_body_com("lock_link")
=======

        self.model.body("door").pos = door_pos
        mujoco.mj_step(self.model, self.data, nstep=self.frame_skip)

        self.obj_init_pos = self.data.body("lock_link").xpos
>>>>>>> 63655f9a
        self._target_pos = self.obj_init_pos + np.array([0.0, -0.04, -0.1])

        return self._get_obs()

    def compute_reward(self, action, obs):
        del action
        obj = obs[4:7]
        tcp = self.get_body_com("leftpad")

        scale = np.array([0.25, 1.0, 0.5])
        tcp_to_obj = np.linalg.norm((obj - tcp) * scale)
        tcp_to_obj_init = np.linalg.norm((obj - self.init_left_pad) * scale)

        obj_to_target = abs(self._target_pos[2] - obj[2])

        tcp_opened = max(obs[3], 0.0)
        near_lock = reward_utils.tolerance(
            tcp_to_obj,
            bounds=(0, 0.01),
            margin=tcp_to_obj_init,
            sigmoid="long_tail",
        )
        lock_pressed = reward_utils.tolerance(
            obj_to_target,
            bounds=(0, 0.005),
            margin=self._lock_length,
            sigmoid="long_tail",
        )

        reward = 2 * reward_utils.hamacher_product(tcp_opened, near_lock)
        reward += 8 * lock_pressed

<<<<<<< HEAD
        return (reward, tcp_to_obj, obs[3], obj_to_target, near_lock, lock_pressed)
=======
        return (reward, tcp_to_obj, obs[3], obj_to_target, near_lock, lock_pressed)

class TrainDoorLockv3(SawyerDoorLockEnvV2):
    tasks = None
    def __init__(self):
        SawyerDoorLockEnvV2.__init__(self, self.tasks)

    def reset(self, seed=None, options=None):
        return super().reset(seed=seed, options=options)

class TestDoorLockv3(SawyerDoorLockEnvV2):
    tasks = None
    def __init__(self):
        SawyerDoorLockEnvV2.__init__(self, self.tasks)

    def reset(self, seed=None, options=None):
        return super().reset(seed=seed, options=options)
>>>>>>> 63655f9a
<|MERGE_RESOLUTION|>--- conflicted
+++ resolved
@@ -11,11 +11,7 @@
 
 
 class SawyerDoorLockEnvV2(SawyerXYZEnv):
-<<<<<<< HEAD
-    def __init__(self):
-=======
     def __init__(self, tasks=None):
->>>>>>> 63655f9a
         hand_low = (-0.5, 0.40, -0.15)
         hand_high = (0.5, 1, 0.5)
         obj_low = (-0.1, 0.8, 0.15)
@@ -90,29 +86,15 @@
         return self._get_site_pos("lockStartLock")
 
     def _get_quat_objects(self):
-<<<<<<< HEAD
-        return self.sim.data.get_body_xquat("door_link")
-=======
         return self.data.body("door_link").xquat
->>>>>>> 63655f9a
 
     def reset_model(self):
         self._reset_hand()
         door_pos = self._get_state_rand_vec()
-<<<<<<< HEAD
-
-        self.sim.model.body_pos[self.model.body_name2id("door")] = door_pos
-        for _ in range(self.frame_skip):
-            self.sim.step()
-
-        self.obj_init_pos = self.get_body_com("lock_link")
-=======
-
         self.model.body("door").pos = door_pos
         mujoco.mj_step(self.model, self.data, nstep=self.frame_skip)
 
         self.obj_init_pos = self.data.body("lock_link").xpos
->>>>>>> 63655f9a
         self._target_pos = self.obj_init_pos + np.array([0.0, -0.04, -0.1])
 
         return self._get_obs()
@@ -145,9 +127,6 @@
         reward = 2 * reward_utils.hamacher_product(tcp_opened, near_lock)
         reward += 8 * lock_pressed
 
-<<<<<<< HEAD
-        return (reward, tcp_to_obj, obs[3], obj_to_target, near_lock, lock_pressed)
-=======
         return (reward, tcp_to_obj, obs[3], obj_to_target, near_lock, lock_pressed)
 
 class TrainDoorLockv3(SawyerDoorLockEnvV2):
@@ -164,5 +143,4 @@
         SawyerDoorLockEnvV2.__init__(self, self.tasks)
 
     def reset(self, seed=None, options=None):
-        return super().reset(seed=seed, options=options)
->>>>>>> 63655f9a
+        return super().reset(seed=seed, options=options)