--- conflicted
+++ resolved
@@ -1,16 +1,4 @@
 import numpy as np
-<<<<<<< HEAD
-from gym.spaces import Box
-from scipy.spatial.transform import Rotation
-
-from metaworld.envs import reward_utils
-from metaworld.envs.asset_path_utils import full_v2_path_for
-from metaworld.envs.mujoco.sawyer_xyz.sawyer_xyz_env import (
-    SawyerXYZEnv,
-    _assert_task_is_set,
-)
-
-=======
 from gymnasium.spaces import Box
 
 from metaworld.envs import reward_utils
@@ -18,7 +6,6 @@
 from metaworld.envs.mujoco.sawyer_xyz.sawyer_xyz_env import SawyerXYZEnv, _assert_task_is_set
 from scipy.spatial.transform import Rotation
 import mujoco
->>>>>>> 63655f9a
 
 class SawyerPegInsertionSideEnvV2(SawyerXYZEnv):
     TARGET_RADIUS = 0.07
@@ -38,12 +25,8 @@
         - (6/16/20) Used existing goal_low and goal_high values to constrain
             the hole's position, as opposed to hand_low and hand_high
     """
-<<<<<<< HEAD
-
-    def __init__(self):
-=======
+
     def __init__(self, tasks=None):
->>>>>>> 63655f9a
         hand_init_pos = (0, 0.6, 0.2)
 
         hand_low = (-0.5, 0.40, 0.05)
@@ -125,19 +108,6 @@
         return self._get_site_pos("pegGrasp")
 
     def _get_quat_objects(self):
-<<<<<<< HEAD
-        return Rotation.from_matrix(self.data.get_site_xmat("pegGrasp")).as_quat()
-
-    def reset_model(self):
-        self._reset_hand()
-
-        pos_peg = self.obj_init_pos
-        pos_box = self.goal
-        pos_peg, pos_box = np.split(self._get_state_rand_vec(), 2)
-        while np.linalg.norm(pos_peg[:2] - pos_box[:2]) < 0.1:
-            pos_peg, pos_box = np.split(self._get_state_rand_vec(), 2)
-
-=======
         geom_xmat = self.data.site('pegGrasp').xmat.reshape(3, 3)
         return Rotation.from_matrix(geom_xmat).as_quat()
 
@@ -146,19 +116,11 @@
         pos_peg, pos_box = np.split(self._get_state_rand_vec(), 2)
         while np.linalg.norm(pos_peg[:2] - pos_box[:2]) < 0.1:
             pos_peg, pos_box = np.split(self._get_state_rand_vec(), 2)
->>>>>>> 63655f9a
         self.obj_init_pos = pos_peg
         self.peg_head_pos_init = self._get_site_pos("pegHead")
         self._set_obj_xyz(self.obj_init_pos)
-<<<<<<< HEAD
-
-        self.sim.model.body_pos[self.model.body_name2id("box")] = pos_box
-        self._target_pos = pos_box + np.array([0.03, 0.0, 0.13])
-
-=======
         self.model.body_pos[mujoco.mj_name2id(self.model, mujoco.mjtObj.mjOBJ_BODY, 'box')] = pos_box
         self._target_pos = pos_box + np.array([.03, .0, .13])
->>>>>>> 63655f9a
         return self._get_obs()
 
     def compute_reward(self, action, obs):
@@ -229,7 +191,6 @@
             reward += 1.0 + 5 * in_place
 
         if obj_to_target <= 0.07:
-<<<<<<< HEAD
             reward = 10.0
 
         return [
@@ -242,10 +203,6 @@
             collision_boxes,
             ip_orig,
         ]
-=======
-            reward = 10.
-
-        return [reward, tcp_to_obj, tcp_opened, obj_to_target, object_grasped, in_place, collision_boxes, ip_orig]
 
 class TrainPegInsertionSidev3(SawyerPegInsertionSideEnvV2):
     tasks = None
@@ -261,5 +218,4 @@
         SawyerPegInsertionSideEnvV2.__init__(self, self.tasks)
 
     def reset(self, seed=None, options=None):
-        return super().reset(seed=seed, options=options)
->>>>>>> 63655f9a
+        return super().reset(seed=seed, options=options)