--- conflicted
+++ resolved
@@ -32,11 +32,7 @@
             the hole's position, as opposed to hand_low and hand_high
     """
 
-<<<<<<< HEAD
-    def __init__(self, tasks: list[Task] | None = None, render_mode: RenderMode | None = None) -> None:
-=======
     def __init__(self, render_mode=None, camera_name=None, camera_id=None):
->>>>>>> 87ac948c
         hand_init_pos = (0, 0.6, 0.2)
 
         hand_low = (-0.5, 0.40, 0.05)
@@ -54,14 +50,7 @@
             camera_id=camera_id,
         )
 
-<<<<<<< HEAD
-        if tasks is not None:
-            self.tasks = tasks
-
         self.init_config: InitConfigDict = {
-=======
-        self.init_config = {
->>>>>>> 87ac948c
             "obj_init_pos": np.array([0, 0.6, 0.02]),
             "hand_init_pos": np.array([0, 0.6, 0.2]),
         }
@@ -103,7 +92,11 @@
             ip_orig,
         ) = self.compute_reward(action, obs)
         assert self.obj_init_pos is not None
-        grasp_success = float(tcp_to_obj < 0.02 and (tcp_open > 0) and (obj[2] - 0.01 > self.obj_init_pos[2]))
+        grasp_success = float(
+            tcp_to_obj < 0.02
+            and (tcp_open > 0)
+            and (obj[2] - 0.01 > self.obj_init_pos[2])
+        )
         success = float(obj_to_target <= 0.07)
         near_object = float(tcp_to_obj <= 0.03)
 
@@ -153,7 +146,9 @@
         #  force agent to pick up object then insert
         obj_to_target = float(np.linalg.norm((obj_head - target) * scale))
 
-        in_place_margin = float(np.linalg.norm((self.peg_head_pos_init - target) * scale))
+        in_place_margin = float(
+            np.linalg.norm((self.peg_head_pos_init - target) * scale)
+        )
         in_place = reward_utils.tolerance(
             obj_to_target,
             bounds=(0, self.TARGET_RADIUS),
@@ -166,9 +161,15 @@
 
         brc_col_box_2 = self._get_site_pos("bottom_right_corner_collision_box_2")
         tlc_col_box_2 = self._get_site_pos("top_left_corner_collision_box_2")
-        collision_box_bottom_1 = reward_utils.rect_prism_tolerance(curr=obj_head, one=tlc_col_box_1, zero=brc_col_box_1)
-        collision_box_bottom_2 = reward_utils.rect_prism_tolerance(curr=obj_head, one=tlc_col_box_2, zero=brc_col_box_2)
-        collision_boxes = reward_utils.hamacher_product(collision_box_bottom_2, collision_box_bottom_1)
+        collision_box_bottom_1 = reward_utils.rect_prism_tolerance(
+            curr=obj_head, one=tlc_col_box_1, zero=brc_col_box_1
+        )
+        collision_box_bottom_2 = reward_utils.rect_prism_tolerance(
+            curr=obj_head, one=tlc_col_box_2, zero=brc_col_box_2
+        )
+        collision_boxes = reward_utils.hamacher_product(
+            collision_box_bottom_2, collision_box_bottom_1
+        )
         in_place = reward_utils.hamacher_product(in_place, collision_boxes)
 
         pad_success_margin = 0.03
@@ -185,12 +186,22 @@
             xz_thresh=x_z_margin,
             high_density=True,
         )
-        if tcp_to_obj < 0.08 and (tcp_opened > 0) and (obj[2] - 0.01 > self.obj_init_pos[2]):
+        if (
+            tcp_to_obj < 0.08
+            and (tcp_opened > 0)
+            and (obj[2] - 0.01 > self.obj_init_pos[2])
+        ):
             object_grasped = 1.0
-        in_place_and_object_grasped = reward_utils.hamacher_product(object_grasped, in_place)
+        in_place_and_object_grasped = reward_utils.hamacher_product(
+            object_grasped, in_place
+        )
         reward = in_place_and_object_grasped
 
-        if tcp_to_obj < 0.08 and (tcp_opened > 0) and (obj[2] - 0.01 > self.obj_init_pos[2]):
+        if (
+            tcp_to_obj < 0.08
+            and (tcp_opened > 0)
+            and (obj[2] - 0.01 > self.obj_init_pos[2])
+        ):
             reward += 1.0 + 5 * in_place
 
         if obj_to_target <= 0.07:
@@ -205,32 +216,4 @@
             in_place,
             collision_boxes,
             ip_orig,
-<<<<<<< HEAD
-        )
-
-
-class TrainPegInsertionSidev2(SawyerPegInsertionSideEnvV2):
-    tasks: list[Task] | None = None
-
-    def __init__(self) -> None:
-        SawyerPegInsertionSideEnvV2.__init__(self, self.tasks)
-
-    def reset(
-        self, seed: int | None = None, options: dict[str, Any] | None = None
-    ) -> tuple[npt.NDArray[np.float64], dict[str, Any]]:
-        return super().reset(seed=seed, options=options)
-
-
-class TestPegInsertionSidev2(SawyerPegInsertionSideEnvV2):
-    tasks: list[Task] | None = None
-
-    def __init__(self) -> None:
-        SawyerPegInsertionSideEnvV2.__init__(self, self.tasks)
-
-    def reset(
-        self, seed: int | None = None, options: dict[str, Any] | None = None
-    ) -> tuple[npt.NDArray[np.float64], dict[str, Any]]:
-        return super().reset(seed=seed, options=options)
-=======
-        ]
->>>>>>> 87ac948c
+        )