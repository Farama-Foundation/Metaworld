import numpy as np
from gymnasium.spaces import Box
from scipy.spatial.transform import Rotation
import mujoco
from metaworld.envs import reward_utils
from metaworld.envs.asset_path_utils import full_v2_path_for
from metaworld.envs.mujoco.sawyer_xyz.sawyer_xyz_env import (
    SawyerXYZEnv,
    _assert_task_is_set,
)


class SawyerPlateSlideBackSideEnvV2(SawyerXYZEnv):
    """SawyerPlateSlideBackSideEnv.

    Motivation for V2:
        In V1, the cabinet was lifted .02 units off the ground. In order for the
        end effector to move the plate without running into the cabinet, its
        movements had to be very precise. These precise movements become
        very difficult as soon as noise is introduced to the action space
        (success rate dropped from 100% to 20%).
    Changelog from V1 to V2:
        - (8/7/20) Switched to Byron's XML
        - (7/7/20) Added 3 element cabinet position to the observation
            (for consistency with other environments)
        - (6/22/20) Cabinet now sits on ground, instead of .02 units above it
    """
<<<<<<< HEAD
=======
    def __init__(self, tasks=None):
>>>>>>> 63655f9a

    def __init__(self):
        goal_low = (-0.05, 0.6, 0.015)
        goal_high = (0.15, 0.6, 0.015)
        hand_low = (-0.5, 0.40, 0.05)
        hand_high = (0.5, 1, 0.5)
        obj_low = (-0.25, 0.6, 0.0)
        obj_high = (-0.25, 0.6, 0.0)

        super().__init__(
            self.model_name,
            hand_low=hand_low,
            hand_high=hand_high,
        )

        if tasks is not None:
            self.tasks = tasks

        self.init_config = {
            "obj_init_angle": 0.3,
            "obj_init_pos": np.array([-0.25, 0.6, 0.02], dtype=np.float32),
            "hand_init_pos": np.array((0, 0.6, 0.2), dtype=np.float32),
        }
        self.goal = np.array([0.0, 0.6, 0.015])
        self.obj_init_pos = self.init_config["obj_init_pos"]
        self.obj_init_angle = self.init_config["obj_init_angle"]
        self.hand_init_pos = self.init_config["hand_init_pos"]

        self._random_reset_space = Box(
            np.hstack((obj_low, goal_low)),
            np.hstack((obj_high, goal_high)),
        )
        self.goal_space = Box(np.array(goal_low), np.array(goal_high))

    @property
    def model_name(self):
        return full_v2_path_for("sawyer_xyz/sawyer_plate_slide_sideway.xml")

    @_assert_task_is_set
    def evaluate_state(self, obs, action):
        (
            reward,
            tcp_to_obj,
            tcp_opened,
            obj_to_target,
            object_grasped,
            in_place,
        ) = self.compute_reward(action, obs)

        success = float(obj_to_target <= 0.07)
        near_object = float(tcp_to_obj <= 0.03)

        info = {
            "success": success,
            "near_object": near_object,
            "grasp_success": 0.0,
            "grasp_reward": object_grasped,
            "in_place_reward": in_place,
            "obj_to_target": obj_to_target,
            "unscaled_reward": reward,
        }
        return reward, info

    def _get_pos_objects(self):
<<<<<<< HEAD
        return self.data.get_geom_xpos("puck")

    def _get_quat_objects(self):
        return Rotation.from_matrix(self.data.get_geom_xmat("puck")).as_quat()
=======
        return self.data.geom('puck').xpos

    def _get_quat_objects(self):
        geom_xmat = self.data.geom('puck').xmat.reshape(3, 3)
        return Rotation.from_matrix(geom_xmat).as_quat()
>>>>>>> 63655f9a

    def _get_obs_dict(self):
        return dict(
            state_observation=self._get_obs(),
            state_desired_goal=self._target_pos,
            state_achieved_goal=self._get_pos_objects(),
        )

    def _set_obj_xyz(self, pos):
        qpos = self.data.qpos.flat.copy()
        qvel = self.data.qvel.flat.copy()
        qpos[9:11] = pos
        self.set_state(qpos, qvel)

    def reset_model(self):
        self._reset_hand()

        self.obj_init_pos = self.init_config["obj_init_pos"]
        self._target_pos = self.goal.copy()

        rand_vec = self._get_state_rand_vec()
        self.obj_init_pos = rand_vec[:3]
        self._target_pos = rand_vec[3:]
<<<<<<< HEAD

        self.sim.model.body_pos[
            self.model.body_name2id("puck_goal")
        ] = self.obj_init_pos
        self._set_obj_xyz(np.array([-0.15, 0.0]))
=======
        self.model.body_pos[mujoco.mj_name2id(self.model, mujoco.mjtObj.mjOBJ_BODY, 'puck_goal')] = self.obj_init_pos
        self._set_obj_xyz(np.array([-0.15, 0.]))
>>>>>>> 63655f9a

        return self._get_obs()

    def compute_reward(self, actions, obs):
        _TARGET_RADIUS = 0.05
        tcp = self.tcp_center
        obj = obs[4:7]
        tcp_opened = obs[3]
        target = self._target_pos

        obj_to_target = np.linalg.norm(obj - target)
        in_place_margin = np.linalg.norm(self.obj_init_pos - target)
        in_place = reward_utils.tolerance(
            obj_to_target,
            bounds=(0, _TARGET_RADIUS),
            margin=in_place_margin - _TARGET_RADIUS,
            sigmoid="long_tail",
        )

        tcp_to_obj = np.linalg.norm(tcp - obj)
        obj_grasped_margin = np.linalg.norm(self.init_tcp - self.obj_init_pos)
        object_grasped = reward_utils.tolerance(
            tcp_to_obj,
            bounds=(0, _TARGET_RADIUS),
            margin=obj_grasped_margin - _TARGET_RADIUS,
            sigmoid="long_tail",
        )

        reward = 1.5 * object_grasped

        if tcp[2] <= 0.03 and tcp_to_obj < 0.07:
            reward = 2 + (7 * in_place)

        if obj_to_target < _TARGET_RADIUS:
<<<<<<< HEAD
            reward = 10.0
        return [reward, tcp_to_obj, tcp_opened, obj_to_target, object_grasped, in_place]
=======
            reward = 10.
        return [
            reward,
            tcp_to_obj,
            tcp_opened,
            obj_to_target,
            object_grasped,
            in_place
        ]
class TrainPlateSlideBackSidev3(SawyerPlateSlideBackSideEnvV2):
    tasks = None
    def __init__(self):
        SawyerPlateSlideBackSideEnvV2.__init__(self, self.tasks)

    def reset(self, seed=None, options=None):
        return super().reset(seed=seed, options=options)


class TestPlateSlideBackSidev3(SawyerPlateSlideBackSideEnvV2):
    tasks = None
    def __init__(self):
        SawyerPlateSlideBackSideEnvV2.__init__(self, self.tasks)

    def reset(self, seed=None, options=None):
        return super().reset(seed=seed, options=options)
>>>>>>> 63655f9a
<|MERGE_RESOLUTION|>--- conflicted
+++ resolved
@@ -25,12 +25,7 @@
             (for consistency with other environments)
         - (6/22/20) Cabinet now sits on ground, instead of .02 units above it
     """
-<<<<<<< HEAD
-=======
     def __init__(self, tasks=None):
->>>>>>> 63655f9a
-
-    def __init__(self):
         goal_low = (-0.05, 0.6, 0.015)
         goal_high = (0.15, 0.6, 0.015)
         hand_low = (-0.5, 0.40, 0.05)
@@ -93,18 +88,11 @@
         return reward, info
 
     def _get_pos_objects(self):
-<<<<<<< HEAD
-        return self.data.get_geom_xpos("puck")
-
-    def _get_quat_objects(self):
-        return Rotation.from_matrix(self.data.get_geom_xmat("puck")).as_quat()
-=======
         return self.data.geom('puck').xpos
 
     def _get_quat_objects(self):
         geom_xmat = self.data.geom('puck').xmat.reshape(3, 3)
         return Rotation.from_matrix(geom_xmat).as_quat()
->>>>>>> 63655f9a
 
     def _get_obs_dict(self):
         return dict(
@@ -128,16 +116,8 @@
         rand_vec = self._get_state_rand_vec()
         self.obj_init_pos = rand_vec[:3]
         self._target_pos = rand_vec[3:]
-<<<<<<< HEAD
-
-        self.sim.model.body_pos[
-            self.model.body_name2id("puck_goal")
-        ] = self.obj_init_pos
-        self._set_obj_xyz(np.array([-0.15, 0.0]))
-=======
         self.model.body_pos[mujoco.mj_name2id(self.model, mujoco.mjtObj.mjOBJ_BODY, 'puck_goal')] = self.obj_init_pos
         self._set_obj_xyz(np.array([-0.15, 0.]))
->>>>>>> 63655f9a
 
         return self._get_obs()
 
@@ -172,10 +152,6 @@
             reward = 2 + (7 * in_place)
 
         if obj_to_target < _TARGET_RADIUS:
-<<<<<<< HEAD
-            reward = 10.0
-        return [reward, tcp_to_obj, tcp_opened, obj_to_target, object_grasped, in_place]
-=======
             reward = 10.
         return [
             reward,
@@ -185,6 +161,7 @@
             object_grasped,
             in_place
         ]
+
 class TrainPlateSlideBackSidev3(SawyerPlateSlideBackSideEnvV2):
     tasks = None
     def __init__(self):
@@ -200,5 +177,4 @@
         SawyerPlateSlideBackSideEnvV2.__init__(self, self.tasks)
 
     def reset(self, seed=None, options=None):
-        return super().reset(seed=seed, options=options)
->>>>>>> 63655f9a
+        return super().reset(seed=seed, options=options)