--- conflicted
+++ resolved
@@ -14,11 +14,7 @@
 
 
 class SawyerCoffeePullEnvV2(SawyerXYZEnv):
-<<<<<<< HEAD
-    def __init__(self, tasks: list[Task] | None = None, render_mode: RenderMode | None = None) -> None:
-=======
     def __init__(self, render_mode=None, camera_name=None, camera_id=None):
->>>>>>> 87ac948c
         hand_low = (-0.5, 0.40, 0.05)
         hand_high = (0.5, 1, 0.5)
         obj_low = (-0.05, 0.7, -0.001)
@@ -34,14 +30,7 @@
             camera_id=camera_id,
         )
 
-<<<<<<< HEAD
-        if tasks is not None:
-            self.tasks = tasks
-
         self.init_config: InitConfigDict = {
-=======
-        self.init_config = {
->>>>>>> 87ac948c
             "obj_init_pos": np.array([0, 0.75, 0.0]),
             "obj_init_angle": 0.3,
             "hand_init_pos": np.array([0.0, 0.4, 0.2]),
@@ -91,7 +80,9 @@
 
     @property
     def _target_site_config(self) -> list[tuple[str, npt.NDArray[Any]]]:
-        assert self._target_pos is not None, "`reset_model()` must be called before `_target_site_config`."
+        assert (
+            self._target_pos is not None
+        ), "`reset_model()` must be called before `_target_site_config`."
         return [("mug_goal", self._target_pos)]
 
     def _get_id_main_object(self) -> int:
@@ -131,7 +122,9 @@
     def compute_reward(
         self, action: npt.NDArray[Any], obs: npt.NDArray[np.float64]
     ) -> tuple[float, float, float, float, float, float]:
-        assert self._target_pos is not None, "`reset_model()` must be called before `compute_reward()`."
+        assert (
+            self._target_pos is not None
+        ), "`reset_model()` must be called before `compute_reward()`."
         obj = obs[4:7]
         target = self._target_pos.copy()
 
@@ -175,32 +168,4 @@
             float(np.linalg.norm(obj - target)),  # recompute to avoid `scale` above
             object_grasped,
             in_place,
-<<<<<<< HEAD
-        )
-
-
-class TrainCoffeePullv2(SawyerCoffeePullEnvV2):
-    tasks: list[Task] | None = None
-
-    def __init__(self) -> None:
-        SawyerCoffeePullEnvV2.__init__(self, self.tasks)
-
-    def reset(
-        self, seed: int | None = None, options: dict[str, Any] | None = None
-    ) -> tuple[npt.NDArray[np.float64], dict[str, Any]]:
-        return super().reset(seed=seed, options=options)
-
-
-class TestCoffeePullv2(SawyerCoffeePullEnvV2):
-    tasks: list[Task] | None = None
-
-    def __init__(self) -> None:
-        SawyerCoffeePullEnvV2.__init__(self, self.tasks)
-
-    def reset(
-        self, seed: int | None = None, options: dict[str, Any] | None = None
-    ) -> tuple[npt.NDArray[np.float64], dict[str, Any]]:
-        return super().reset(seed=seed, options=options)
-=======
-        )
->>>>>>> 87ac948c
+        )