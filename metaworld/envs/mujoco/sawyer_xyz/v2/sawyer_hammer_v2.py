--- conflicted
+++ resolved
@@ -15,11 +15,7 @@
 class SawyerHammerEnvV2(SawyerXYZEnv):
     HAMMER_HANDLE_LENGTH = 0.14
 
-<<<<<<< HEAD
-    def __init__(self, tasks: list[Task] | None = None, render_mode: RenderMode | None = None) -> None:
-=======
     def __init__(self, render_mode=None, camera_name=None, camera_id=None):
->>>>>>> 87ac948c
         hand_low = (-0.5, 0.40, 0.05)
         hand_high = (0.5, 1, 0.5)
         obj_low = (-0.1, 0.4, 0.0)
@@ -35,14 +31,7 @@
             camera_id=camera_id,
         )
 
-<<<<<<< HEAD
-        if tasks is not None:
-            self.tasks = tasks
-
         self.init_config: HammerInitConfigDict = {
-=======
-        self.init_config = {
->>>>>>> 87ac948c
             "hammer_init_pos": np.array([0, 0.5, 0.0]),
             "hand_init_pos": np.array([0, 0.4, 0.2]),
         }
@@ -87,10 +76,14 @@
         return self.model.geom_name2id("HammerHandle")
 
     def _get_pos_objects(self) -> npt.NDArray[Any]:
-        return np.hstack((self.get_body_com("hammer").copy(), self.get_body_com("nail_link").copy()))
+        return np.hstack(
+            (self.get_body_com("hammer").copy(), self.get_body_com("nail_link").copy())
+        )
 
     def _get_quat_objects(self) -> npt.NDArray[Any]:
-        return np.hstack((self.data.body("hammer").xquat, self.data.body("nail_link").xquat))
+        return np.hstack(
+            (self.data.body("hammer").xquat, self.data.body("nail_link").xquat)
+        )
 
     def _set_hammer_xyz(self, pos: npt.NDArray[Any]) -> None:
         qpos = self.data.qpos.flat.copy()
@@ -180,32 +173,4 @@
             reward_quat,
             reward_in_place,
             success,
-<<<<<<< HEAD
-        )
-
-
-class TrainHammerv2(SawyerHammerEnvV2):
-    tasks: list[Task] | None = None
-
-    def __init__(self) -> None:
-        SawyerHammerEnvV2.__init__(self, self.tasks)
-
-    def reset(
-        self, seed: int | None = None, options: dict[str, Any] | None = None
-    ) -> tuple[npt.NDArray[np.float64], dict[str, Any]]:
-        return super().reset(seed=seed, options=options)
-
-
-class TestHammerv2(SawyerHammerEnvV2):
-    tasks: list[Task] | None = None
-
-    def __init__(self) -> None:
-        SawyerHammerEnvV2.__init__(self, self.tasks)
-
-    def reset(
-        self, seed: int | None = None, options: dict[str, Any] | None = None
-    ) -> tuple[npt.NDArray[np.float64], dict[str, Any]]:
-        return super().reset(seed=seed, options=options)
-=======
-        )
->>>>>>> 87ac948c
+        )