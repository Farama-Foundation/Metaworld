import numpy as np
<<<<<<< HEAD
from gym.spaces import Box
=======
from gymnasium.spaces import Box
from scipy.spatial.transform import Rotation
>>>>>>> 63655f9a

from metaworld.envs import reward_utils
from metaworld.envs.asset_path_utils import full_v2_path_for
from metaworld.envs.mujoco.sawyer_xyz.sawyer_xyz_env import (
    SawyerXYZEnv,
    _assert_task_is_set,
)


class SawyerPickOutOfHoleEnvV2(SawyerXYZEnv):
    _TARGET_RADIUS = 0.02

    def __init__(self, tasks=None):
        hand_low = (-0.5, 0.40, -0.05)
        hand_high = (0.5, 1, 0.5)
        obj_low = (0, 0.75, 0.02)
        obj_high = (0, 0.75, 0.02)
        goal_low = (-0.1, 0.5, 0.15)
        goal_high = (0.1, 0.6, 0.3)

        super().__init__(
            self.model_name,
            hand_low=hand_low,
            hand_high=hand_high,
        )

        if tasks is not None:
            self.tasks = tasks

        self.init_config = {
            "obj_init_pos": np.array([0, 0.6, 0.0]),
            "obj_init_angle": 0.3,
            "hand_init_pos": np.array([0.0, 0.6, 0.2]),
        }
        self.goal = np.array([0.0, 0.6, 0.2])
        self.obj_init_pos = None
        self.obj_init_angle = self.init_config["obj_init_angle"]
        self.hand_init_pos = self.init_config["hand_init_pos"]

        self._random_reset_space = Box(
            np.hstack((obj_low, goal_low)),
            np.hstack((obj_high, goal_high)),
        )
        self.goal_space = Box(np.array(goal_low), np.array(goal_high))

    @property
    def model_name(self):
        return full_v2_path_for("sawyer_xyz/sawyer_pick_out_of_hole.xml")

    @_assert_task_is_set
    def evaluate_state(self, obs, action):
        (
            reward,
            tcp_to_obj,
            grasp_success,
            obj_to_target,
            grasp_reward,
            in_place_reward,
        ) = self.compute_reward(action, obs)

        success = float(obj_to_target <= 0.07)
        near_object = float(tcp_to_obj <= 0.03)
        grasp_success = float(grasp_success)

        info = {
            "success": success,
            "near_object": near_object,
            "grasp_success": grasp_success,
            "grasp_reward": grasp_reward,
            "in_place_reward": in_place_reward,
            "obj_to_target": obj_to_target,
            "unscaled_reward": reward,
        }

        return reward, info

    @property
    def _target_site_config(self):
        l = [("goal", self.init_right_pad)]
        if self.obj_init_pos is not None:
            l[0] = ("goal", self.obj_init_pos)
        return l

    @property
    def _get_id_main_object(self):
        return self.unwrapped.model.geom_name2id("objGeom")

    def _get_pos_objects(self):
        return self.get_body_com("obj")

    def _get_quat_objects(self):
<<<<<<< HEAD
        return self.sim.data.get_body_xquat("obj")
=======
        return self.data.body('obj').xquat
>>>>>>> 63655f9a

    def reset_model(self):
        self._reset_hand()

        pos_obj, pos_goal = np.split(self._get_state_rand_vec(), 2)
        while np.linalg.norm(pos_obj[:2] - pos_goal[:2]) < 0.15:
            pos_obj, pos_goal = np.split(self._get_state_rand_vec(), 2)

        self.obj_init_pos = pos_obj
        self._set_obj_xyz(self.obj_init_pos)
        self._target_pos = pos_goal

        return self._get_obs()

    def compute_reward(self, action, obs):
        obj = obs[4:7]
        gripper = self.tcp_center

        obj_to_target = np.linalg.norm(obj - self._target_pos)
        tcp_to_obj = np.linalg.norm(obj - gripper)
        in_place_margin = np.linalg.norm(self.obj_init_pos - self._target_pos)

        threshold = 0.03
        # floor is a 3D funnel centered on the initial object pos
        radius = np.linalg.norm(gripper[:2] - self.obj_init_pos[:2])
        if radius <= threshold:
            floor = 0.0
        else:
            floor = 0.015 * np.log(radius - threshold) + 0.15
        # prevent the hand from running into cliff edge by staying above floor
        above_floor = (
            1.0
            if gripper[2] >= floor
            else reward_utils.tolerance(
                max(floor - gripper[2], 0.0),
                bounds=(0.0, 0.01),
                margin=0.02,
                sigmoid="long_tail",
            )
        )
        object_grasped = self._gripper_caging_reward(
            action,
            obj,
            object_reach_radius=0.01,
            obj_radius=0.015,
            pad_success_thresh=0.02,
            xz_thresh=0.03,
            desired_gripper_effort=0.1,
            high_density=True,
        )
        in_place = reward_utils.tolerance(
            obj_to_target, bounds=(0, 0.02), margin=in_place_margin, sigmoid="long_tail"
        )
        reward = reward_utils.hamacher_product(object_grasped, in_place)

        near_object = tcp_to_obj < 0.04
        pinched_without_obj = obs[3] < 0.33
        lifted = obj[2] - 0.02 > self.obj_init_pos[2]
        # Increase reward when properly grabbed obj
        grasp_success = near_object and lifted and not pinched_without_obj
        if grasp_success:
            reward += 1.0 + 5.0 * reward_utils.hamacher_product(in_place, above_floor)
        # Maximize reward on success
        if obj_to_target < self.TARGET_RADIUS:
            reward = 10.0

        return (
            reward,
            tcp_to_obj,
            grasp_success,
            obj_to_target,
            object_grasped,
            in_place,
        )


class TrainPickOutOfHolev3(SawyerPickOutOfHoleEnvV2):
    tasks = None
    def __init__(self):
        SawyerPickOutOfHoleEnvV2.__init__(self, self.tasks)

    def reset(self, seed=None, options=None):
        return super().reset(seed=seed, options=options)


class TestPickOutOfHolev3(SawyerPickOutOfHoleEnvV2):
    tasks = None
    def __init__(self):
        SawyerPickOutOfHoleEnvV2.__init__(self, self.tasks)

    def reset(self, seed=None, options=None):
        return super().reset(seed=seed, options=options)<|MERGE_RESOLUTION|>--- conflicted
+++ resolved
@@ -1,10 +1,6 @@
 import numpy as np
-<<<<<<< HEAD
-from gym.spaces import Box
-=======
 from gymnasium.spaces import Box
 from scipy.spatial.transform import Rotation
->>>>>>> 63655f9a
 
 from metaworld.envs import reward_utils
 from metaworld.envs.asset_path_utils import full_v2_path_for
@@ -96,11 +92,7 @@
         return self.get_body_com("obj")
 
     def _get_quat_objects(self):
-<<<<<<< HEAD
-        return self.sim.data.get_body_xquat("obj")
-=======
         return self.data.body('obj').xquat
->>>>>>> 63655f9a
 
     def reset_model(self):
         self._reset_hand()
