--- conflicted
+++ resolved
@@ -14,11 +14,7 @@
 
 
 class SawyerFaucetCloseEnvV2(SawyerXYZEnv):
-<<<<<<< HEAD
-    def __init__(self, tasks: list[Task] | None = None, render_mode: RenderMode | None = None) -> None:
-=======
     def __init__(self, render_mode=None, camera_name=None, camera_id=None):
->>>>>>> 87ac948c
         hand_low = (-0.5, 0.40, -0.15)
         hand_high = (0.5, 1, 0.5)
         obj_low = (-0.1, 0.8, 0.0)
@@ -34,14 +30,7 @@
             camera_id=camera_id,
         )
 
-<<<<<<< HEAD
-        if tasks is not None:
-            self.tasks = tasks
-
         self.init_config: InitConfigDict = {
-=======
-        self.init_config = {
->>>>>>> 87ac948c
             "obj_init_pos": np.array([0, 0.8, 0.0]),
             "hand_init_pos": np.array([0.0, 0.4, 0.2]),
         }
@@ -88,7 +77,9 @@
 
     @property
     def _target_site_config(self) -> list[tuple[str, npt.NDArray[Any]]]:
-        assert self._target_pos is not None, "`reset_model()` must be called before `_target_site_config`."
+        assert (
+            self._target_pos is not None
+        ), "`reset_model()` must be called before `_target_site_config`."
         return [
             ("goal_close", self._target_pos),
             ("goal_open", np.array([10.0, 10.0, 10.0])),
@@ -108,7 +99,9 @@
         # Set mujoco body to computed position
         self.model.body("faucetBase").pos = self.obj_init_pos
 
-        self._target_pos = self.obj_init_pos + np.array([-self._handle_length, 0.0, 0.125])
+        self._target_pos = self.obj_init_pos + np.array(
+            [-self._handle_length, 0.0, 0.125]
+        )
         mujoco.mj_forward(self.model, self.data)
         self.model.site("goal_close").pos = self._target_pos
         return self._get_obs()
@@ -120,7 +113,9 @@
     def compute_reward(
         self, action: npt.NDArray[Any], obs: npt.NDArray[np.float64]
     ) -> tuple[float, float, float, float, float, float]:
-        assert self._target_pos is not None, "`reset_model()` must be called before `compute_reward()`."
+        assert (
+            self._target_pos is not None
+        ), "`reset_model()` must be called before `compute_reward()`."
         obj = obs[4:7]
         tcp = self.tcp_center
         target = self._target_pos.copy()
@@ -154,32 +149,4 @@
         reward *= 2
         reward = 10 if target_to_obj <= self._target_radius else reward
 
-<<<<<<< HEAD
-        return (reward, tcp_to_obj, tcp_opened, target_to_obj, object_grasped, in_place)
-
-
-class TrainFaucetClosev2(SawyerFaucetCloseEnvV2):
-    tasks: list[Task] | None = None
-
-    def __init__(self) -> None:
-        SawyerFaucetCloseEnvV2.__init__(self, self.tasks)
-
-    def reset(
-        self, seed: int | None = None, options: dict[str, Any] | None = None
-    ) -> tuple[npt.NDArray[np.float64], dict[str, Any]]:
-        return super().reset(seed=seed, options=options)
-
-
-class TestFaucetClosev2(SawyerFaucetCloseEnvV2):
-    tasks: list[Task] | None = None
-
-    def __init__(self) -> None:
-        SawyerFaucetCloseEnvV2.__init__(self, self.tasks)
-
-    def reset(
-        self, seed: int | None = None, options: dict[str, Any] | None = None
-    ) -> tuple[npt.NDArray[np.float64], dict[str, Any]]:
-        return super().reset(seed=seed, options=options)
-=======
-        return (reward, tcp_to_obj, tcp_opened, target_to_obj, object_grasped, in_place)
->>>>>>> 87ac948c
+        return (reward, tcp_to_obj, tcp_opened, target_to_obj, object_grasped, in_place)