--- conflicted
+++ resolved
@@ -31,11 +31,6 @@
 
         goal_low = self.hand_low
         goal_high = self.hand_high
-
-<<<<<<< HEAD
-        self.max_path_length = 500
-=======
->>>>>>> 0893a751
 
         self._random_reset_space = Box(
             np.array(obj_low),
