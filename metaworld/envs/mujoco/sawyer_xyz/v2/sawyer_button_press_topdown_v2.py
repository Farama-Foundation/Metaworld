from __future__ import annotations

from typing import Any

import mujoco
import numpy as np
import numpy.typing as npt
from gymnasium.spaces import Box

from metaworld.envs.asset_path_utils import full_v2_path_for
from metaworld.envs.mujoco.sawyer_xyz.sawyer_xyz_env import RenderMode, SawyerXYZEnv
from metaworld.envs.mujoco.utils import reward_utils
from metaworld.types import InitConfigDict, Task


class SawyerButtonPressTopdownEnvV2(SawyerXYZEnv):
<<<<<<< HEAD
    def __init__(self, tasks: list[Task] | None = None, render_mode: RenderMode | None = None) -> None:
=======
    def __init__(self, render_mode=None, camera_name=None, camera_id=None):
>>>>>>> 87ac948c
        hand_low = (-0.5, 0.40, 0.05)
        hand_high = (0.5, 1, 0.5)
        obj_low = (-0.1, 0.8, 0.115)
        obj_high = (0.1, 0.9, 0.115)

        super().__init__(
            hand_low=hand_low,
            hand_high=hand_high,
            render_mode=render_mode,
            camera_name=camera_name,
            camera_id=camera_id,
        )
<<<<<<< HEAD
        if tasks is not None:
            self.tasks = tasks
        self.init_config: InitConfigDict = {
=======

        self.init_config = {
>>>>>>> 87ac948c
            "obj_init_pos": np.array([0, 0.8, 0.115], dtype=np.float32),
            "hand_init_pos": np.array([0, 0.4, 0.2], dtype=np.float32),
        }
        self.goal = np.array([0, 0.88, 0.1])
        self.obj_init_pos = self.init_config["obj_init_pos"]
        self.hand_init_pos = self.init_config["hand_init_pos"]

        goal_low = self.hand_low
        goal_high = self.hand_high

        self._random_reset_space = Box(
            np.array(obj_low),
            np.array(obj_high),
        )
        self.goal_space = Box(np.array(goal_low), np.array(goal_high))

    @property
    def model_name(self) -> str:
        return full_v2_path_for("sawyer_xyz/sawyer_button_press_topdown.xml")

    @SawyerXYZEnv._Decorators.assert_task_is_set
    def evaluate_state(
        self, obs: npt.NDArray[np.float64], action: npt.NDArray[np.float32]
    ) -> tuple[float, dict[str, Any]]:
        (
            reward,
            tcp_to_obj,
            tcp_open,
            obj_to_target,
            near_button,
            button_pressed,
        ) = self.compute_reward(action, obs)
        info = {
            "success": float(obj_to_target <= 0.024),
            "near_object": float(tcp_to_obj <= 0.05),
            "grasp_success": float(tcp_open > 0),
            "grasp_reward": near_button,
            "in_place_reward": button_pressed,
            "obj_to_target": obj_to_target,
            "unscaled_reward": reward,
        }

        return reward, info

    @property
    def _target_site_config(self) -> list[tuple[str, npt.NDArray[Any]]]:
        return []

    def _get_id_main_object(self) -> int:
        return self.model.geom_name2id("btnGeom")

    def _get_pos_objects(self) -> npt.NDArray[Any]:
        return self.get_body_com("button") + np.array([0.0, 0.0, 0.193])

    def _get_quat_objects(self) -> npt.NDArray[Any]:
        return self.data.body("button").xquat

    def _set_obj_xyz(self, pos: npt.NDArray[Any]) -> None:
        qpos = self.data.qpos.flat.copy()
        qvel = self.data.qvel.flat.copy()
        qpos[9] = pos
        qvel[9] = 0
        self.set_state(qpos, qvel)

    def reset_model(self) -> npt.NDArray[np.float64]:
        self._reset_hand()
        goal_pos = self._get_state_rand_vec()
        self.obj_init_pos = goal_pos
        self.model.body("box").pos = self.obj_init_pos
        mujoco.mj_forward(self.model, self.data)
        self._target_pos = self._get_site_pos("hole")

        self._obj_to_target_init = abs(self._target_pos[2] - self._get_site_pos("buttonStart")[2])
        return self._get_obs()

    def compute_reward(
        self, action: npt.NDArray[Any], obs: npt.NDArray[np.float64]
    ) -> tuple[float, float, float, float, float, float]:
        assert self._target_pos is not None, "`reset_model()` must be called before `compute_reward()`."
        del action
        obj = obs[4:7]
        tcp = self.tcp_center

        tcp_to_obj = float(np.linalg.norm(obj - tcp))
        tcp_to_obj_init = float(np.linalg.norm(obj - self.init_tcp))
        obj_to_target = abs(self._target_pos[2] - obj[2])

        tcp_closed = 1 - obs[3]
        near_button = reward_utils.tolerance(
            tcp_to_obj,
            bounds=(0, 0.01),
            margin=tcp_to_obj_init,
            sigmoid="long_tail",
        )
        button_pressed = reward_utils.tolerance(
            obj_to_target,
            bounds=(0, 0.005),
            margin=self._obj_to_target_init,
            sigmoid="long_tail",
        )

        reward = 5 * reward_utils.hamacher_product(tcp_closed, near_button)
        if tcp_to_obj <= 0.03:
            reward += 5 * button_pressed

<<<<<<< HEAD
        return (reward, tcp_to_obj, obs[3], obj_to_target, near_button, button_pressed)


class TrainButtonPressTopdownv2(SawyerButtonPressTopdownEnvV2):
    tasks: list[Task] | None = None

    def __init__(self) -> None:
        SawyerButtonPressTopdownEnvV2.__init__(self, self.tasks)

    def reset(
        self, seed: int | None = None, options: dict[str, Any] | None = None
    ) -> tuple[npt.NDArray[np.float64], dict[str, Any]]:
        return super().reset(seed=seed, options=options)


class TestButtonPressTopdownv2(SawyerButtonPressTopdownEnvV2):
    tasks: list[Task] | None = None

    def __init__(self) -> None:
        SawyerButtonPressTopdownEnvV2.__init__(self, self.tasks)

    def reset(
        self, seed: int | None = None, options: dict[str, Any] | None = None
    ) -> tuple[npt.NDArray[np.float64], dict[str, Any]]:
        return super().reset(seed=seed, options=options)
=======
        return (reward, tcp_to_obj, obs[3], obj_to_target, near_button, button_pressed)
>>>>>>> 87ac948c
<|MERGE_RESOLUTION|>--- conflicted
+++ resolved
@@ -14,11 +14,7 @@
 
 
 class SawyerButtonPressTopdownEnvV2(SawyerXYZEnv):
-<<<<<<< HEAD
-    def __init__(self, tasks: list[Task] | None = None, render_mode: RenderMode | None = None) -> None:
-=======
     def __init__(self, render_mode=None, camera_name=None, camera_id=None):
->>>>>>> 87ac948c
         hand_low = (-0.5, 0.40, 0.05)
         hand_high = (0.5, 1, 0.5)
         obj_low = (-0.1, 0.8, 0.115)
@@ -31,14 +27,7 @@
             camera_name=camera_name,
             camera_id=camera_id,
         )
-<<<<<<< HEAD
-        if tasks is not None:
-            self.tasks = tasks
         self.init_config: InitConfigDict = {
-=======
-
-        self.init_config = {
->>>>>>> 87ac948c
             "obj_init_pos": np.array([0, 0.8, 0.115], dtype=np.float32),
             "hand_init_pos": np.array([0, 0.4, 0.2], dtype=np.float32),
         }
@@ -111,13 +100,17 @@
         mujoco.mj_forward(self.model, self.data)
         self._target_pos = self._get_site_pos("hole")
 
-        self._obj_to_target_init = abs(self._target_pos[2] - self._get_site_pos("buttonStart")[2])
+        self._obj_to_target_init = abs(
+            self._target_pos[2] - self._get_site_pos("buttonStart")[2]
+        )
         return self._get_obs()
 
     def compute_reward(
         self, action: npt.NDArray[Any], obs: npt.NDArray[np.float64]
     ) -> tuple[float, float, float, float, float, float]:
-        assert self._target_pos is not None, "`reset_model()` must be called before `compute_reward()`."
+        assert (
+            self._target_pos is not None
+        ), "`reset_model()` must be called before `compute_reward()`."
         del action
         obj = obs[4:7]
         tcp = self.tcp_center
@@ -144,32 +137,4 @@
         if tcp_to_obj <= 0.03:
             reward += 5 * button_pressed
 
-<<<<<<< HEAD
-        return (reward, tcp_to_obj, obs[3], obj_to_target, near_button, button_pressed)
-
-
-class TrainButtonPressTopdownv2(SawyerButtonPressTopdownEnvV2):
-    tasks: list[Task] | None = None
-
-    def __init__(self) -> None:
-        SawyerButtonPressTopdownEnvV2.__init__(self, self.tasks)
-
-    def reset(
-        self, seed: int | None = None, options: dict[str, Any] | None = None
-    ) -> tuple[npt.NDArray[np.float64], dict[str, Any]]:
-        return super().reset(seed=seed, options=options)
-
-
-class TestButtonPressTopdownv2(SawyerButtonPressTopdownEnvV2):
-    tasks: list[Task] | None = None
-
-    def __init__(self) -> None:
-        SawyerButtonPressTopdownEnvV2.__init__(self, self.tasks)
-
-    def reset(
-        self, seed: int | None = None, options: dict[str, Any] | None = None
-    ) -> tuple[npt.NDArray[np.float64], dict[str, Any]]:
-        return super().reset(seed=seed, options=options)
-=======
-        return (reward, tcp_to_obj, obs[3], obj_to_target, near_button, button_pressed)
->>>>>>> 87ac948c
+        return (reward, tcp_to_obj, obs[3], obj_to_target, near_button, button_pressed)