from __future__ import annotations

from typing import Any

import numpy as np
import numpy.typing as npt
from gymnasium.spaces import Box
from scipy.spatial.transform import Rotation

from metaworld.envs.asset_path_utils import full_v2_path_for
from metaworld.envs.mujoco.sawyer_xyz.sawyer_xyz_env import RenderMode, SawyerXYZEnv
from metaworld.envs.mujoco.utils import reward_utils
from metaworld.types import InitConfigDict, Task


class SawyerPushEnvV2(SawyerXYZEnv):
    """SawyerPushEnv.

    Motivation for V2:
        V1 was very difficult to solve because the observation didn't say where
        to move after reaching the puck.
    Changelog from V1 to V2:
        - (7/7/20) Removed 3 element vector. Replaced with 3 element position
            of the goal (for consistency with other environments)
        - (6/15/20) Added a 3 element vector to the observation. This vector
            points from the end effector to the goal coordinate.
            i.e. (self._target_pos - pos_hand)
        - (6/15/20) Separated reach-push-pick-place into 3 separate envs.
    """

    TARGET_RADIUS: float = 0.05

<<<<<<< HEAD
    def __init__(self, tasks: list[Task] | None = None, render_mode: RenderMode | None = None) -> None:
=======
    def __init__(self, render_mode=None, camera_name=None, camera_id=None):
>>>>>>> 87ac948c
        hand_low = (-0.5, 0.40, 0.05)
        hand_high = (0.5, 1, 0.5)
        obj_low = (-0.1, 0.6, 0.02)
        obj_high = (0.1, 0.7, 0.02)
        goal_low = (-0.1, 0.8, 0.01)
        goal_high = (0.1, 0.9, 0.02)

        super().__init__(
            hand_low=hand_low,
            hand_high=hand_high,
            render_mode=render_mode,
            camera_name=camera_name,
            camera_id=camera_id,
        )

<<<<<<< HEAD
        if tasks is not None:
            self.tasks = tasks

        self.init_config: InitConfigDict = {
=======
        self.init_config = {
>>>>>>> 87ac948c
            "obj_init_angle": 0.3,
            "obj_init_pos": np.array([0.0, 0.6, 0.02]),
            "hand_init_pos": np.array([0.0, 0.6, 0.2]),
        }

        self.goal = np.array([0.1, 0.8, 0.02])

        self.obj_init_angle = self.init_config["obj_init_angle"]
        self.obj_init_pos = self.init_config["obj_init_pos"]
        self.hand_init_pos = self.init_config["hand_init_pos"]

        self._random_reset_space = Box(
            np.hstack((obj_low, goal_low)),
            np.hstack((obj_high, goal_high)),
        )
        self.goal_space = Box(np.array(goal_low), np.array(goal_high))
        self.num_resets = 0

    @property
    def model_name(self) -> str:
        return full_v2_path_for("sawyer_xyz/sawyer_push_v2.xml")

    @SawyerXYZEnv._Decorators.assert_task_is_set
    def evaluate_state(
        self, obs: npt.NDArray[np.float64], action: npt.NDArray[np.float32]
    ) -> tuple[float, dict[str, Any]]:
        obj = obs[4:7]

        (
            reward,
            tcp_to_obj,
            tcp_opened,
            target_to_obj,
            object_grasped,
            in_place,
        ) = self.compute_reward(action, obs)

        assert self.obj_init_pos is not None
        info = {
            "success": float(target_to_obj <= self.TARGET_RADIUS),
            "near_object": float(tcp_to_obj <= 0.03),
            "grasp_success": float(
                self.touching_main_object and (tcp_opened > 0) and (obj[2] - 0.02 > self.obj_init_pos[2])
            ),
            "grasp_reward": object_grasped,
            "in_place_reward": in_place,
            "obj_to_target": target_to_obj,
            "unscaled_reward": reward,
        }

        return reward, info

    def _get_quat_objects(self) -> npt.NDArray[Any]:
        geom_xmat = self.data.geom("objGeom").xmat.reshape(3, 3)
        return Rotation.from_matrix(geom_xmat).as_quat()

    def _get_pos_objects(self) -> npt.NDArray[Any]:
        return self.get_body_com("obj")

    def fix_extreme_obj_pos(self, orig_init_pos: npt.NDArray[Any]) -> npt.NDArray[Any]:
        # This is to account for meshes for the geom and object are not
        # aligned. If this is not done, the object could be initialized in an
        # extreme position
        diff = self.get_body_com("obj")[:2] - self.get_body_com("obj")[:2]
        adjusted_pos = orig_init_pos[:2] + diff
        # The convention we follow is that body_com[2] is always 0,
        # and geom_pos[2] is the object height
        return np.array([adjusted_pos[0], adjusted_pos[1], self.get_body_com("obj")[-1]])

    def reset_model(self) -> npt.NDArray[np.float64]:
        self._reset_hand()
        self._target_pos = self.goal.copy()
        self.obj_init_pos = np.array(self.fix_extreme_obj_pos(self.init_config["obj_init_pos"]))
        self.obj_init_angle = self.init_config["obj_init_angle"]

        goal_pos = self._get_state_rand_vec()
        self._target_pos = goal_pos[3:]
        while np.linalg.norm(goal_pos[:2] - self._target_pos[:2]) < 0.15:
            goal_pos = self._get_state_rand_vec()
            self._target_pos = goal_pos[3:]
        self._target_pos = np.concatenate([goal_pos[-3:-1], [self.obj_init_pos[-1]]])
        self.obj_init_pos = np.concatenate([goal_pos[:2], [self.obj_init_pos[-1]]])

        self._set_obj_xyz(self.obj_init_pos)
        self.model.site("goal").pos = self._target_pos
        return self._get_obs()

    def compute_reward(
        self, action: npt.NDArray[Any], obs: npt.NDArray[np.float64]
    ) -> tuple[float, float, float, float, float, float]:
        assert self._target_pos is not None and self.obj_init_pos is not None
        obj = obs[4:7]
        tcp_opened = obs[3]
        tcp_to_obj = float(np.linalg.norm(obj - self.tcp_center))
        target_to_obj = float(np.linalg.norm(obj - self._target_pos))
        target_to_obj_init = float(np.linalg.norm(self.obj_init_pos - self._target_pos))

        in_place = reward_utils.tolerance(
            target_to_obj,
            bounds=(0, self.TARGET_RADIUS),
            margin=target_to_obj_init,
            sigmoid="long_tail",
        )

        object_grasped = self._gripper_caging_reward(
            action,
            obj,
            object_reach_radius=0.01,
            obj_radius=0.015,
            pad_success_thresh=0.05,
            xz_thresh=0.005,
            high_density=True,
        )
        reward = 2 * object_grasped

        if tcp_to_obj < 0.02 and tcp_opened > 0:
            reward += 1.0 + reward + 5.0 * in_place
        if target_to_obj < self.TARGET_RADIUS:
            reward = 10.0
<<<<<<< HEAD
        return (reward, tcp_to_obj, tcp_opened, target_to_obj, object_grasped, in_place)


class TrainPushv2(SawyerPushEnvV2):
    tasks: list[Task] | None = None

    def __init__(self) -> None:
        SawyerPushEnvV2.__init__(self, self.tasks)

    def reset(
        self, seed: int | None = None, options: dict[str, Any] | None = None
    ) -> tuple[npt.NDArray[np.float64], dict[str, Any]]:
        return super().reset(seed=seed, options=options)


class TestPushv2(SawyerPushEnvV2):
    tasks: list[Task] | None = None

    def __init__(self) -> None:
        SawyerPushEnvV2.__init__(self, self.tasks)

    def reset(
        self, seed: int | None = None, options: dict[str, Any] | None = None
    ) -> tuple[npt.NDArray[np.float64], dict[str, Any]]:
        return super().reset(seed=seed, options=options)
=======
        return (reward, tcp_to_obj, tcp_opened, target_to_obj, object_grasped, in_place)
>>>>>>> 87ac948c
<|MERGE_RESOLUTION|>--- conflicted
+++ resolved
@@ -30,11 +30,7 @@
 
     TARGET_RADIUS: float = 0.05
 
-<<<<<<< HEAD
-    def __init__(self, tasks: list[Task] | None = None, render_mode: RenderMode | None = None) -> None:
-=======
     def __init__(self, render_mode=None, camera_name=None, camera_id=None):
->>>>>>> 87ac948c
         hand_low = (-0.5, 0.40, 0.05)
         hand_high = (0.5, 1, 0.5)
         obj_low = (-0.1, 0.6, 0.02)
@@ -50,14 +46,7 @@
             camera_id=camera_id,
         )
 
-<<<<<<< HEAD
-        if tasks is not None:
-            self.tasks = tasks
-
         self.init_config: InitConfigDict = {
-=======
-        self.init_config = {
->>>>>>> 87ac948c
             "obj_init_angle": 0.3,
             "obj_init_pos": np.array([0.0, 0.6, 0.02]),
             "hand_init_pos": np.array([0.0, 0.6, 0.2]),
@@ -100,7 +89,9 @@
             "success": float(target_to_obj <= self.TARGET_RADIUS),
             "near_object": float(tcp_to_obj <= 0.03),
             "grasp_success": float(
-                self.touching_main_object and (tcp_opened > 0) and (obj[2] - 0.02 > self.obj_init_pos[2])
+                self.touching_main_object
+                and (tcp_opened > 0)
+                and (obj[2] - 0.02 > self.obj_init_pos[2])
             ),
             "grasp_reward": object_grasped,
             "in_place_reward": in_place,
@@ -125,12 +116,16 @@
         adjusted_pos = orig_init_pos[:2] + diff
         # The convention we follow is that body_com[2] is always 0,
         # and geom_pos[2] is the object height
-        return np.array([adjusted_pos[0], adjusted_pos[1], self.get_body_com("obj")[-1]])
+        return np.array(
+            [adjusted_pos[0], adjusted_pos[1], self.get_body_com("obj")[-1]]
+        )
 
     def reset_model(self) -> npt.NDArray[np.float64]:
         self._reset_hand()
         self._target_pos = self.goal.copy()
-        self.obj_init_pos = np.array(self.fix_extreme_obj_pos(self.init_config["obj_init_pos"]))
+        self.obj_init_pos = np.array(
+            self.fix_extreme_obj_pos(self.init_config["obj_init_pos"])
+        )
         self.obj_init_angle = self.init_config["obj_init_angle"]
 
         goal_pos = self._get_state_rand_vec()
@@ -177,32 +172,4 @@
             reward += 1.0 + reward + 5.0 * in_place
         if target_to_obj < self.TARGET_RADIUS:
             reward = 10.0
-<<<<<<< HEAD
-        return (reward, tcp_to_obj, tcp_opened, target_to_obj, object_grasped, in_place)
-
-
-class TrainPushv2(SawyerPushEnvV2):
-    tasks: list[Task] | None = None
-
-    def __init__(self) -> None:
-        SawyerPushEnvV2.__init__(self, self.tasks)
-
-    def reset(
-        self, seed: int | None = None, options: dict[str, Any] | None = None
-    ) -> tuple[npt.NDArray[np.float64], dict[str, Any]]:
-        return super().reset(seed=seed, options=options)
-
-
-class TestPushv2(SawyerPushEnvV2):
-    tasks: list[Task] | None = None
-
-    def __init__(self) -> None:
-        SawyerPushEnvV2.__init__(self, self.tasks)
-
-    def reset(
-        self, seed: int | None = None, options: dict[str, Any] | None = None
-    ) -> tuple[npt.NDArray[np.float64], dict[str, Any]]:
-        return super().reset(seed=seed, options=options)
-=======
-        return (reward, tcp_to_obj, tcp_opened, target_to_obj, object_grasped, in_place)
->>>>>>> 87ac948c
+        return (reward, tcp_to_obj, tcp_opened, target_to_obj, object_grasped, in_place)