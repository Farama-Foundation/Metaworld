<<<<<<< HEAD
from __future__ import annotations

from typing import Any

import mujoco
=======
>>>>>>> 87ac948c
import numpy as np
import numpy.typing as npt
from gymnasium.spaces import Box
from scipy.spatial.transform import Rotation

from metaworld.envs.asset_path_utils import full_v2_path_for
from metaworld.envs.mujoco.sawyer_xyz.sawyer_xyz_env import RenderMode, SawyerXYZEnv
from metaworld.envs.mujoco.utils import reward_utils
from metaworld.types import InitConfigDict, Task


class SawyerReachEnvV2(SawyerXYZEnv):
    """SawyerReachEnv.

    Motivation for V2:
        V1 was very difficult to solve because the observation didn't say where
        to move (where to reach).
    Changelog from V1 to V2:
        - (7/7/20) Removed 3 element vector. Replaced with 3 element position
            of the goal (for consistency with other environments)
        - (6/15/20) Added a 3 element vector to the observation. This vector
            points from the end effector to the goal coordinate.
            i.e. (self._target_pos - pos_hand)
        - (6/15/20) Separated reach-push-pick-place into 3 separate envs.
    """

<<<<<<< HEAD
    def __init__(self, tasks: list[Task] | None = None, render_mode: RenderMode | None = None) -> None:
=======
    def __init__(self, render_mode=None, camera_name=None, camera_id=None):
>>>>>>> 87ac948c
        goal_low = (-0.1, 0.8, 0.05)
        goal_high = (0.1, 0.9, 0.3)
        hand_low = (-0.5, 0.40, 0.05)
        hand_high = (0.5, 1, 0.5)
        obj_low = (-0.1, 0.6, 0.02)
        obj_high = (0.1, 0.7, 0.02)

        super().__init__(
            hand_low=hand_low,
            hand_high=hand_high,
            render_mode=render_mode,
            camera_name=camera_name,
            camera_id=camera_id,
        )

<<<<<<< HEAD
        if tasks is not None:
            self.tasks = tasks

        self.init_config: InitConfigDict = {
=======
        self.init_config = {
>>>>>>> 87ac948c
            "obj_init_angle": 0.3,
            "obj_init_pos": np.array([0.0, 0.6, 0.02]),
            "hand_init_pos": np.array([0.0, 0.6, 0.2]),
        }

        self.goal = np.array([-0.1, 0.8, 0.2])

        self.obj_init_angle = self.init_config["obj_init_angle"]
        self.obj_init_pos = self.init_config["obj_init_pos"]
        self.hand_init_pos = self.init_config["hand_init_pos"]

        self._random_reset_space = Box(
            np.hstack((obj_low, goal_low)),
            np.hstack((obj_high, goal_high)),
        )
        self.goal_space = Box(np.array(goal_low), np.array(goal_high))

    @property
    def model_name(self) -> str:
        return full_v2_path_for("sawyer_xyz/sawyer_reach_v2.xml")

    @SawyerXYZEnv._Decorators.assert_task_is_set
    def evaluate_state(
        self, obs: npt.NDArray[np.float64], action: npt.NDArray[np.float32]
    ) -> tuple[float, dict[str, Any]]:
        reward, reach_dist, in_place = self.compute_reward(action, obs)
        success = float(reach_dist <= 0.05)

        info = {
            "success": success,
            "near_object": reach_dist,
            "grasp_success": 1.0,
            "grasp_reward": reach_dist,
            "in_place_reward": in_place,
            "obj_to_target": reach_dist,
            "unscaled_reward": reward,
        }

        return reward, info

    def _get_pos_objects(self) -> npt.NDArray[Any]:
        return self.get_body_com("obj")

    def _get_quat_objects(self) -> npt.NDArray[Any]:
        geom_xmat = self.data.geom("objGeom").xmat.reshape(3, 3)
        return Rotation.from_matrix(geom_xmat).as_quat()

    def fix_extreme_obj_pos(self, orig_init_pos: npt.NDArray[Any]) -> npt.NDArray[Any]:
        # This is to account for meshes for the geom and object are not
        # aligned. If this is not done, the object could be initialized in an
        # extreme position
        diff = self.get_body_com("obj")[:2] - self.get_body_com("obj")[:2]
        adjusted_pos = orig_init_pos[:2] + diff
        # The convention we follow is that body_com[2] is always 0,
        # and geom_pos[2] is the object height
        return np.array([adjusted_pos[0], adjusted_pos[1], self.get_body_com("obj")[-1]])

    def reset_model(self) -> npt.NDArray[np.float64]:
        self._reset_hand()
        self._target_pos = self.goal.copy()
        self.obj_init_pos = self.fix_extreme_obj_pos(self.init_config["obj_init_pos"])
        self.obj_init_angle = self.init_config["obj_init_angle"]

        goal_pos = self._get_state_rand_vec()
        self._target_pos = goal_pos[3:]
        while np.linalg.norm(goal_pos[:2] - self._target_pos[:2]) < 0.15:
            goal_pos = self._get_state_rand_vec()
            self._target_pos = goal_pos[3:]
        self._target_pos = goal_pos[-3:]
        self.obj_init_pos = goal_pos[:3]
        self._set_obj_xyz(self.obj_init_pos)

        self._set_pos_site("goal", self._target_pos)
        return self._get_obs()

    def compute_reward(self, actions: npt.NDArray[Any], obs: npt.NDArray[np.float64]) -> tuple[float, float, float]:
        assert self._target_pos is not None
        _TARGET_RADIUS: float = 0.05
        tcp = self.tcp_center
        # obj = obs[4:7]
        # tcp_opened = obs[3]
        target = self._target_pos

        tcp_to_target = float(np.linalg.norm(tcp - target))
        # obj_to_target = float(np.linalg.norm(obj - target))

        in_place_margin = float(np.linalg.norm(self.hand_init_pos - target))
        in_place = reward_utils.tolerance(
            tcp_to_target,
            bounds=(0, _TARGET_RADIUS),
            margin=in_place_margin,
            sigmoid="long_tail",
        )

<<<<<<< HEAD
        return 10 * in_place, tcp_to_target, in_place


class TrainReachv2(SawyerReachEnvV2):
    tasks: list[Task] | None = None

    def __init__(self) -> None:
        SawyerReachEnvV2.__init__(self, self.tasks)

    def reset(
        self, seed: int | None = None, options: dict[str, Any] | None = None
    ) -> tuple[npt.NDArray[np.float64], dict[str, Any]]:
        return super().reset(seed=seed, options=options)


class TestReachv2(SawyerReachEnvV2):
    tasks: list[Task] | None = None

    def __init__(self) -> None:
        SawyerReachEnvV2.__init__(self, self.tasks)

    def reset(
        self, seed: int | None = None, options: dict[str, Any] | None = None
    ) -> tuple[npt.NDArray[np.float64], dict[str, Any]]:
        return super().reset(seed=seed, options=options)
=======
        return [10 * in_place, tcp_to_target, in_place]
>>>>>>> 87ac948c
<|MERGE_RESOLUTION|>--- conflicted
+++ resolved
@@ -1,11 +1,7 @@
-<<<<<<< HEAD
 from __future__ import annotations
 
 from typing import Any
 
-import mujoco
-=======
->>>>>>> 87ac948c
 import numpy as np
 import numpy.typing as npt
 from gymnasium.spaces import Box
@@ -32,11 +28,7 @@
         - (6/15/20) Separated reach-push-pick-place into 3 separate envs.
     """
 
-<<<<<<< HEAD
-    def __init__(self, tasks: list[Task] | None = None, render_mode: RenderMode | None = None) -> None:
-=======
     def __init__(self, render_mode=None, camera_name=None, camera_id=None):
->>>>>>> 87ac948c
         goal_low = (-0.1, 0.8, 0.05)
         goal_high = (0.1, 0.9, 0.3)
         hand_low = (-0.5, 0.40, 0.05)
@@ -52,14 +44,7 @@
             camera_id=camera_id,
         )
 
-<<<<<<< HEAD
-        if tasks is not None:
-            self.tasks = tasks
-
         self.init_config: InitConfigDict = {
-=======
-        self.init_config = {
->>>>>>> 87ac948c
             "obj_init_angle": 0.3,
             "obj_init_pos": np.array([0.0, 0.6, 0.02]),
             "hand_init_pos": np.array([0.0, 0.6, 0.2]),
@@ -115,7 +100,9 @@
         adjusted_pos = orig_init_pos[:2] + diff
         # The convention we follow is that body_com[2] is always 0,
         # and geom_pos[2] is the object height
-        return np.array([adjusted_pos[0], adjusted_pos[1], self.get_body_com("obj")[-1]])
+        return np.array(
+            [adjusted_pos[0], adjusted_pos[1], self.get_body_com("obj")[-1]]
+        )
 
     def reset_model(self) -> npt.NDArray[np.float64]:
         self._reset_hand()
@@ -135,7 +122,9 @@
         self._set_pos_site("goal", self._target_pos)
         return self._get_obs()
 
-    def compute_reward(self, actions: npt.NDArray[Any], obs: npt.NDArray[np.float64]) -> tuple[float, float, float]:
+    def compute_reward(
+        self, actions: npt.NDArray[Any], obs: npt.NDArray[np.float64]
+    ) -> tuple[float, float, float]:
         assert self._target_pos is not None
         _TARGET_RADIUS: float = 0.05
         tcp = self.tcp_center
@@ -154,32 +143,4 @@
             sigmoid="long_tail",
         )
 
-<<<<<<< HEAD
-        return 10 * in_place, tcp_to_target, in_place
-
-
-class TrainReachv2(SawyerReachEnvV2):
-    tasks: list[Task] | None = None
-
-    def __init__(self) -> None:
-        SawyerReachEnvV2.__init__(self, self.tasks)
-
-    def reset(
-        self, seed: int | None = None, options: dict[str, Any] | None = None
-    ) -> tuple[npt.NDArray[np.float64], dict[str, Any]]:
-        return super().reset(seed=seed, options=options)
-
-
-class TestReachv2(SawyerReachEnvV2):
-    tasks: list[Task] | None = None
-
-    def __init__(self) -> None:
-        SawyerReachEnvV2.__init__(self, self.tasks)
-
-    def reset(
-        self, seed: int | None = None, options: dict[str, Any] | None = None
-    ) -> tuple[npt.NDArray[np.float64], dict[str, Any]]:
-        return super().reset(seed=seed, options=options)
-=======
-        return [10 * in_place, tcp_to_target, in_place]
->>>>>>> 87ac948c
+        return (10 * in_place, tcp_to_target, in_place)