--- conflicted
+++ resolved
@@ -3,24 +3,12 @@
 
 from metaworld.envs import reward_utils
 from metaworld.envs.asset_path_utils import full_v2_path_for
-<<<<<<< HEAD
-from metaworld.envs.mujoco.sawyer_xyz.sawyer_xyz_env import (
-    SawyerXYZEnv,
-    _assert_task_is_set,
-)
-
-
-class SawyerCoffeeButtonEnvV2(SawyerXYZEnv):
-    def __init__(self):
-=======
 from metaworld.envs.mujoco.sawyer_xyz.sawyer_xyz_env import SawyerXYZEnv, _assert_task_is_set
 import mujoco
 
 class SawyerCoffeeButtonEnvV2(SawyerXYZEnv):
 
     def __init__(self, tasks=None):
-
->>>>>>> 63655f9a
         self.max_dist = 0.03
 
         hand_low = (-0.5, 0.4, 0.05)
@@ -108,15 +96,9 @@
         self._reset_hand()
 
         self.obj_init_pos = self._get_state_rand_vec()
-<<<<<<< HEAD
-        self.sim.model.body_pos[
-            self.model.body_name2id("coffee_machine")
-        ] = self.obj_init_pos
-=======
         self.model.body_pos[mujoco.mj_name2id(self.model, mujoco.mjtObj.mjOBJ_BODY, 'coffee_machine')] \
             = self.obj_init_pos
 
->>>>>>> 63655f9a
 
         pos_mug = self.obj_init_pos + np.array([0.0, -0.22, 0.0])
         self._set_obj_xyz(pos_mug)
@@ -153,9 +135,6 @@
         if tcp_to_obj <= 0.05:
             reward += 8 * button_pressed
 
-<<<<<<< HEAD
-        return (reward, tcp_to_obj, obs[3], obj_to_target, near_button, button_pressed)
-=======
         return (
             reward,
             tcp_to_obj,
@@ -179,5 +158,4 @@
         SawyerCoffeeButtonEnvV2.__init__(self, self.tasks)
 
     def reset(self, seed=None, options=None):
-        return super().reset(seed=seed, options=options)
->>>>>>> 63655f9a
+        return super().reset(seed=seed, options=options)