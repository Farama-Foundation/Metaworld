--- conflicted
+++ resolved
@@ -3,13 +3,7 @@
 
 from metaworld.envs.asset_path_utils import full_v1_path_for
 from metaworld.envs.mujoco.sawyer_xyz.sawyer_xyz_env import (
-<<<<<<< HEAD
-    SawyerXYZEnv,
-    _assert_task_is_set,
-)
-=======
     SawyerXYZEnv, _assert_task_is_set)
->>>>>>> 63655f9a
 
 
 class SawyerDoorEnv(SawyerXYZEnv):
@@ -36,17 +30,12 @@
         }
 
         self.goal = np.array([-0.2, 0.7, 0.15])
-<<<<<<< HEAD
-        self.obj_init_pos = self.init_config["ob_init_pos"]
-        self.obj_init_angle = self.init_config["obj_init_angle"]
-        self.hand_init_pos = self.init_config["hand_init_pos"]
-=======
+
 
         self.obj_init_pos = self.init_config['obj_init_pos']
 
         self.obj_init_angle = self.init_config['obj_init_angle']
         self.hand_init_pos = self.init_config['hand_init_pos']
->>>>>>> 63655f9a
 
         goal_low = self.hand_low
         goal_high = self.hand_high
