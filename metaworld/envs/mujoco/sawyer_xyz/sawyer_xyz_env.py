import abc
import copy
import pickle

from gym.spaces import Box
from gym.spaces import Discrete

import mujoco
import numpy as np

from metaworld.envs import reward_utils
from metaworld.envs.mujoco.mujoco_env import MujocoEnv, _assert_task_is_set


class SawyerMocapBase(MujocoEnv, metaclass=abc.ABCMeta):
    """
    Provides some commonly-shared functions for Sawyer Mujoco envs that use
    mocap for XYZ control.
    """
    mocap_low = np.array([-0.2, 0.5, 0.06])
    mocap_high = np.array([0.2, 0.7, 0.6])

    def __init__(self, model_name, frame_skip=5):
        MujocoEnv.__init__(self, model_name, frame_skip=frame_skip)
        self.reset_mocap_welds()

    def get_endeff_pos(self):
<<<<<<< HEAD
=======
        # print(self.data.body('hand').xpos)
>>>>>>> 9f789155
        return self.data.body('hand').xpos

    @property
    def tcp_center(self):
        """The COM of the gripper's 2 fingers

        Returns:
            (np.ndarray): 3-element position
        """
        right_finger_pos = self.data.site('rightEndEffector')
        left_finger_pos = self.data.site('leftEndEffector')
        tcp_center = (right_finger_pos.xpos + left_finger_pos.xpos) / 2.0
        return tcp_center

    def get_env_state(self):
        #print("Get env state")
        joint_state = self.sim.get_state()
        mocap_state = self.data.mocap_pos, self.data.mocap_quat
        state = joint_state, mocap_state
        return copy.deepcopy(state)

    def set_env_state(self, state):
        #print("Set Env State")
        joint_state, mocap_state = state
        self.sim.set_state(joint_state)
        mocap_pos, mocap_quat = mocap_state
        self.data.set_mocap_pos('mocap', mocap_pos)
        self.data.set_mocap_quat('mocap', mocap_quat)
        self.sim.forward()

    def __getstate__(self):
        state = self.__dict__.copy()
        del state['model']
        del state['sim']
        del state['data']
        mjb = self.model.get_mjb()
        return {'state': state, 'mjb': mjb, 'env_state': self.get_env_state()}

    def __setstate__(self, state):
        self.__dict__ = state['state']
        # self.model = mujoco_py.load_model_from_mjb(state['mjb'])        self.sim = mujoco.MjSim
        self.model = mujoco.MjModel.from_binary_path(state['mjb'])
        self.data = mujoco.MjData(self.model)
        self.set_env_state(state['env_state'])

    def reset_mocap_welds(self):
        """Resets the mocap welds that we use for actuation."""
        if self.model.nmocap > 0 and self.model.eq_data is not None:
            for i in range(self.model.eq_data.shape[0]):
                if self.model.eq_type[i] == mujoco.mjtEq.mjEQ_WELD:
                    self.model.eq_data[i] = np.array([0.0, 0.0, 0.0, 0.0, 0.0, 0.0, 1.0, 0.0, 0.0, 0.0, 1.0])
    
    def reset_mocap2body_xpos(self):
        """Resets the position and orientation of the mocap bodies to the same
        values as the bodies they're welded to.
        """

        if self.model.eq_type is None or self.model.eq_obj1id is None or self.model.eq_obj2id is None:
            return
        for eq_type, obj1_id, obj2_id in zip(
            self.model.eq_type, self.model.eq_obj1id, self.model.eq_obj2id
        ):
            if eq_type != mujoco.mjtEq.mjEQ_WELD:
                continue

            mocap_id = self.model.body_mocapid[obj1_id]
            if mocap_id != -1:
                # obj1 is the mocap, obj2 is the welded body
                body_idx = obj2_id
            else:
                # obj2 is the mocap, obj1 is the welded body
                mocap_id = self.model.body_mocapid[obj2_id]
                body_idx = obj1_id

            assert mocap_id != -1
            self.data.mocap_pos[mocap_id][:] = self.data.xpos[body_idx]
            self.data.mocap_quat[mocap_id][:] = self.data.xquat[body_idx]
        
        mujoco.mj_forward(self.model, self.data)



class SawyerXYZEnv(SawyerMocapBase, metaclass=abc.ABCMeta):
    _HAND_SPACE = Box(
        np.array([-0.525, .348, -.0525]),
        np.array([+0.525, 1.025, .7]),
        dtype=np.float64
    )
    max_path_length = 500

    TARGET_RADIUS = 0.05

    def __init__(
            self,
            model_name,
            frame_skip=5,
            hand_low=(-0.2, 0.55, 0.05),
            hand_high=(0.2, 0.75, 0.3),
            mocap_low=None,
            mocap_high=None,
            action_scale=1./100,
            action_rot_scale=1.,
    ):
        super().__init__(model_name, frame_skip=frame_skip)
        self.action_scale = action_scale
        self.action_rot_scale = action_rot_scale
        self.hand_low = np.array(hand_low)
        self.hand_high = np.array(hand_high)
        if mocap_low is None:
            mocap_low = hand_low
        if mocap_high is None:
            mocap_high = hand_high
        self.mocap_low = np.hstack(mocap_low)
        self.mocap_high = np.hstack(mocap_high)
        self.curr_path_length = 0
        self.seeded_rand_vec = True
        self._freeze_rand_vec = True
        self._last_rand_vec = None

        # We use continuous goal space by default and
        # can discretize the goal space by calling
        # the `discretize_goal_space` method.
        self.discrete_goal_space = None
        self.discrete_goals = []
        self.active_discrete_goal = None

        self.init_left_pad = self.get_body_com('leftpad')
        self.init_right_pad = self.get_body_com('rightpad')

        self.action_space = Box(
<<<<<<< HEAD
            np.array([-1, -1, -1, -1], dtype=np.float64),
            np.array([+1, +1, +1, +1], dtype=np.float64)
=======
            np.array([-1, -1, -1, -1]),
            np.array([+1, +1, +1, +1]),
            dtype=np.float64,
>>>>>>> 9f789155
        )

        self.isV2 = "V2" in type(self).__name__
        # Technically these observation lengths are different between v1 and v2,
        # but we handle that elsewhere and just stick with v2 numbers here
        self._obs_obj_max_len = 14 if self.isV2 else 6
        self._obs_obj_possible_lens = (6, 14)

        self._set_task_called = False
        self._partially_observable = True

        self.hand_init_pos = None  # OVERRIDE ME
        self._target_pos = None  # OVERRIDE ME
        self._random_reset_space = None  # OVERRIDE ME

        self._last_stable_obs = None
        # Note: It is unlikely that the positions and orientations stored
        # in this initiation of _prev_obs are correct. That being said, it
        # doesn't seem to matter (it will only effect frame-stacking for the
        # very first observation)
        self._prev_obs = self._get_curr_obs_combined_no_goal()


    def _set_task_inner(self):
        # Doesn't absorb "extra" kwargs, to ensure nothing's missed.
        pass

    def set_task(self, task):
        self._set_task_called = True
        data = pickle.loads(task.data)
        assert isinstance(self, data['env_cls'])
        del data['env_cls']
        self._last_rand_vec = data['rand_vec']
        self._freeze_rand_vec = True
        self._last_rand_vec = data['rand_vec']
        del data['rand_vec']
        self._partially_observable = data['partially_observable']
        del data['partially_observable']
        self._set_task_inner(**data)
        self.reset()

    def set_xyz_action(self, action):
        action = np.clip(action, -1, 1)
        pos_delta = action * self.action_scale
        new_mocap_pos = self.data.mocap_pos + pos_delta[None]
        new_mocap_pos[0, :] = np.clip(
            new_mocap_pos[0, :],
            self.mocap_low,
            self.mocap_high,
        )
        self.data.mocap_pos = new_mocap_pos
        self.data.mocap_quat = np.array([1, 0, 1, 0])

    def discretize_goal_space(self, goals):
        assert False
        assert len(goals) >= 1
        self.discrete_goals = goals
        # update the goal_space to a Discrete space
        self.discrete_goal_space = Discrete(len(self.discrete_goals))

    def _set_obj_xyz(self, pos):
        qpos = self.data.qpos.flat.copy()
        qvel = self.data.qvel.flat.copy()
        qpos[9:12] = pos.copy()
        qvel[9:15] = 0
        self.set_state(qpos, qvel)

    def _get_site_pos(self, siteName):
        _id = mujoco.mj_name2id(self.model, mujoco.mjtObj.mjOBJ_SITE, siteName)
        return self.data.site_xpos[_id].copy()

    def _set_pos_site(self, name, pos):
        """Sets the position of the site corresponding to `name`

        Args:
            name (str): The site's name
            pos (np.ndarray): Flat, 3 element array indicating site's location
        """
        assert isinstance(pos, np.ndarray)
        assert pos.ndim == 1

        _id = mujoco.mj_name2id(self.model, mujoco.mjtObj.mjOBJ_SITE, name)
        self.data.site_xpos[_id] = pos[:3]

    @property
    def _target_site_config(self):
        """Retrieves site name(s) and position(s) corresponding to env targets

        :rtype: list of (str, np.ndarray)
        """
        return [('goal', self._target_pos)]

    @property
    def touching_main_object(self):
        """Calls `touching_object` for the ID of the env's main object

        Returns:
            (bool) whether the gripper is touching the object

        """
        return self.touching_object(self._get_id_main_object)

    def touching_object(self, object_geom_id):
        """Determines whether the gripper is touching the object with given id

        Args:
            object_geom_id (int): the ID of the object in question

        Returns:
            (bool): whether the gripper is touching the object

        """
        leftpad_geom_id = self.data.geom('leftpad_geom').id
        rightpad_geom_id = self.data.geom('rightpad_geom').id

        leftpad_object_contacts = [
            x for x in self.unwrapped.data.contact
            if (leftpad_geom_id in (x.geom1, x.geom2)
                and object_geom_id in (x.geom1, x.geom2))
        ]

        rightpad_object_contacts = [
            x for x in self.unwrapped.data.contact
            if (rightpad_geom_id in (x.geom1, x.geom2)
                and object_geom_id in (x.geom1, x.geom2))
        ]

        leftpad_object_contact_force = sum(
            self.unwrapped.data.efc_force[x.efc_address]
            for x in leftpad_object_contacts)

        rightpad_object_contact_force = sum(
            self.unwrapped.data.efc_force[x.efc_address]
            for x in rightpad_object_contacts)

        return 0 < leftpad_object_contact_force and \
               0 < rightpad_object_contact_force

    @property
    def _get_id_main_object(self):
        return self.data.geom('objGeom').id  #[mujoco.mj_name2id(self.model, mujoco.mjtObj.mjOBJ_GEOM, 'objGeom')]

    def _get_pos_objects(self):
        """Retrieves object position(s) from mujoco properties or instance vars

        Returns:
            np.ndarray: Flat array (usually 3 elements) representing the
                object(s)' position(s)
        """
        # Throw error rather than making this an @abc.abstractmethod so that
        # V1 environments don't have to implement it
        raise NotImplementedError

    def _get_quat_objects(self):
        """Retrieves object quaternion(s) from mujoco properties

        Returns:
            np.ndarray: Flat array (usually 4 elements) representing the
                object(s)' quaternion(s)

        """
        # Throw error rather than making this an @abc.abstractmethod so that
        # V1 environments don't have to implement it
        if self.isV2:
            raise NotImplementedError
        else:
            return None

    def _get_pos_goal(self):
        """Retrieves goal position from mujoco properties or instance vars

        Returns:
            np.ndarray: Flat array (3 elements) representing the goal position
        """
        assert isinstance(self._target_pos, np.ndarray)
        assert self._target_pos.ndim == 1
        return self._target_pos

    def _get_curr_obs_combined_no_goal(self):
        """Combines the end effector's {pos, closed amount} and the object(s)'
            {pos, quat} into a single flat observation. The goal's position is
            *not* included in this.

        Returns:
            np.ndarray: The flat observation array (18 elements)

        """

        pos_hand = self.get_endeff_pos()

        finger_right, finger_left = (
            self.data.body('rightclaw'),
            self.data.body('leftclaw')
        )
        # the gripper can be at maximum about ~0.1 m apart.
        # dividing by 0.1 normalized the gripper distance between
        # 0 and 1. Further, we clip because sometimes the grippers
        # are slightly more than 0.1m apart (~0.00045 m)
        # clipping removes the effects of this random extra distance
        # that is produced by mujoco
        gripper_distance_apart = np.linalg.norm(finger_right.xpos - finger_left.xpos)
        gripper_distance_apart = np.clip(gripper_distance_apart / 0.1, 0., 1.)

        obs_obj_padded = np.zeros(self._obs_obj_max_len)
        obj_pos = self._get_pos_objects()
        assert len(obj_pos) % 3 == 0
        obj_pos_split = np.split(obj_pos, len(obj_pos) // 3)
        if self.isV2:
            obj_quat = self._get_quat_objects()
            assert len(obj_quat) % 4 == 0
            obj_quat_split = np.split(obj_quat, len(obj_quat) // 4)
            obs_obj_padded[:len(obj_pos) + len(obj_quat)] = np.hstack([
                np.hstack((pos, quat))
                for pos, quat in zip(obj_pos_split, obj_quat_split)
            ])
            assert(len(obs_obj_padded) in self._obs_obj_possible_lens)
            return np.hstack((pos_hand, gripper_distance_apart, obs_obj_padded))
        else:
            # is a v1 environment
            obs_obj_padded[:len(obj_pos)] = obj_pos
            assert(len(obs_obj_padded) in self._obs_obj_possible_lens)
            return np.hstack((pos_hand, obs_obj_padded))

    def _get_obs(self):
        """Frame stacks `_get_curr_obs_combined_no_goal()` and concatenates the
            goal position to form a single flat observation.

        Returns:
            np.ndarray: The flat observation array (39 elements)
        """
        # do frame stacking
        pos_goal = self._get_pos_goal()
        if self._partially_observable:
            pos_goal = np.zeros_like(pos_goal)
        curr_obs = self._get_curr_obs_combined_no_goal()
        # do frame stacking
        if self.isV2:
            obs = np.hstack((curr_obs, self._prev_obs, pos_goal))
        else:
            obs = np.hstack((curr_obs, pos_goal))
        self._prev_obs = curr_obs
        return obs

    def _get_obs_dict(self):
        obs = self._get_obs()
        return dict(
            state_observation=obs,
            state_desired_goal=self._get_pos_goal(),
            state_achieved_goal=obs[3:-3],
        )

    @property
    def observation_space(self):
        obs_obj_max_len = self._obs_obj_max_len if self.isV2 else 6

<<<<<<< HEAD
        obj_low = np.full(obs_obj_max_len, -np.inf, dtype=np.float64)
        obj_high = np.full(obs_obj_max_len, +np.inf, dtype=np.float64)
=======
        obj_low = np.full(obs_obj_max_len, -np.inf)
        obj_high = np.full(obs_obj_max_len, +np.inf)
>>>>>>> 9f789155
        goal_low = np.zeros(3) if self._partially_observable \
            else self.goal_space.low
        goal_high = np.zeros(3) if self._partially_observable \
            else self.goal_space.high
        gripper_low = -1.
        gripper_high = +1.

        return Box(
            np.hstack((self._HAND_SPACE.low, gripper_low, obj_low, self._HAND_SPACE.low, gripper_low, obj_low, goal_low)),
            np.hstack((self._HAND_SPACE.high, gripper_high, obj_high, self._HAND_SPACE.high, gripper_high, obj_high, goal_high)),
<<<<<<< HEAD
            dtype=np.float64
        ) if self.isV2 else Box(
            np.hstack((self._HAND_SPACE.low, obj_low, goal_low)),
            np.hstack((self._HAND_SPACE.high, obj_high, goal_high)),
            dtype=np.float64
=======
            dtype=np.float64,
        ) if self.isV2 else Box(
            np.hstack((self._HAND_SPACE.low, obj_low, goal_low)),
            np.hstack((self._HAND_SPACE.high, obj_high, goal_high)),
            dtype=np.float64,
>>>>>>> 9f789155
        )

    @_assert_task_is_set
    def step(self, action):
        #print(action)
        self.set_xyz_action(action[:3])
        self.do_simulation([action[-1], -action[-1]])
        self.curr_path_length += 1

        # Running the simulator can sometimes mess up site positions, so
        # re-position them here to make sure they're accurate
        for site in self._target_site_config:
            self._set_pos_site(*site)

        if self._did_see_sim_exception:
            return (
                self._last_stable_obs,  # observation just before going unstable
                0.0,  # reward (penalize for causing instability)
                False,  # termination flag always False
                {  # info
                    'success': False,
                    'near_object': 0.0,
                    'grasp_success': False,
                    'grasp_reward': 0.0,
                    'in_place_reward': 0.0,
                    'obj_to_target': 0.0,
                    'unscaled_reward': 0.0,
                }
            )

        self._last_stable_obs = self._get_obs()

        self._last_stable_obs = np.clip(self._last_stable_obs,
                                        a_max=self.observation_space.high,
                                        a_min=self.observation_space.low,
                                        dtype=np.float64)
        if not self.isV2:
            # v1 environments expect this superclass step() to return only the
            # most recent observation. they override the rest of the
            # functionality and end up returning the same sort of tuple that
            # this does
            return self._last_stable_obs

        reward, info = self.evaluate_state(self._last_stable_obs, action)
        return self._last_stable_obs, reward, False, info

    def evaluate_state(self, obs, action):
        """Does the heavy-lifting for `step()` -- namely, calculating reward
        and populating the `info` dict with training metrics

        Returns:
            float: Reward between 0 and 10
            dict: Dictionary which contains useful metrics (success,
                near_object, grasp_success, grasp_reward, in_place_reward,
                obj_to_target, unscaled_reward)

        """
        # Throw error rather than making this an @abc.abstractmethod so that
        # V1 environments don't have to implement it
        raise NotImplementedError

    def reset(self):
        if not self.isV2:
            self.curr_path_length = 0
            return super().reset()
        else:
<<<<<<< HEAD
            obs = np.float64(super().reset())  # np.float64?
=======
            obs = np.float64(super().reset())
>>>>>>> 9f789155
            self._prev_obs = obs[:18].copy()
            obs[18:36] = self._prev_obs
            return obs

    def _reset_hand(self, steps=50):
        mocap_id = self.model.body_mocapid[self.data.body("mocap").id]
        for _ in range(steps):
<<<<<<< HEAD
            self.data.mocap_pos[mocap_id][:] = self.hand_init_pos
            self.data.mocap_quat[mocap_id][:] = np.array([1, 0, 1, 0])
            self.do_simulation([-1, 1], self.frame_skip)
=======
            self.data.mocap_pos[mocap_id] = self.hand_init_pos
            self.data.mocap_quat[mocap_id] = np.array([1, 0, 1, 0])
            self.do_simulation([-1, 1], self.frame_skip)

        self.init_tcp = self.tcp_center
>>>>>>> 9f789155

        self.init_tcp = self.tcp_center

    def _get_state_rand_vec(self):
        if self._freeze_rand_vec:
            assert self._last_rand_vec is not None
            return self._last_rand_vec
        elif self.seeded_rand_vec:
            rand_vec = self.np_random.uniform(
                self._random_reset_space.low,
                self._random_reset_space.high,
                size=self._random_reset_space.low.size).astype(np.float64)
            self._last_rand_vec = rand_vec
            return rand_vec
        else:
            rand_vec = np.random.uniform(
                self._random_reset_space.low,
                self._random_reset_space.high,
                size=self._random_reset_space.low.size).astype(np.float64)
            self._last_rand_vec = rand_vec
            return rand_vec

    def _gripper_caging_reward(self,
                               action,
                               obj_pos,
                               obj_radius,
                               pad_success_thresh,
                               object_reach_radius,
                               xz_thresh,
                               desired_gripper_effort=1.0,
                               high_density=False,
                               medium_density=False):
        """Reward for agent grasping obj
            Args:
                action(np.ndarray): (4,) array representing the action
                    delta(x), delta(y), delta(z), gripper_effort
                obj_pos(np.ndarray): (3,) array representing the obj x,y,z
                obj_radius(float):radius of object's bounding sphere
                pad_success_thresh(float): successful distance of gripper_pad
                    to object
                object_reach_radius(float): successful distance of gripper center
                    to the object.
                xz_thresh(float): successful distance of gripper in x_z axis to the
                    object. Y axis not included since the caging function handles
                        successful grasping in the Y axis.
        """
        if high_density and medium_density:
            raise ValueError("Can only be either high_density or medium_density")
        # MARK: Left-right gripper information for caging reward----------------
        left_pad = self.get_body_com('leftpad')
        right_pad = self.get_body_com('rightpad')

        # get current positions of left and right pads (Y axis)
        pad_y_lr = np.hstack((left_pad[1], right_pad[1]))
        # compare *current* pad positions with *current* obj position (Y axis)
        pad_to_obj_lr = np.abs(pad_y_lr - obj_pos[1])
        # compare *current* pad positions with *initial* obj position (Y axis)
        pad_to_objinit_lr = np.abs(pad_y_lr - self.obj_init_pos[1])

        # Compute the left/right caging rewards. This is crucial for success,
        # yet counterintuitive mathematically because we invented it
        # accidentally.
        #
        # Before touching the object, `pad_to_obj_lr` ("x") is always separated
        # from `caging_lr_margin` ("the margin") by some small number,
        # `pad_success_thresh`.
        #
        # When far away from the object:
        #       x = margin + pad_success_thresh
        #       --> Thus x is outside the margin, yielding very small reward.
        #           Here, any variation in the reward is due to the fact that
        #           the margin itself is shifting.
        # When near the object (within pad_success_thresh):
        #       x = pad_success_thresh - margin
        #       --> Thus x is well within the margin. As long as x > obj_radius,
        #           it will also be within the bounds, yielding maximum reward.
        #           Here, any variation in the reward is due to the gripper
        #           moving *too close* to the object (i.e, blowing past the
        #           obj_radius bound).
        #
        # Therefore, before touching the object, this is very nearly a binary
        # reward -- if the gripper is between obj_radius and pad_success_thresh,
        # it gets maximum reward. Otherwise, the reward very quickly falls off.
        #
        # After grasping the object and moving it away from initial position,
        # x remains (mostly) constant while the margin grows considerably. This
        # penalizes the agent if it moves *back* toward `obj_init_pos`, but
        # offers no encouragement for leaving that position in the first place.
        # That part is left to the reward functions of individual environments.
        caging_lr_margin = np.abs(pad_to_objinit_lr - pad_success_thresh)
        caging_lr = [reward_utils.tolerance(
            pad_to_obj_lr[i],  # "x" in the description above
            bounds=(obj_radius, pad_success_thresh),
            margin=caging_lr_margin[i],  # "margin" in the description above
            sigmoid='long_tail',
        ) for i in range(2)]
        caging_y = reward_utils.hamacher_product(*caging_lr)

        # MARK: X-Z gripper information for caging reward-----------------------
        tcp = self.tcp_center
        xz = [0, 2]

        # Compared to the caging_y reward, caging_xz is simple. The margin is
        # constant (something in the 0.3 to 0.5 range) and x shrinks as the
        # gripper moves towards the object. After picking up the object, the
        # reward is maximized and changes very little
        caging_xz_margin = np.linalg.norm(self.obj_init_pos[xz] - self.init_tcp[xz])
        caging_xz_margin -= xz_thresh
        caging_xz = reward_utils.tolerance(
            np.linalg.norm(tcp[xz] - obj_pos[xz]),  # "x" in the description above
            bounds=(0, xz_thresh),
            margin=caging_xz_margin,  # "margin" in the description above
            sigmoid='long_tail',
        )

        # MARK: Closed-extent gripper information for caging reward-------------
        gripper_closed = min(max(0, action[-1]), desired_gripper_effort) \
                         / desired_gripper_effort

        # MARK: Combine components----------------------------------------------
        caging = reward_utils.hamacher_product(caging_y, caging_xz)
        gripping = gripper_closed if caging > 0.97 else 0.
        caging_and_gripping = reward_utils.hamacher_product(caging, gripping)

        if high_density:
            caging_and_gripping = (caging_and_gripping + caging) / 2
        if medium_density:
            tcp = self.tcp_center
            tcp_to_obj = np.linalg.norm(obj_pos - tcp)
            tcp_to_obj_init = np.linalg.norm(self.obj_init_pos - self.init_tcp)
            # Compute reach reward
            # - We subtract `object_reach_radius` from the margin so that the
            #   reward always starts with a value of 0.1
            reach_margin = abs(tcp_to_obj_init - object_reach_radius)
            reach = reward_utils.tolerance(
                tcp_to_obj,
                bounds=(0, object_reach_radius),
                margin=reach_margin,
                sigmoid='long_tail',
            )
            caging_and_gripping = (caging_and_gripping + reach) / 2

        return caging_and_gripping<|MERGE_RESOLUTION|>--- conflicted
+++ resolved
@@ -25,10 +25,6 @@
         self.reset_mocap_welds()
 
     def get_endeff_pos(self):
-<<<<<<< HEAD
-=======
-        # print(self.data.body('hand').xpos)
->>>>>>> 9f789155
         return self.data.body('hand').xpos
 
     @property
@@ -159,14 +155,9 @@
         self.init_right_pad = self.get_body_com('rightpad')
 
         self.action_space = Box(
-<<<<<<< HEAD
-            np.array([-1, -1, -1, -1], dtype=np.float64),
-            np.array([+1, +1, +1, +1], dtype=np.float64)
-=======
             np.array([-1, -1, -1, -1]),
             np.array([+1, +1, +1, +1]),
             dtype=np.float64,
->>>>>>> 9f789155
         )
 
         self.isV2 = "V2" in type(self).__name__
@@ -422,13 +413,8 @@
     def observation_space(self):
         obs_obj_max_len = self._obs_obj_max_len if self.isV2 else 6
 
-<<<<<<< HEAD
         obj_low = np.full(obs_obj_max_len, -np.inf, dtype=np.float64)
         obj_high = np.full(obs_obj_max_len, +np.inf, dtype=np.float64)
-=======
-        obj_low = np.full(obs_obj_max_len, -np.inf)
-        obj_high = np.full(obs_obj_max_len, +np.inf)
->>>>>>> 9f789155
         goal_low = np.zeros(3) if self._partially_observable \
             else self.goal_space.low
         goal_high = np.zeros(3) if self._partially_observable \
@@ -439,19 +425,11 @@
         return Box(
             np.hstack((self._HAND_SPACE.low, gripper_low, obj_low, self._HAND_SPACE.low, gripper_low, obj_low, goal_low)),
             np.hstack((self._HAND_SPACE.high, gripper_high, obj_high, self._HAND_SPACE.high, gripper_high, obj_high, goal_high)),
-<<<<<<< HEAD
             dtype=np.float64
         ) if self.isV2 else Box(
             np.hstack((self._HAND_SPACE.low, obj_low, goal_low)),
             np.hstack((self._HAND_SPACE.high, obj_high, goal_high)),
             dtype=np.float64
-=======
-            dtype=np.float64,
-        ) if self.isV2 else Box(
-            np.hstack((self._HAND_SPACE.low, obj_low, goal_low)),
-            np.hstack((self._HAND_SPACE.high, obj_high, goal_high)),
-            dtype=np.float64,
->>>>>>> 9f789155
         )
 
     @_assert_task_is_set
@@ -518,11 +496,7 @@
             self.curr_path_length = 0
             return super().reset()
         else:
-<<<<<<< HEAD
-            obs = np.float64(super().reset())  # np.float64?
-=======
             obs = np.float64(super().reset())
->>>>>>> 9f789155
             self._prev_obs = obs[:18].copy()
             obs[18:36] = self._prev_obs
             return obs
@@ -530,17 +504,10 @@
     def _reset_hand(self, steps=50):
         mocap_id = self.model.body_mocapid[self.data.body("mocap").id]
         for _ in range(steps):
-<<<<<<< HEAD
             self.data.mocap_pos[mocap_id][:] = self.hand_init_pos
             self.data.mocap_quat[mocap_id][:] = np.array([1, 0, 1, 0])
             self.do_simulation([-1, 1], self.frame_skip)
-=======
-            self.data.mocap_pos[mocap_id] = self.hand_init_pos
-            self.data.mocap_quat[mocap_id] = np.array([1, 0, 1, 0])
-            self.do_simulation([-1, 1], self.frame_skip)
-
         self.init_tcp = self.tcp_center
->>>>>>> 9f789155
 
         self.init_tcp = self.tcp_center
 
