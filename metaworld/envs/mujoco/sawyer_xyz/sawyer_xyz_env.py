import abc
import copy
import pickle

<<<<<<< HEAD
from gym.spaces import Box
from gym.spaces import Discrete
import mujoco_py
=======
import mujoco
>>>>>>> f4091f69
import numpy as np
from gymnasium.spaces import Box, Discrete

from metaworld.envs import reward_utils
from metaworld.envs.mujoco.mujoco_env import MujocoEnv, _assert_task_is_set


class SawyerMocapBase(MujocoEnv, metaclass=abc.ABCMeta):
    """
    Provides some commonly-shared functions for Sawyer Mujoco envs that use
    mocap for XYZ control.
    """
    mocap_low = np.array([-0.2, 0.5, 0.06])
    mocap_high = np.array([0.2, 0.7, 0.6])

    def __init__(self, model_name, frame_skip=5):
        MujocoEnv.__init__(self, model_name, frame_skip=frame_skip)
        self.reset_mocap_welds()

    def get_endeff_pos(self):
        # print(self.data.body('hand').xpos)
        return self.data.body('hand').xpos

    @property
    def tcp_center(self):
        """The COM of the gripper's 2 fingers

        Returns:
            (np.ndarray): 3-element position
        """
        right_finger_pos = self.data.site('rightEndEffector')
        left_finger_pos = self.data.site('leftEndEffector')
        tcp_center = (right_finger_pos.xpos + left_finger_pos.xpos) / 2.0
        return tcp_center

    def get_env_state(self):
        #print("Get env state")
        joint_state = self.sim.get_state()
        mocap_state = self.data.mocap_pos, self.data.mocap_quat
        state = joint_state, mocap_state
        return copy.deepcopy(state)

    def set_env_state(self, state):
        #print("Set Env State")
        joint_state, mocap_state = state
        self.sim.set_state(joint_state)
        mocap_pos, mocap_quat = mocap_state
        self.data.set_mocap_pos('mocap', mocap_pos)
        self.data.set_mocap_quat('mocap', mocap_quat)
        self.sim.forward()

    def __getstate__(self):
        state = self.__dict__.copy()
        del state['model']
        del state['sim']
        del state['data']
        mjb = self.model.get_mjb()
        return {'state': state, 'mjb': mjb, 'env_state': self.get_env_state()}

    def __setstate__(self, state):
        self.__dict__ = state['state']
        # self.model = mujoco_py.load_model_from_mjb(state['mjb'])        self.sim = mujoco.MjSim
        self.model = mujoco.MjModel.from_binary_path(state['mjb'])
        self.data = mujoco.MjData(self.model)
        self.set_env_state(state['env_state'])

    def reset_mocap_welds(self):
        """Resets the mocap welds that we use for actuation."""
        if self.model.nmocap > 0 and self.model.eq_data is not None:
            for i in range(self.model.eq_data.shape[0]):
                if self.model.eq_type[i] == mujoco.mjtEq.mjEQ_WELD:
                    self.model.eq_data[i] = np.array([0.0, 0.0, 0.0, 0.0, 0.0, 0.0, 1.0, 0.0, 0.0, 0.0, 1.0])
    
    def reset_mocap2body_xpos(self):
        """Resets the position and orientation of the mocap bodies to the same
        values as the bodies they're welded to.
        """

        if self.model.eq_type is None or self.model.eq_obj1id is None or self.model.eq_obj2id is None:
            return
        for eq_type, obj1_id, obj2_id in zip(
            self.model.eq_type, self.model.eq_obj1id, self.model.eq_obj2id
        ):
            if eq_type != mujoco.mjtEq.mjEQ_WELD:
                continue

            mocap_id = self.model.body_mocapid[obj1_id]
            if mocap_id != -1:
                # obj1 is the mocap, obj2 is the welded body
                body_idx = obj2_id
            else:
                # obj2 is the mocap, obj1 is the welded body
                mocap_id = self.model.body_mocapid[obj2_id]
                body_idx = obj1_id

            assert mocap_id != -1
            self.data.mocap_pos[mocap_id][:] = self.data.xpos[body_idx]
            self.data.mocap_quat[mocap_id][:] = self.data.xquat[body_idx]
        
        mujoco.mj_forward(self.model, self.data)



class SawyerXYZEnv(SawyerMocapBase, metaclass=abc.ABCMeta):
    _HAND_SPACE = Box(
        np.array([-0.525, .348, -.0525]),
        np.array([+0.525, 1.025, .7]),
<<<<<<< HEAD
        dtype=np.float64,
=======
        dtype=np.float64
>>>>>>> f4091f69
    )
    max_path_length = 500

    TARGET_RADIUS = 0.05

    def __init__(
            self,
            model_name,
            frame_skip=5,
            hand_low=(-0.2, 0.55, 0.05),
            hand_high=(0.2, 0.75, 0.3),
            mocap_low=None,
            mocap_high=None,
            action_scale=1./100,
            action_rot_scale=1.,
    ):
        super().__init__(model_name, frame_skip=frame_skip)
        self.action_scale = action_scale
        self.action_rot_scale = action_rot_scale
        self.hand_low = np.array(hand_low)
        self.hand_high = np.array(hand_high)
        if mocap_low is None:
            mocap_low = hand_low
        if mocap_high is None:
            mocap_high = hand_high
        self.mocap_low = np.hstack(mocap_low)
        self.mocap_high = np.hstack(mocap_high)
        self.curr_path_length = 0
<<<<<<< HEAD
        self.seeded_rand_vec = True
        self._freeze_rand_vec = True
=======
        self.seeded_rand_vec = False
        self._freeze_rand_vec = False
>>>>>>> f4091f69
        self._last_rand_vec = None

        # We use continuous goal space by default and
        # can discretize the goal space by calling
        # the `discretize_goal_space` method.
        self.discrete_goal_space = None
        self.discrete_goals = []
        self.active_discrete_goal = None

        self.init_left_pad = self.get_body_com('leftpad')
        self.init_right_pad = self.get_body_com('rightpad')

        self.action_space = Box(
            np.array([-1, -1, -1, -1]),
            np.array([+1, +1, +1, +1]),
            dtype=np.float64,
        )

        self.isV2 = "V2" in type(self).__name__
        # Technically these observation lengths are different between v1 and v2,
        # but we handle that elsewhere and just stick with v2 numbers here
        self._obs_obj_max_len = 14 if self.isV2 else 6
        self._obs_obj_possible_lens = (6, 14)

        self._set_task_called = False
        self._partially_observable = True

        self.hand_init_pos = None  # OVERRIDE ME
        self._target_pos = None  # OVERRIDE ME
        self._random_reset_space = None  # OVERRIDE ME

        self._last_stable_obs = None
        # Note: It is unlikely that the positions and orientations stored
        # in this initiation of _prev_obs are correct. That being said, it
        # doesn't seem to matter (it will only effect frame-stacking for the
        # very first observation)
        self._prev_obs = self._get_curr_obs_combined_no_goal()


    def _set_task_inner(self):
        # Doesn't absorb "extra" kwargs, to ensure nothing's missed.
        pass

    def set_task(self, task):
        self._set_task_called = True
        data = pickle.loads(task.data)
        assert isinstance(self, data['env_cls'])
        del data['env_cls']
        self._last_rand_vec = data['rand_vec']
        self._freeze_rand_vec = True
        self._last_rand_vec = data['rand_vec']
        del data['rand_vec']
        self._partially_observable = data['partially_observable']
        del data['partially_observable']
        self._set_task_inner(**data)
        self.reset()

    def set_xyz_action(self, action):
        action = np.clip(action, -1, 1)
        self.reset_mocap2body_xpos()
        pos_delta = action * self.action_scale
        new_mocap_pos = self.data.mocap_pos + pos_delta[None]
        #print(new_mocap_pos)
        new_mocap_pos[0, :] = np.clip(
            new_mocap_pos[0, :],
            self.mocap_low,
            self.mocap_high,
        )
        self.data.mocap_pos = new_mocap_pos
        self.data.mocap_quat = np.array([1, 0, 1, 0])

    def discretize_goal_space(self, goals):
        assert False
        assert len(goals) >= 1
        self.discrete_goals = goals
        # update the goal_space to a Discrete space
        self.discrete_goal_space = Discrete(len(self.discrete_goals))

    def _set_obj_xyz(self, pos):
        qpos = self.data.qpos.flat.copy()
        qvel = self.data.qvel.flat.copy()
        qpos[9:12] = pos.copy()
        qvel[9:15] = 0
        self.set_state(qpos, qvel)
    
    def _set_robot_qpos(self, robot_qpos):
        qpos = self.data.qpos.flat.copy()
        qvel = self.data.qvel.flat.copy()
        qpos[0:7] = robot_qpos.copy()
        qvel[:7] = [0.00000000e+00,  0.00000000e+00, -2.82528827e-15,  0.00000000e+00,
  0.00000000e+00,  0.00000000e+00,  3.29594892e-01]
        self.set_state(qpos, qvel)

    def _get_site_pos(self, siteName):
        _id = mujoco.mj_name2id(self.model, mujoco.mjtObj.mjOBJ_SITE, siteName)
        return self.data.site_xpos[_id].copy()

    def _set_pos_site(self, name, pos):
        """Sets the position of the site corresponding to `name`

        Args:
            name (str): The site's name
            pos (np.ndarray): Flat, 3 element array indicating site's location
        """
        assert isinstance(pos, np.ndarray)
        assert pos.ndim == 1

        _id = mujoco.mj_name2id(self.model, mujoco.mjtObj.mjOBJ_SITE, name)
        self.data.site_xpos[_id] = pos[:3]

    @property
    def _target_site_config(self):
        """Retrieves site name(s) and position(s) corresponding to env targets

        :rtype: list of (str, np.ndarray)
        """
        return [('goal', self._target_pos)]

    @property
    def touching_main_object(self):
        """Calls `touching_object` for the ID of the env's main object

        Returns:
            (bool) whether the gripper is touching the object

        """
        return self.touching_object(self._get_id_main_object)

    def touching_object(self, object_geom_id):
        """Determines whether the gripper is touching the object with given id

        Args:
            object_geom_id (int): the ID of the object in question

        Returns:
            (bool): whether the gripper is touching the object

        """
        leftpad_geom_id = self.data.geom('leftpad_geom').id
        rightpad_geom_id = self.data.geom('rightpad_geom').id

        leftpad_object_contacts = [
            x for x in self.unwrapped.data.contact
            if (leftpad_geom_id in (x.geom1, x.geom2)
                and object_geom_id in (x.geom1, x.geom2))
        ]

        rightpad_object_contacts = [
            x for x in self.unwrapped.data.contact
            if (rightpad_geom_id in (x.geom1, x.geom2)
                and object_geom_id in (x.geom1, x.geom2))
        ]

        leftpad_object_contact_force = sum(
            self.unwrapped.data.efc_force[x.efc_address]
            for x in leftpad_object_contacts)

        rightpad_object_contact_force = sum(
            self.unwrapped.data.efc_force[x.efc_address]
            for x in rightpad_object_contacts)

        return 0 < leftpad_object_contact_force and \
               0 < rightpad_object_contact_force

    @property
    def _get_id_main_object(self):
        return self.data.geom('objGeom').id  #[mujoco.mj_name2id(self.model, mujoco.mjtObj.mjOBJ_GEOM, 'objGeom')]

    def _get_pos_objects(self):
        """Retrieves object position(s) from mujoco properties or instance vars

        Returns:
            np.ndarray: Flat array (usually 3 elements) representing the
                object(s)' position(s)
        """
        # Throw error rather than making this an @abc.abstractmethod so that
        # V1 environments don't have to implement it
        raise NotImplementedError

    def _get_quat_objects(self):
        """Retrieves object quaternion(s) from mujoco properties

        Returns:
            np.ndarray: Flat array (usually 4 elements) representing the
                object(s)' quaternion(s)

        """
        # Throw error rather than making this an @abc.abstractmethod so that
        # V1 environments don't have to implement it
        if self.isV2:
            raise NotImplementedError
        else:
            return None

    def _get_pos_goal(self):
        """Retrieves goal position from mujoco properties or instance vars

        Returns:
            np.ndarray: Flat array (3 elements) representing the goal position
        """
        assert isinstance(self._target_pos, np.ndarray)
        assert self._target_pos.ndim == 1
        return self._target_pos

    def _get_curr_obs_combined_no_goal(self):
        """Combines the end effector's {pos, closed amount} and the object(s)'
            {pos, quat} into a single flat observation. The goal's position is
            *not* included in this.

        Returns:
            np.ndarray: The flat observation array (18 elements)

        """

        pos_hand = self.get_endeff_pos()

        finger_right, finger_left = (
            self.data.body('rightclaw'),
            self.data.body('leftclaw')
        )
        # the gripper can be at maximum about ~0.1 m apart.
        # dividing by 0.1 normalized the gripper distance between
        # 0 and 1. Further, we clip because sometimes the grippers
        # are slightly more than 0.1m apart (~0.00045 m)
        # clipping removes the effects of this random extra distance
        # that is produced by mujoco
        gripper_distance_apart = np.linalg.norm(finger_right.xpos - finger_left.xpos)
        gripper_distance_apart = np.clip(gripper_distance_apart / 0.1, 0., 1.)

        obs_obj_padded = np.zeros(self._obs_obj_max_len)
        obj_pos = self._get_pos_objects()
        assert len(obj_pos) % 3 == 0
        obj_pos_split = np.split(obj_pos, len(obj_pos) // 3)
        if self.isV2:
            obj_quat = self._get_quat_objects()
            assert len(obj_quat) % 4 == 0
            obj_quat_split = np.split(obj_quat, len(obj_quat) // 4)
            obs_obj_padded[:len(obj_pos) + len(obj_quat)] = np.hstack([
                np.hstack((pos, quat))
                for pos, quat in zip(obj_pos_split, obj_quat_split)
            ])
            assert(len(obs_obj_padded) in self._obs_obj_possible_lens)
            return np.hstack((pos_hand, gripper_distance_apart, obs_obj_padded))
        else:
            # is a v1 environment
            obs_obj_padded[:len(obj_pos)] = obj_pos
            assert(len(obs_obj_padded) in self._obs_obj_possible_lens)
            return np.hstack((pos_hand, obs_obj_padded))

    def _get_obs(self):
        """Frame stacks `_get_curr_obs_combined_no_goal()` and concatenates the
            goal position to form a single flat observation.

        Returns:
            np.ndarray: The flat observation array (39 elements)
        """
        # do frame stacking
        pos_goal = self._get_pos_goal()
        if self._partially_observable:
            pos_goal = np.zeros_like(pos_goal)
        curr_obs = self._get_curr_obs_combined_no_goal()
        # do frame stacking
        if self.isV2:
            obs = np.hstack((curr_obs, self._prev_obs, pos_goal))
        else:
            obs = np.hstack((curr_obs, pos_goal))
        self._prev_obs = curr_obs
        return obs

    def _get_obs_dict(self):
        obs = self._get_obs()
        return dict(
            state_observation=obs,
            state_desired_goal=self._get_pos_goal(),
            state_achieved_goal=obs[3:-3],
        )

    @property
    def observation_space(self):
        obs_obj_max_len = self._obs_obj_max_len if self.isV2 else 6

        obj_low = np.full(obs_obj_max_len, -np.inf)
        obj_high = np.full(obs_obj_max_len, +np.inf)
        goal_low = np.zeros(3) if self._partially_observable \
            else self.goal_space.low
        goal_high = np.zeros(3) if self._partially_observable \
            else self.goal_space.high
        gripper_low = -1.
        gripper_high = +1.

        return Box(
            np.hstack((self._HAND_SPACE.low, gripper_low, obj_low, self._HAND_SPACE.low, gripper_low, obj_low, goal_low)),
            np.hstack((self._HAND_SPACE.high, gripper_high, obj_high, self._HAND_SPACE.high, gripper_high, obj_high, goal_high)),
            dtype=np.float64,
        ) if self.isV2 else Box(
            np.hstack((self._HAND_SPACE.low, obj_low, goal_low)),
            np.hstack((self._HAND_SPACE.high, obj_high, goal_high)),
            dtype=np.float64,
        )

    @_assert_task_is_set
    def step(self, action):
        #print(action)
        self.set_xyz_action(action[:3])
        self.do_simulation([action[-1], -action[-1]])
        self.curr_path_length += 1

        # Running the simulator can sometimes mess up site positions, so
        # re-position them here to make sure they're accurate
        for site in self._target_site_config:
            self._set_pos_site(*site)

        if self._did_see_sim_exception:
            return (
                self._last_stable_obs,  # observation just before going unstable
                0.0,  # reward (penalize for causing instability)
                False,  # termination flag always False
                {  # info
                    'success': False,
                    'near_object': 0.0,
                    'grasp_success': False,
                    'grasp_reward': 0.0,
                    'in_place_reward': 0.0,
                    'obj_to_target': 0.0,
                    'unscaled_reward': 0.0,
                }
            )

        self._last_stable_obs = self._get_obs()

        self._last_stable_obs = np.clip(self._last_stable_obs,
                                        a_max=self.observation_space.high,
                                        a_min=self.observation_space.low,
                                        dtype=np.float64)
        if not self.isV2:
            # v1 environments expect this superclass step() to return only the
            # most recent observation. they override the rest of the
            # functionality and end up returning the same sort of tuple that
            # this does
            return self._last_stable_obs

        reward, info = self.evaluate_state(self._last_stable_obs, action)
        return self._last_stable_obs, reward, False, info

    def evaluate_state(self, obs, action):
        """Does the heavy-lifting for `step()` -- namely, calculating reward
        and populating the `info` dict with training metrics

        Returns:
            float: Reward between 0 and 10
            dict: Dictionary which contains useful metrics (success,
                near_object, grasp_success, grasp_reward, in_place_reward,
                obj_to_target, unscaled_reward)

        """
        # Throw error rather than making this an @abc.abstractmethod so that
        # V1 environments don't have to implement it
        raise NotImplementedError

    def reset(self):
        if not self.isV2:
            self.curr_path_length = 0
            return super().reset()
        else:
            obs = np.float64(super().reset())
            self._prev_obs = obs[:18].copy()
            obs[18:36] = self._prev_obs
            return obs

    def _reset_hand(self, steps=50):
        mocap_id = self.model.body_mocapid[self.data.body("mocap").id]
        for _ in range(steps):
            self.data.mocap_pos[mocap_id] = self.hand_init_pos
            self.data.mocap_quat[mocap_id] = np.array([1, 0, 1, 0])
            self.do_simulation([-1, 1], self.frame_skip)

        self.init_tcp = self.tcp_center


    def _get_state_rand_vec(self):
        if self._freeze_rand_vec:
            assert self._last_rand_vec is not None
            return self._last_rand_vec
        elif self.seeded_rand_vec:
            rand_vec = self.np_random.uniform(
                self._random_reset_space.low,
                self._random_reset_space.high,
                size=self._random_reset_space.low.size).astype(np.float64)
            self._last_rand_vec = rand_vec
            return rand_vec
        else:
            rand_vec = np.random.uniform(
                self._random_reset_space.low,
                self._random_reset_space.high,
                size=self._random_reset_space.low.size).astype(np.float64)
            self._last_rand_vec = rand_vec
            return rand_vec

    def _gripper_caging_reward(self,
                               action,
                               obj_pos,
                               obj_radius,
                               pad_success_thresh,
                               object_reach_radius,
                               xz_thresh,
                               desired_gripper_effort=1.0,
                               high_density=False,
                               medium_density=False):
        """Reward for agent grasping obj
            Args:
                action(np.ndarray): (4,) array representing the action
                    delta(x), delta(y), delta(z), gripper_effort
                obj_pos(np.ndarray): (3,) array representing the obj x,y,z
                obj_radius(float):radius of object's bounding sphere
                pad_success_thresh(float): successful distance of gripper_pad
                    to object
                object_reach_radius(float): successful distance of gripper center
                    to the object.
                xz_thresh(float): successful distance of gripper in x_z axis to the
                    object. Y axis not included since the caging function handles
                        successful grasping in the Y axis.
        """
        if high_density and medium_density:
            raise ValueError("Can only be either high_density or medium_density")
        # MARK: Left-right gripper information for caging reward----------------
        left_pad = self.get_body_com('leftpad')
        right_pad = self.get_body_com('rightpad')

        # get current positions of left and right pads (Y axis)
        pad_y_lr = np.hstack((left_pad[1], right_pad[1]))
        # compare *current* pad positions with *current* obj position (Y axis)
        pad_to_obj_lr = np.abs(pad_y_lr - obj_pos[1])
        # compare *current* pad positions with *initial* obj position (Y axis)
        pad_to_objinit_lr = np.abs(pad_y_lr - self.obj_init_pos[1])

        # Compute the left/right caging rewards. This is crucial for success,
        # yet counterintuitive mathematically because we invented it
        # accidentally.
        #
        # Before touching the object, `pad_to_obj_lr` ("x") is always separated
        # from `caging_lr_margin` ("the margin") by some small number,
        # `pad_success_thresh`.
        #
        # When far away from the object:
        #       x = margin + pad_success_thresh
        #       --> Thus x is outside the margin, yielding very small reward.
        #           Here, any variation in the reward is due to the fact that
        #           the margin itself is shifting.
        # When near the object (within pad_success_thresh):
        #       x = pad_success_thresh - margin
        #       --> Thus x is well within the margin. As long as x > obj_radius,
        #           it will also be within the bounds, yielding maximum reward.
        #           Here, any variation in the reward is due to the gripper
        #           moving *too close* to the object (i.e, blowing past the
        #           obj_radius bound).
        #
        # Therefore, before touching the object, this is very nearly a binary
        # reward -- if the gripper is between obj_radius and pad_success_thresh,
        # it gets maximum reward. Otherwise, the reward very quickly falls off.
        #
        # After grasping the object and moving it away from initial position,
        # x remains (mostly) constant while the margin grows considerably. This
        # penalizes the agent if it moves *back* toward `obj_init_pos`, but
        # offers no encouragement for leaving that position in the first place.
        # That part is left to the reward functions of individual environments.
        caging_lr_margin = np.abs(pad_to_objinit_lr - pad_success_thresh)
        caging_lr = [reward_utils.tolerance(
            pad_to_obj_lr[i],  # "x" in the description above
            bounds=(obj_radius, pad_success_thresh),
            margin=caging_lr_margin[i],  # "margin" in the description above
            sigmoid='long_tail',
        ) for i in range(2)]
        caging_y = reward_utils.hamacher_product(*caging_lr)

        # MARK: X-Z gripper information for caging reward-----------------------
        tcp = self.tcp_center
        xz = [0, 2]

        # Compared to the caging_y reward, caging_xz is simple. The margin is
        # constant (something in the 0.3 to 0.5 range) and x shrinks as the
        # gripper moves towards the object. After picking up the object, the
        # reward is maximized and changes very little
        caging_xz_margin = np.linalg.norm(self.obj_init_pos[xz] - self.init_tcp[xz])
        caging_xz_margin -= xz_thresh
        caging_xz = reward_utils.tolerance(
            np.linalg.norm(tcp[xz] - obj_pos[xz]),  # "x" in the description above
            bounds=(0, xz_thresh),
            margin=caging_xz_margin,  # "margin" in the description above
            sigmoid='long_tail',
        )

        # MARK: Closed-extent gripper information for caging reward-------------
        gripper_closed = min(max(0, action[-1]), desired_gripper_effort) \
                         / desired_gripper_effort

        # MARK: Combine components----------------------------------------------
        caging = reward_utils.hamacher_product(caging_y, caging_xz)
        gripping = gripper_closed if caging > 0.97 else 0.
        caging_and_gripping = reward_utils.hamacher_product(caging, gripping)

        if high_density:
            caging_and_gripping = (caging_and_gripping + caging) / 2
        if medium_density:
            tcp = self.tcp_center
            tcp_to_obj = np.linalg.norm(obj_pos - tcp)
            tcp_to_obj_init = np.linalg.norm(self.obj_init_pos - self.init_tcp)
            # Compute reach reward
            # - We subtract `object_reach_radius` from the margin so that the
            #   reward always starts with a value of 0.1
            reach_margin = abs(tcp_to_obj_init - object_reach_radius)
            reach = reward_utils.tolerance(
                tcp_to_obj,
                bounds=(0, object_reach_radius),
                margin=reach_margin,
                sigmoid='long_tail',
            )
            caging_and_gripping = (caging_and_gripping + reach) / 2

        return caging_and_gripping<|MERGE_RESOLUTION|>--- conflicted
+++ resolved
@@ -2,15 +2,11 @@
 import copy
 import pickle
 
-<<<<<<< HEAD
 from gym.spaces import Box
 from gym.spaces import Discrete
-import mujoco_py
-=======
+
 import mujoco
->>>>>>> f4091f69
 import numpy as np
-from gymnasium.spaces import Box, Discrete
 
 from metaworld.envs import reward_utils
 from metaworld.envs.mujoco.mujoco_env import MujocoEnv, _assert_task_is_set
@@ -116,11 +112,7 @@
     _HAND_SPACE = Box(
         np.array([-0.525, .348, -.0525]),
         np.array([+0.525, 1.025, .7]),
-<<<<<<< HEAD
-        dtype=np.float64,
-=======
         dtype=np.float64
->>>>>>> f4091f69
     )
     max_path_length = 500
 
@@ -149,13 +141,8 @@
         self.mocap_low = np.hstack(mocap_low)
         self.mocap_high = np.hstack(mocap_high)
         self.curr_path_length = 0
-<<<<<<< HEAD
         self.seeded_rand_vec = True
         self._freeze_rand_vec = True
-=======
-        self.seeded_rand_vec = False
-        self._freeze_rand_vec = False
->>>>>>> f4091f69
         self._last_rand_vec = None
 
         # We use continuous goal space by default and
