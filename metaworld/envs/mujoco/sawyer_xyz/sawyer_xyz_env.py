"""Base classes for all the envs."""
from __future__ import annotations

import copy
import pickle
from typing import Any, Callable, List, Literal, SupportsFloat

import mujoco
import numpy as np
import numpy.typing as npt
from gymnasium.envs.mujoco import MujocoEnv as mjenv_gym
from gymnasium.spaces import Box, Discrete, Space
from gymnasium.utils import seeding
from gymnasium.utils.ezpickle import EzPickle

from metaworld.envs.mujoco.utils import reward_utils
from metaworld.types import XYZ, EnvironmentStateDict, ObservationDict, Task

RenderMode = Literal["human", "rgb_array", "depth_array"]


class SawyerMocapBase(mjenv_gym):
    """Provides some commonly-shared functions for Sawyer Mujoco envs that use mocap for XYZ control."""

    mocap_low = np.array([-0.2, 0.5, 0.06])
    mocap_high = np.array([0.2, 0.7, 0.6])
    metadata = {
        "render_modes": [
            "human",
            "rgb_array",
            "depth_array",
        ],
        "render_fps": 80,
    }

<<<<<<< HEAD
    @property
    def sawyer_observation_space(self) -> Space:
        raise NotImplementedError

    def __init__(
        self,
        model_name: str,
        frame_skip: int = 5,
        render_mode: RenderMode | None = None,
    ) -> None:
=======
    def __init__(
        self,
        model_name,
        frame_skip=5,
        render_mode=None,
        camera_name=None,
        camera_id=None,
    ):
>>>>>>> 87ac948c
        mjenv_gym.__init__(
            self,
            model_name,
            frame_skip=frame_skip,
            observation_space=self.sawyer_observation_space,
            render_mode=render_mode,
            camera_name=camera_name,
            camera_id=camera_id,
        )
        self.reset_mocap_welds()
        self.frame_skip = frame_skip

    def get_endeff_pos(self) -> npt.NDArray[Any]:
        """Returns the position of the end effector."""
        return self.data.body("hand").xpos

    @property
    def tcp_center(self) -> npt.NDArray[Any]:
        """The COM of the gripper's 2 fingers.

        Returns:
            3-element position.
        """
        right_finger_pos = self.data.site("rightEndEffector")
        left_finger_pos = self.data.site("leftEndEffector")
        tcp_center = (right_finger_pos.xpos + left_finger_pos.xpos) / 2.0
        return tcp_center

    @property
    def model_name(self) -> str:
        raise NotImplementedError

    def get_env_state(self) -> tuple[npt.NDArray[np.float64], npt.NDArray[np.float64]]:
        """Get the environment state.

        Returns:
            A tuple of (qpos, qvel).
        """
        qpos = np.copy(self.data.qpos)
        qvel = np.copy(self.data.qvel)
        return copy.deepcopy((qpos, qvel))

    def set_env_state(self, state: tuple[npt.NDArray[np.float64], npt.NDArray[np.float64]]) -> None:
        """
        Set the environment state.

        Args:
            state: A tuple of (qpos, qvel).
        """
        mocap_pos, mocap_quat = state
        self.set_state(mocap_pos, mocap_quat)

    def __getstate__(self) -> EnvironmentStateDict:
        """Returns the full state of the environment as a dict.

        Returns:
            A dictionary containing the env state from the `__dict__` method, the model name (path) and the mocap state `(qpos, qvel)`.
        """
        state = self.__dict__.copy()
        return {"state": state, "mjb": self.model_name, "mocap": self.get_env_state()}

    def __setstate__(self, state: EnvironmentStateDict) -> None:
        """Sets the state of the environment from a dict exported through `__getstate__()`.

        Args:
            state: A dictionary containing the env state from the `__dict__` method, the model name (path) and the mocap state `(qpos, qvel)`.
        """
        self.__dict__ = state["state"]
        mjenv_gym.__init__(
            self,
            state["mjb"],
            frame_skip=self.frame_skip,
            observation_space=self.sawyer_observation_space,
        )
        self.set_env_state(state["mocap"])

    def reset_mocap_welds(self) -> None:
        """Resets the mocap welds that we use for actuation."""
        if self.model.nmocap > 0 and self.model.eq_data is not None:
            for i in range(self.model.eq_data.shape[0]):
                if self.model.eq_type[i] == mujoco.mjtEq.mjEQ_WELD:
                    self.model.eq_data[i] = np.array([0.0, 0.0, 0.0, 0.0, 0.0, 0.0, 1.0, 0.0, 0.0, 0.0, 1.0])


class SawyerXYZEnv(SawyerMocapBase, EzPickle):
    """The base environment for all Sawyer Mujoco envs that use mocap for XYZ control."""

    _HAND_SPACE = Box(
        np.array([-0.525, 0.348, -0.0525]),
        np.array([+0.525, 1.025, 0.7]),
        dtype=np.float64,
    )
    """Bounds for hand position."""

    max_path_length: int = 500
    """The maximum path length for the environment (the task horizon)."""

    TARGET_RADIUS: float = 0.05
    """Upper bound for distance from the target when checking for task completion."""

    current_task: int = 0
    """Index of the current task."""

    tasks: List[Task] | None = None
    """List of tasks for the environment."""

    class _Decorators:
        @classmethod
        def assert_task_is_set(cls, func: Callable) -> Callable:
            """Asserts that the task has been set in the environment before proceeding with the function call.
            To be used as a decorator for SawyerXYZEnv methods."""

            def inner(*args, **kwargs) -> Any:
                env = args[0]
                if not env._set_task_called:
                    raise RuntimeError("You must call env.set_task before using env." + func.__name__)
                return func(*args, **kwargs)

            return inner

    def __init__(
        self,
<<<<<<< HEAD
        frame_skip: int = 5,
        hand_low: XYZ = (-0.2, 0.55, 0.05),
        hand_high: XYZ = (0.2, 0.75, 0.3),
        mocap_low: XYZ | None = None,
        mocap_high: XYZ | None = None,
        action_scale: float = 1.0 / 100,
        action_rot_scale: float = 1.0,
        render_mode: RenderMode | None = None,
    ) -> None:
=======
        model_name,
        frame_skip=5,
        hand_low=(-0.2, 0.55, 0.05),
        hand_high=(0.2, 0.75, 0.3),
        mocap_low=None,
        mocap_high=None,
        action_scale=1.0 / 100,
        action_rot_scale=1.0,
        render_mode=None,
        camera_id=None,
        camera_name=None,
    ):
>>>>>>> 87ac948c
        self.action_scale = action_scale
        self.action_rot_scale = action_rot_scale
        self.hand_low = np.array(hand_low)
        self.hand_high = np.array(hand_high)
        if mocap_low is None:
            mocap_low = hand_low
        if mocap_high is None:
            mocap_high = hand_high
        self.mocap_low = np.hstack(mocap_low)
        self.mocap_high = np.hstack(mocap_high)
        self.curr_path_length: int = 0
        self.seeded_rand_vec: bool = False
        self._freeze_rand_vec: bool = True
        self._last_rand_vec: npt.NDArray[Any] | None = None
        self.num_resets: int = 0
        self.current_seed: int | None = None
        self.obj_init_pos: npt.NDArray[Any] | None = None

        # TODO Probably needs to be removed
        self.discrete_goal_space: Box | None = None
        self.discrete_goals: list = []
        self.active_discrete_goal: int | None = None

        self._partially_observable: bool = True

<<<<<<< HEAD
        super().__init__(self.model_name, frame_skip=frame_skip, render_mode=render_mode)
=======
        super().__init__(
            model_name,
            frame_skip=frame_skip,
            render_mode=render_mode,
            camera_name=camera_name,
            camera_id=camera_id,
        )
>>>>>>> 87ac948c

        mujoco.mj_forward(self.model, self.data)  # *** DO NOT REMOVE: EZPICKLE WON'T WORK *** #

        self._did_see_sim_exception: bool = False
        self.init_left_pad: npt.NDArray[Any] = self.get_body_com("leftpad")
        self.init_right_pad: npt.NDArray[Any] = self.get_body_com("rightpad")

        self.action_space = Box(  # type: ignore
            np.array([-1, -1, -1, -1]),
            np.array([+1, +1, +1, +1]),
            dtype=np.float32,
        )
<<<<<<< HEAD

        # Technically these observation lengths are different between v1 and v2,
        # but we handle that elsewhere and just stick with v2 numbers here
        self._obs_obj_max_len: int = 14

        self._set_task_called: bool = False

        self.hand_init_pos: npt.NDArray[Any] | None = None  # OVERRIDE ME
        self._target_pos: npt.NDArray[Any] | None = None  # OVERRIDE ME
        self._random_reset_space: Box | None = None  # OVERRIDE ME

        self.goal_space: Box | None = None  # OVERRIDE ME

        self._last_stable_obs: npt.NDArray[np.float64] | None = None
=======
        self._obs_obj_max_len = 14
        self._set_task_called = False
        self.hand_init_pos = None  # OVERRIDE ME
        self._target_pos = None  # OVERRIDE ME
        self._random_reset_space = None  # OVERRIDE ME
>>>>>>> 87ac948c

        # Note: It is unlikely that the positions and orientations stored
        # in this initiation of _prev_obs are correct. That being said, it
        # doesn't seem to matter (it will only effect frame-stacking for the
        # very first observation)
<<<<<<< HEAD
=======

        self.init_qpos = np.copy(self.data.qpos)
        self.init_qvel = np.copy(self.data.qvel)
>>>>>>> 87ac948c
        self._prev_obs = self._get_curr_obs_combined_no_goal()

        EzPickle.__init__(
            self,
            self.model_name,
            frame_skip,
            hand_low,
            hand_high,
            mocap_low,
            mocap_high,
            action_scale,
            action_rot_scale,
        )

    def seed(self, seed: int) -> list[int]:
        """Seeds the environment.

        Args:
            seed: The seed to use.

        Returns:
            The seed used inside a 1 element list.
        """
        assert seed is not None
        self.np_random, seed = seeding.np_random(seed)
        self.action_space.seed(seed)
        self.observation_space.seed(seed)
        assert self.goal_space
        self.goal_space.seed(seed)
        return [seed]

    @staticmethod
    def _set_task_inner() -> None:
        """Helper method to set additional task data. To be overriden by subclasses as appropriate."""
        # Doesn't absorb "extra" kwargs, to ensure nothing's missed.
        pass

    def set_task(self, task: Task) -> None:
        """Sets the environment's task.

        Args:
            task: The task to set.
        """
        self._set_task_called = True
        data = pickle.loads(task.data)
        assert isinstance(self, data["env_cls"])
        del data["env_cls"]
        self._freeze_rand_vec = True
        self._last_rand_vec = data["rand_vec"]
        del data["rand_vec"]
        self._partially_observable = data["partially_observable"]
        del data["partially_observable"]
        self._set_task_inner(**data)

    def set_xyz_action(self, action: npt.NDArray[Any]) -> None:
        """Adjusts the position of the mocap body from the given action.
        Moves each body axis in XYZ by the amount described by the action.

        Args:
            action: The action to apply (in offsets between :math:`[-1, 1]` for each axis in XYZ).
        """
        action = np.clip(action, -1, 1)
        pos_delta = action * self.action_scale
        new_mocap_pos = self.data.mocap_pos + pos_delta[None]
        new_mocap_pos[0, :] = np.clip(
            new_mocap_pos[0, :],
            self.mocap_low,
            self.mocap_high,
        )
        self.data.mocap_pos = new_mocap_pos
        self.data.mocap_quat = np.array([1, 0, 1, 0])

    def discretize_goal_space(self, goals: list) -> None:
        """Discretizes the goal space into a Discrete space.
        Current disabled and callign it will stop execution.

        Args:
            goals: List of goals to discretize
        """
        assert False, "Discretization is not supported at the moment."
        assert len(goals) >= 1
        self.discrete_goals = goals
        # update the goal_space to a Discrete space
        self.discrete_goal_space = Discrete(len(self.discrete_goals))

    def _set_obj_xyz(self, pos: npt.NDArray[Any]) -> None:
        """Sets the position of the object.

        Args:
            pos: The position to set as a numpy array of 3 elements (XYZ value).
        """
        qpos = self.data.qpos.flat.copy()
        qvel = self.data.qvel.flat.copy()
        qpos[9:12] = pos.copy()
        qvel[9:15] = 0
        self.set_state(qpos, qvel)

    def _get_site_pos(self, site_name: str) -> npt.NDArray[np.float64]:
        """Gets the position of a given site.

        Args:
            site_name: The name of the site to get the position of.

        Returns:
            Flat, 3 element array indicating site's location.
        """
        return self.data.site(site_name).xpos.copy()

    def _set_pos_site(self, name: str, pos: npt.NDArray[Any]) -> None:
        """Sets the position of a given site.

        Args:
            name: The site's name
            pos: Flat, 3 element array indicating site's location
        """
        assert isinstance(pos, np.ndarray)
        assert pos.ndim == 1

        self.data.site(name).xpos = pos[:3]

    @property
    def _target_site_config(self) -> list[tuple[str, npt.NDArray[Any]]]:
        """Retrieves site name(s) and position(s) corresponding to env targets."""
        assert self._target_pos is not None
        return [("goal", self._target_pos)]

    @property
    def touching_main_object(self) -> bool:
        """Calls `touching_object` for the ID of the env's main object.

        Returns:
            Whether the gripper is touching the object
        """
        return self.touching_object(self._get_id_main_object())

    def touching_object(self, object_geom_id: int) -> bool:
        """Determines whether the gripper is touching the object with given id.

        Args:
            object_geom_id: the ID of the object in question

        Returns:
            Whether the gripper is touching the object
        """

        leftpad_geom_id = self.data.geom("leftpad_geom").id
        rightpad_geom_id = self.data.geom("rightpad_geom").id

        leftpad_object_contacts = [
            x
            for x in self.data.contact
            if (leftpad_geom_id in (x.geom1, x.geom2) and object_geom_id in (x.geom1, x.geom2))
        ]

        rightpad_object_contacts = [
            x
            for x in self.data.contact
            if (rightpad_geom_id in (x.geom1, x.geom2) and object_geom_id in (x.geom1, x.geom2))
        ]

        leftpad_object_contact_force = sum(self.data.efc_force[x.efc_address] for x in leftpad_object_contacts)

        rightpad_object_contact_force = sum(self.data.efc_force[x.efc_address] for x in rightpad_object_contacts)

        return 0 < leftpad_object_contact_force and 0 < rightpad_object_contact_force

    def _get_id_main_object(self) -> int:
        return self.data.geom("objGeom").id

    def _get_pos_objects(self) -> npt.NDArray[Any]:
        """Retrieves object position(s) from mujoco properties or instance vars.

        Returns:
            Flat array (usually 3 elements) representing the object(s)' position(s)
        """
        # Throw error rather than making this an @abc.abstractmethod so that
        # V1 environments don't have to implement it
        raise NotImplementedError

    def _get_quat_objects(self) -> npt.NDArray[Any]:
        """Retrieves object quaternion(s) from mujoco properties.

        Returns:
            Flat array (usually 4 elements) representing the object(s)' quaternion(s)
        """
        # Throw error rather than making this an @abc.abstractmethod so that
        # V1 environments don't have to implement it
        raise NotImplementedError

    def _get_pos_goal(self) -> npt.NDArray[Any]:
        """Retrieves goal position from mujoco properties or instance vars.

        Returns:
            Flat array (3 elements) representing the goal position
        """
        assert isinstance(self._target_pos, np.ndarray)
        assert self._target_pos.ndim == 1
        return self._target_pos

    def _get_curr_obs_combined_no_goal(self) -> npt.NDArray[np.float64]:
        """Combines the end effector's {pos, closed amount} and the object(s)' {pos, quat} into a single flat observation.

        Note: The goal's position is *not* included in this.

        Returns:
            The flat observation array (18 elements)
        """

        pos_hand = self.get_endeff_pos()

        finger_right, finger_left = (
            self.data.body("rightclaw"),
            self.data.body("leftclaw"),
        )
        # the gripper can be at maximum about ~0.1 m apart.
        # dividing by 0.1 normalized the gripper distance between
        # 0 and 1. Further, we clip because sometimes the grippers
        # are slightly more than 0.1m apart (~0.00045 m)
        # clipping removes the effects of this random extra distance
        # that is produced by mujoco

        gripper_distance_apart = np.linalg.norm(finger_right.xpos - finger_left.xpos)
        gripper_distance_apart = np.clip(gripper_distance_apart / 0.1, 0.0, 1.0)

        obs_obj_padded = np.zeros(self._obs_obj_max_len)
        obj_pos = self._get_pos_objects()
        assert len(obj_pos) % 3 == 0
        obj_pos_split = np.split(obj_pos, len(obj_pos) // 3)

        obj_quat = self._get_quat_objects()
        assert len(obj_quat) % 4 == 0
        obj_quat_split = np.split(obj_quat, len(obj_quat) // 4)
        obs_obj_padded[: len(obj_pos) + len(obj_quat)] = np.hstack(
            [np.hstack((pos, quat)) for pos, quat in zip(obj_pos_split, obj_quat_split)]
        )
        return np.hstack((pos_hand, gripper_distance_apart, obs_obj_padded))

    def _get_obs(self) -> npt.NDArray[np.float64]:
        """Frame stacks `_get_curr_obs_combined_no_goal()` and concatenates the goal position to form a single flat observation.

        Returns:
            The flat observation array (39 elements)
        """
        # do frame stacking
        pos_goal = self._get_pos_goal()
        if self._partially_observable:
            pos_goal = np.zeros_like(pos_goal)
        curr_obs = self._get_curr_obs_combined_no_goal()
        # do frame stacking
        obs = np.hstack((curr_obs, self._prev_obs, pos_goal))
        self._prev_obs = curr_obs
        return obs

    def _get_obs_dict(self) -> ObservationDict:
        obs = self._get_obs()
        return dict(
            state_observation=obs,
            state_desired_goal=self._get_pos_goal(),
            state_achieved_goal=obs[3:-3],
        )

    @property
    def sawyer_observation_space(self) -> Box:
        obs_obj_max_len = 14
        obj_low = np.full(obs_obj_max_len, -np.inf, dtype=np.float64)
        obj_high = np.full(obs_obj_max_len, +np.inf, dtype=np.float64)
        if self._partially_observable:
            goal_low = np.zeros(3)
            goal_high = np.zeros(3)
        else:
            assert self.goal_space is not None, "The goal space must be defined to use full observability"
            goal_low = self.goal_space.low
            goal_high = self.goal_space.high
        gripper_low = -1.0
        gripper_high = +1.0
        return Box(
            np.hstack(
                (
                    self._HAND_SPACE.low,
                    gripper_low,
                    obj_low,
                    self._HAND_SPACE.low,
                    gripper_low,
                    obj_low,
                    goal_low,
                )
            ),
            np.hstack(
                (
                    self._HAND_SPACE.high,
                    gripper_high,
                    obj_high,
                    self._HAND_SPACE.high,
                    gripper_high,
                    obj_high,
                    goal_high,
                )
            ),
            dtype=np.float64,
        )

    @_Decorators.assert_task_is_set
    def step(
        self, action: npt.NDArray[np.float32]
    ) -> tuple[npt.NDArray[np.float64], SupportsFloat, bool, bool, dict[str, Any]]:
        """Step the environment.

        Args:
            action: The action to take. Must be a 4 element array of floats.

        Returns:
            The (next_obs, reward, terminated, truncated, info) tuple.
        """
        assert len(action) == 4, f"Actions should be size 4, got {len(action)}"
        self.set_xyz_action(action[:3])
        if self.curr_path_length >= self.max_path_length:
            raise ValueError("You must reset the env manually once truncate==True")
        self.do_simulation([action[-1], -action[-1]], n_frames=self.frame_skip)
        self.curr_path_length += 1

        # Running the simulator can sometimes mess up site positions, so
        # re-position them here to make sure they're accurate
        for site in self._target_site_config:
            self._set_pos_site(*site)

        if self._did_see_sim_exception:
            assert self._last_stable_obs is not None
            return (
                self._last_stable_obs,  # observation just before going unstable
                0.0,  # reward (penalize for causing instability)
                False,
                False,  # termination flag always False
                {  # info
                    "success": False,
                    "near_object": 0.0,
                    "grasp_success": False,
                    "grasp_reward": 0.0,
                    "in_place_reward": 0.0,
                    "obj_to_target": 0.0,
                    "unscaled_reward": 0.0,
                },
            )
        mujoco.mj_forward(self.model, self.data)
        self._last_stable_obs = self._get_obs()

        self._last_stable_obs = np.clip(
            self._last_stable_obs,
            a_max=self.sawyer_observation_space.high,
            a_min=self.sawyer_observation_space.low,
            dtype=np.float64,
        )
        assert isinstance(self._last_stable_obs, np.ndarray)
        reward, info = self.evaluate_state(self._last_stable_obs, action)
        # step will never return a terminate==True if there is a success
        # but we can return truncate=True if the current path length == max path length
        truncate = False
        if self.curr_path_length == self.max_path_length:
            truncate = True
        return (
            np.array(self._last_stable_obs, dtype=np.float64),
            reward,
            False,
            truncate,
            info,
        )

    def evaluate_state(
        self, obs: npt.NDArray[np.float64], action: npt.NDArray[np.float32]
    ) -> tuple[float, dict[str, Any]]:
        """Does the heavy-lifting for `step()` -- namely, calculating reward and populating the `info` dict with training metrics.

        Returns:
            Tuple of reward between 0 and 10 and a dictionary which contains useful metrics (success,
                near_object, grasp_success, grasp_reward, in_place_reward,
                obj_to_target, unscaled_reward)
        """
        # Throw error rather than making this an @abc.abstractmethod so that
        # V1 environments don't have to implement it
        raise NotImplementedError

<<<<<<< HEAD
    def reset(
        self, seed: int | None = None, options: dict[str, Any] | None = None
    ) -> tuple[npt.NDArray[np.float64], dict[str, Any]]:
        """Resets the environment.

        Args:
            seed: The seed to use. Ignored, use `seed()` instead.
            options: Additional options to pass to the environment. Ignored.

        Returns:
            The `(obs, info)` tuple.
        """
=======
    def reset_model(self):
        qpos = self.init_qpos
        qvel = self.init_qvel
        self.set_state(qpos, qvel)

    def reset(self, seed=None, options=None):
>>>>>>> 87ac948c
        self.curr_path_length = 0
        self.reset_model()
        obs, info = super().reset()
        self._prev_obs = obs[:18].copy()
        obs[18:36] = self._prev_obs
        obs = obs.astype(np.float64)
        return obs, info

    def _reset_hand(self, steps: int = 50) -> None:
        """Resets the hand position.

        Args:
            steps: The number of steps to take to reset the hand.
        """
        mocap_id = self.model.body_mocapid[self.data.body("mocap").id]
        for _ in range(steps):
            self.data.mocap_pos[mocap_id][:] = self.hand_init_pos
            self.data.mocap_quat[mocap_id][:] = np.array([1, 0, 1, 0])
            self.do_simulation([-1, 1], self.frame_skip)
        self.init_tcp = self.tcp_center

    def _get_state_rand_vec(self) -> npt.NDArray[np.float64]:
        """Gets or generates a random vector for the hand position at reset."""
        if self._freeze_rand_vec:
            assert self._last_rand_vec is not None
            return self._last_rand_vec
        elif self.seeded_rand_vec:
            rand_vec = self.np_random.uniform(
                self._random_reset_space.low,
                self._random_reset_space.high,
                size=self._random_reset_space.low.size,
            )
            self._last_rand_vec = rand_vec
            return rand_vec
        else:
            assert self._random_reset_space is not None
            rand_vec: npt.NDArray[np.float64] = np.random.uniform(  # type: ignore
                self._random_reset_space.low,
                self._random_reset_space.high,
                size=self._random_reset_space.low.size,
            ).astype(np.float64)
            self._last_rand_vec = rand_vec
            return rand_vec

    def _gripper_caging_reward(
        self,
        action: npt.NDArray[np.float32],
        obj_pos: npt.NDArray[Any],
        obj_radius: float,
        pad_success_thresh: float,
        object_reach_radius: float,
        xz_thresh: float,
        desired_gripper_effort: float = 1.0,
        high_density: bool = False,
        medium_density: bool = False,
    ) -> float:
        """Reward for agent grasping obj.

        Args:
            action(np.ndarray): (4,) array representing the action
                delta(x), delta(y), delta(z), gripper_effort
            obj_pos(np.ndarray): (3,) array representing the obj x,y,z
            obj_radius(float):radius of object's bounding sphere
            pad_success_thresh(float): successful distance of gripper_pad
                to object
            object_reach_radius(float): successful distance of gripper center
                to the object.
            xz_thresh(float): successful distance of gripper in x_z axis to the
                object. Y axis not included since the caging function handles
                    successful grasping in the Y axis.
            desired_gripper_effort(float): desired gripper effort, defaults to 1.0.
            high_density(bool): flag for high-density. Cannot be used with medium-density.
            medium_density(bool): flag for medium-density. Cannot be used with high-density.

        Returns:
            the reward value
        """
        assert self.obj_init_pos is not None, "`obj_init_pos` must be initialized before calling this function."

        if high_density and medium_density:
            raise ValueError("Can only be either high_density or medium_density")
        # MARK: Left-right gripper information for caging reward----------------
        left_pad = self.get_body_com("leftpad")
        right_pad = self.get_body_com("rightpad")

        # get current positions of left and right pads (Y axis)
        pad_y_lr = np.hstack((left_pad[1], right_pad[1]))
        # compare *current* pad positions with *current* obj position (Y axis)
        pad_to_obj_lr = np.abs(pad_y_lr - obj_pos[1])
        # compare *current* pad positions with *initial* obj position (Y axis)
        pad_to_objinit_lr = np.abs(pad_y_lr - self.obj_init_pos[1])

        # Compute the left/right caging rewards. This is crucial for success,
        # yet counterintuitive mathematically because we invented it
        # accidentally.
        #
        # Before touching the object, `pad_to_obj_lr` ("x") is always separated
        # from `caging_lr_margin` ("the margin") by some small number,
        # `pad_success_thresh`.
        #
        # When far away from the object:
        #       x = margin + pad_success_thresh
        #       --> Thus x is outside the margin, yielding very small reward.
        #           Here, any variation in the reward is due to the fact that
        #           the margin itself is shifting.
        # When near the object (within pad_success_thresh):
        #       x = pad_success_thresh - margin
        #       --> Thus x is well within the margin. As long as x > obj_radius,
        #           it will also be within the bounds, yielding maximum reward.
        #           Here, any variation in the reward is due to the gripper
        #           moving *too close* to the object (i.e, blowing past the
        #           obj_radius bound).
        #
        # Therefore, before touching the object, this is very nearly a binary
        # reward -- if the gripper is between obj_radius and pad_success_thresh,
        # it gets maximum reward. Otherwise, the reward very quickly falls off.
        #
        # After grasping the object and moving it away from initial position,
        # x remains (mostly) constant while the margin grows considerably. This
        # penalizes the agent if it moves *back* toward `obj_init_pos`, but
        # offers no encouragement for leaving that position in the first place.
        # That part is left to the reward functions of individual environments.
        caging_lr_margin = np.abs(pad_to_objinit_lr - pad_success_thresh)
        caging_lr = [
            reward_utils.tolerance(
                pad_to_obj_lr[i],  # "x" in the description above
                bounds=(obj_radius, pad_success_thresh),
                margin=caging_lr_margin[i],  # "margin" in the description above
                sigmoid="long_tail",
            )
            for i in range(2)
        ]
        caging_y = reward_utils.hamacher_product(*caging_lr)

        # MARK: X-Z gripper information for caging reward-----------------------
        tcp = self.tcp_center
        xz = [0, 2]

        # Compared to the caging_y reward, caging_xz is simple. The margin is
        # constant (something in the 0.3 to 0.5 range) and x shrinks as the
        # gripper moves towards the object. After picking up the object, the
        # reward is maximized and changes very little
        caging_xz_margin = np.linalg.norm(self.obj_init_pos[xz] - self.init_tcp[xz])
        caging_xz_margin -= xz_thresh
        caging_xz = reward_utils.tolerance(
            np.linalg.norm(tcp[xz] - obj_pos[xz]),  # "x" in the description above
            bounds=(0, xz_thresh),
            margin=caging_xz_margin,  # "margin" in the description above
            sigmoid="long_tail",
        )

        # MARK: Closed-extent gripper information for caging reward-------------
        gripper_closed = min(max(0, action[-1]), desired_gripper_effort) / desired_gripper_effort

        # MARK: Combine components----------------------------------------------
        caging = reward_utils.hamacher_product(caging_y, float(caging_xz))
        gripping = gripper_closed if caging > 0.97 else 0.0
        caging_and_gripping = reward_utils.hamacher_product(caging, gripping)

        if high_density:
            caging_and_gripping = (caging_and_gripping + caging) / 2
        if medium_density:
            tcp = self.tcp_center
            tcp_to_obj = np.linalg.norm(obj_pos - tcp)
            tcp_to_obj_init = np.linalg.norm(self.obj_init_pos - self.init_tcp)
            # Compute reach reward
            # - We subtract `object_reach_radius` from the margin so that the
            #   reward always starts with a value of 0.1
            reach_margin = abs(tcp_to_obj_init - object_reach_radius)
            reach = reward_utils.tolerance(
                tcp_to_obj,
                bounds=(0, object_reach_radius),
                margin=reach_margin,
                sigmoid="long_tail",
            )
            caging_and_gripping = (caging_and_gripping + float(reach)) / 2

        return caging_and_gripping<|MERGE_RESOLUTION|>--- conflicted
+++ resolved
@@ -33,18 +33,10 @@
         "render_fps": 80,
     }
 
-<<<<<<< HEAD
     @property
     def sawyer_observation_space(self) -> Space:
         raise NotImplementedError
 
-    def __init__(
-        self,
-        model_name: str,
-        frame_skip: int = 5,
-        render_mode: RenderMode | None = None,
-    ) -> None:
-=======
     def __init__(
         self,
         model_name,
@@ -52,8 +44,7 @@
         render_mode=None,
         camera_name=None,
         camera_id=None,
-    ):
->>>>>>> 87ac948c
+    ) -> None:
         mjenv_gym.__init__(
             self,
             model_name,
@@ -176,17 +167,6 @@
 
     def __init__(
         self,
-<<<<<<< HEAD
-        frame_skip: int = 5,
-        hand_low: XYZ = (-0.2, 0.55, 0.05),
-        hand_high: XYZ = (0.2, 0.75, 0.3),
-        mocap_low: XYZ | None = None,
-        mocap_high: XYZ | None = None,
-        action_scale: float = 1.0 / 100,
-        action_rot_scale: float = 1.0,
-        render_mode: RenderMode | None = None,
-    ) -> None:
-=======
         model_name,
         frame_skip=5,
         hand_low=(-0.2, 0.55, 0.05),
@@ -199,7 +179,6 @@
         camera_id=None,
         camera_name=None,
     ):
->>>>>>> 87ac948c
         self.action_scale = action_scale
         self.action_rot_scale = action_rot_scale
         self.hand_low = np.array(hand_low)
@@ -225,9 +204,6 @@
 
         self._partially_observable: bool = True
 
-<<<<<<< HEAD
-        super().__init__(self.model_name, frame_skip=frame_skip, render_mode=render_mode)
-=======
         super().__init__(
             model_name,
             frame_skip=frame_skip,
@@ -235,7 +211,6 @@
             camera_name=camera_name,
             camera_id=camera_id,
         )
->>>>>>> 87ac948c
 
         mujoco.mj_forward(self.model, self.data)  # *** DO NOT REMOVE: EZPICKLE WON'T WORK *** #
 
@@ -248,39 +223,19 @@
             np.array([+1, +1, +1, +1]),
             dtype=np.float32,
         )
-<<<<<<< HEAD
-
-        # Technically these observation lengths are different between v1 and v2,
-        # but we handle that elsewhere and just stick with v2 numbers here
-        self._obs_obj_max_len: int = 14
-
-        self._set_task_called: bool = False
-
-        self.hand_init_pos: npt.NDArray[Any] | None = None  # OVERRIDE ME
-        self._target_pos: npt.NDArray[Any] | None = None  # OVERRIDE ME
-        self._random_reset_space: Box | None = None  # OVERRIDE ME
-
-        self.goal_space: Box | None = None  # OVERRIDE ME
-
-        self._last_stable_obs: npt.NDArray[np.float64] | None = None
-=======
         self._obs_obj_max_len = 14
         self._set_task_called = False
         self.hand_init_pos = None  # OVERRIDE ME
         self._target_pos = None  # OVERRIDE ME
         self._random_reset_space = None  # OVERRIDE ME
->>>>>>> 87ac948c
 
         # Note: It is unlikely that the positions and orientations stored
         # in this initiation of _prev_obs are correct. That being said, it
         # doesn't seem to matter (it will only effect frame-stacking for the
         # very first observation)
-<<<<<<< HEAD
-=======
 
         self.init_qpos = np.copy(self.data.qpos)
         self.init_qvel = np.copy(self.data.qvel)
->>>>>>> 87ac948c
         self._prev_obs = self._get_curr_obs_combined_no_goal()
 
         EzPickle.__init__(
@@ -660,8 +615,12 @@
         # Throw error rather than making this an @abc.abstractmethod so that
         # V1 environments don't have to implement it
         raise NotImplementedError
-
-<<<<<<< HEAD
+    
+    def reset_model(self) -> None:
+        qpos = self.init_qpos
+        qvel = self.init_qvel
+        self.set_state(qpos, qvel)
+
     def reset(
         self, seed: int | None = None, options: dict[str, Any] | None = None
     ) -> tuple[npt.NDArray[np.float64], dict[str, Any]]:
@@ -674,14 +633,6 @@
         Returns:
             The `(obs, info)` tuple.
         """
-=======
-    def reset_model(self):
-        qpos = self.init_qpos
-        qvel = self.init_qvel
-        self.set_state(qpos, qvel)
-
-    def reset(self, seed=None, options=None):
->>>>>>> 87ac948c
         self.curr_path_length = 0
         self.reset_model()
         obs, info = super().reset()
