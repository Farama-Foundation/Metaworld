--- conflicted
+++ resolved
@@ -126,14 +126,9 @@
         self.init_right_pad = self.get_body_com('rightpad')
 
         self.action_space = Box(
-<<<<<<< HEAD
-            np.array([-1, -1, -1, -1], dtype=np.float32),
-            np.array([+1, +1, +1, +1], dtype=np.float32)
-=======
             np.array([-1, -1, -1, -1]),
             np.array([+1, +1, +1, +1]),
             dtype=np.float64,
->>>>>>> 04be337a
         )
 
         self.isV2 = "V2" in type(self).__name__
@@ -391,8 +386,8 @@
     def observation_space(self):
         obs_obj_max_len = self._obs_obj_max_len if self.isV2 else 6
 
-        obj_low = np.full(obs_obj_max_len, -np.inf, dtype=np.float32)
-        obj_high = np.full(obs_obj_max_len, +np.inf, dtype=np.float32)
+        obj_low = np.full(obs_obj_max_len, -np.inf)
+        obj_high = np.full(obs_obj_max_len, +np.inf)
         goal_low = np.zeros(3) if self._partially_observable \
             else self.goal_space.low
         goal_high = np.zeros(3) if self._partially_observable \
@@ -403,19 +398,11 @@
         return Box(
             np.hstack((self._HAND_SPACE.low, gripper_low, obj_low, self._HAND_SPACE.low, gripper_low, obj_low, goal_low)),
             np.hstack((self._HAND_SPACE.high, gripper_high, obj_high, self._HAND_SPACE.high, gripper_high, obj_high, goal_high)),
-<<<<<<< HEAD
-            dtype=np.float32
-        ) if self.isV2 else Box(
-            np.hstack((self._HAND_SPACE.low, obj_low, goal_low)),
-            np.hstack((self._HAND_SPACE.high, obj_high, goal_high)),
-            dtype=np.float32
-=======
             dtype=np.float64,
         ) if self.isV2 else Box(
             np.hstack((self._HAND_SPACE.low, obj_low, goal_low)),
             np.hstack((self._HAND_SPACE.high, obj_high, goal_high)),
             dtype=np.float64,
->>>>>>> 04be337a
         )
 
     @_assert_task_is_set
@@ -450,7 +437,7 @@
         self._last_stable_obs = np.clip(self._last_stable_obs,
                                         a_max=self.observation_space.high,
                                         a_min=self.observation_space.low,
-                                        dtype=np.float32)
+                                        dtype=np.float64)
         if not self.isV2:
             # v1 environments expect this superclass step() to return only the
             # most recent observation. they override the rest of the
@@ -481,7 +468,7 @@
             self.curr_path_length = 0
             return super().reset()
         else:
-            obs = np.float32(super().reset())  # np.float32?
+            obs = np.float64(super().reset())
             self._prev_obs = obs[:18].copy()
             obs[18:36] = self._prev_obs
             return obs
@@ -501,14 +488,14 @@
             rand_vec = self.np_random.uniform(
                 self._random_reset_space.low,
                 self._random_reset_space.high,
-                size=self._random_reset_space.low.size).astype(np.float32)
+                size=self._random_reset_space.low.size).astype(np.float64)
             self._last_rand_vec = rand_vec
             return rand_vec
         else:
             rand_vec = np.random.uniform(
                 self._random_reset_space.low,
                 self._random_reset_space.high,
-                size=self._random_reset_space.low.size).astype(np.float32)
+                size=self._random_reset_space.low.size).astype(np.float64)
             self._last_rand_vec = rand_vec
             return rand_vec
 
