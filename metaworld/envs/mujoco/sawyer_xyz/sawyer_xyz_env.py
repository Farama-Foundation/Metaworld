import abc
import copy
import pickle

from gymnasium.spaces import Box
from gymnasium.spaces import Discrete

import mujoco
import numpy as np
import sys
from metaworld.envs import reward_utils
from metaworld.envs.mujoco.mujoco_env import _assert_task_is_set, MujocoEnv
from gymnasium.utils import seeding

class SawyerMocapBase(MujocoEnv, metaclass=abc.ABCMeta):
    """
    Provides some commonly-shared functions for Sawyer Mujoco envs that use
    mocap for XYZ control.
    """
    mocap_low = np.array([-0.2, 0.5, 0.06])
    mocap_high = np.array([0.2, 0.7, 0.6])
    metadata = {
        "render_modes": [
            "human",
            "rgb_array",
            "depth_array",
        ],
        "render_fps": 80,
    }

    def __init__(self, model_name, frame_skip=5):

        MujocoEnv.__init__(self, model_name, frame_skip=frame_skip)  #, observation_space=observation_space)
        self.reset_mocap_welds()


    def get_endeff_pos(self):
        return self.data.body('hand').xpos

    @property
    def tcp_center(self):
        """The COM of the gripper's 2 fingers

        Returns:
            (np.ndarray): 3-element position
        """
        right_finger_pos = self.data.site('rightEndEffector')
        left_finger_pos = self.data.site('leftEndEffector')
        tcp_center = (right_finger_pos.xpos + left_finger_pos.xpos) / 2.0
        return tcp_center

    def get_env_state(self):
        qpos = np.copy(self.data.qpos)
        qvel = np.copy(self.data.qvel)
        if self.model.na == 0:
            act = None
        else:
            act = np.copy(self.data.act)
        joint_state = (self.data.time, qpos, qvel, act)
        mocap_state = self.data.mocap_pos, self.data.mocap_quat
        state = joint_state, mocap_state
        return copy.deepcopy(state)

    def set_env_state(self, state):
        joint_state, mocap_state = state
        self.data.time = joint_state[0]
        self.data.qpos[:] = np.copy(joint_state[1])
        self.data.qvel[:] = np.copy(joint_state[2])
        if self.model.na is not None:
            self.data.act[:] = np.copy(joint_state[3])
        mocap_pos, mocap_quat = mocap_state
        self.data.body('mocap').xpos[:] = mocap_pos
        self.data.body('mocap').xquat[:] = mocap_quat
        mujoco.mj_forward(self.model, self.data)

    def __getstate__(self):
        state = self.__dict__.copy()
        del state['model']
        del state['data']
        return {'state': state, 'mjb': self.model_name, 'env_state': self.get_env_state()}

    def __setstate__(self, state):
        self.__dict__ = state['state']
        MujocoEnv.__init__(self, state['mjb']) # , frame_skip=self.frames)
        self.set_env_state(state['env_state'])

    def reset_mocap_welds(self):
        """Resets the mocap welds that we use for actuation."""
        if self.model.nmocap > 0 and self.model.eq_data is not None:
            for i in range(self.model.eq_data.shape[0]):
                if self.model.eq_type[i] == mujoco.mjtEq.mjEQ_WELD:
                    self.model.eq_data[i] = np.array([0.0, 0.0, 0.0, 0.0, 0.0, 0.0, 1.0, 0.0, 0.0, 0.0, 1.0])
    
    def reset_mocap2body_xpos(self):
        """Resets the position and orientation of the mocap bodies to the same
        values as the bodies they're welded to.
        """

        if self.model.eq_type is None or self.model.eq_obj1id is None or self.model.eq_obj2id is None:
            return
        for eq_type, obj1_id, obj2_id in zip(
            self.model.eq_type, self.model.eq_obj1id, self.model.eq_obj2id
        ):
            if eq_type != mujoco.mjtEq.mjEQ_WELD:
                continue

            mocap_id = self.model.body_mocapid[obj1_id]
            if mocap_id != -1:
                # obj1 is the mocap, obj2 is the welded body
                body_idx = obj2_id
            else:
                # obj2 is the mocap, obj1 is the welded body
                mocap_id = self.model.body_mocapid[obj2_id]
                body_idx = obj1_id

            assert mocap_id != -1
            self.data.mocap_pos[mocap_id][:] = self.data.xpos[body_idx]
            self.data.mocap_quat[mocap_id][:] = self.data.xquat[body_idx]
        
        mujoco.mj_forward(self.model, self.data)



class SawyerXYZEnv(SawyerMocapBase, metaclass=abc.ABCMeta):
    _HAND_SPACE = Box(
        np.array([-0.525, .348, -.0525]),
        np.array([+0.525, 1.025, .7]),
        dtype=np.float64
    )
    max_path_length = 500

    TARGET_RADIUS = 0.05

    current_task = 0

    def __init__(
            self,
            model_name,
            frame_skip=5,
            hand_low=(-0.2, 0.55, 0.05),
            hand_high=(0.2, 0.75, 0.3),
            mocap_low=None,
            mocap_high=None,
            action_scale=1./100,
            action_rot_scale=1.,
    ):
        super().__init__(model_name, frame_skip)

        self.action_scale = action_scale
        self.action_rot_scale = action_rot_scale
        self.hand_low = np.array(hand_low)
        self.hand_high = np.array(hand_high)
        if mocap_low is None:
            mocap_low = hand_low
        if mocap_high is None:
            mocap_high = hand_high
        self.mocap_low = np.hstack(mocap_low)
        self.mocap_high = np.hstack(mocap_high)
        self.curr_path_length = 0
        self.seeded_rand_vec = False
        self._freeze_rand_vec = True
        self._last_rand_vec = None
        self.num_resets = 0
        self.current_seed = None

        # We use continuous goal space by default and
        # can discretize the goal space by calling
        # the `discretize_goal_space` method.
        self.discrete_goal_space = None
        self.discrete_goals = []
        self.active_discrete_goal = None

        self.init_left_pad = self.get_body_com('leftpad')
        self.init_right_pad = self.get_body_com('rightpad')

        self.action_space = Box(
            np.array([-1, -1, -1, -1]),
            np.array([+1, +1, +1, +1]),
            dtype=np.float64,
        )

        # Technically these observation lengths are different between v1 and v2,
        # but we handle that elsewhere and just stick with v2 numbers here
        self._obs_obj_max_len = 14

        self._set_task_called = False
        self._partially_observable = True

        self.hand_init_pos = None  # OVERRIDE ME
        self._target_pos = None  # OVERRIDE ME
        self._random_reset_space = None  # OVERRIDE ME

        self._last_stable_obs = None
        # Note: It is unlikely that the positions and orientations stored
        # in this initiation of _prev_obs are correct. That being said, it
        # doesn't seem to matter (it will only effect frame-stacking for the
        # very first observation)
        self.seeded_rand_vec = False

        self._prev_obs = self._get_curr_obs_combined_no_goal()
        self.current_task = 0
        self.classes = None
        self.classes_kwargs = None
        self.tasks = None
    @staticmethod
    def _set_task_inner():
        # Doesn't absorb "extra" kwargs, to ensure nothing's missed.
        pass

    def set_task(self):
        data = self.tasks[self.current_task]
        data = pickle.loads(data.data)
        self.current_task = (self.current_task + 1) % len(self.tasks)
        self._set_task_called = True
        if type(self) == data['env_cls']:
            pass
        elif type(self) == type(data['env_cls']):
            pass
        else:
            raise ValueError("self is not same type as data['env_cls']")
        del data['env_cls']
        self._freeze_rand_vec = True
        self._last_rand_vec = copy.copy(data['rand_vec'])
        del data['rand_vec']
        self._partially_observable = data['partially_observable']
        del data['partially_observable']
        self._set_task_inner(**data)
        
    @staticmethod
    def _make_tasks(classes, args_kwargs, kwargs_override, seed=None):
        st0 = None
        if seed is not None:
            st0 = np.random.get_state()
            np.random.seed(seed)
        tasks = []
        env = classes()
        env._freeze_rand_vec = False
        env._set_task_called = True
        rand_vecs = []
        kwargs = self.classes_kwargs.copy()
        del kwargs['task_id']
        env._set_task_inner(**kwargs)
        for _ in range(_N_GOALS):
            env.reset()
            rand_vecs.append(env._last_rand_vec)
        unique_task_rand_vecs = np.unique(np.array(rand_vecs), axis=0)
        assert unique_task_rand_vecs.shape[0] == _N_GOALS, unique_task_rand_vecs.shape[0]
        env.close()
        for rand_vec in rand_vecs:
            kwargs = args['kwargs'].copy()
            del kwargs['task_id']
            kwargs.update(dict(rand_vec=rand_vec, env_cls=env_cls))
            kwargs.update(kwargs_override)
            tasks.append(_encode_task(env_name, kwargs))
        if seed is not None:
            np.random.set_state(st0)
        self.current_task = 0
        return tasks

    def set_xyz_action(self, action):
        action = np.clip(action, -1, 1)
        pos_delta = action * self.action_scale
        new_mocap_pos = self.data.mocap_pos + pos_delta[None]
        new_mocap_pos[0, :] = np.clip(
            new_mocap_pos[0, :],
            self.mocap_low,
            self.mocap_high,
        )
        self.data.mocap_pos = new_mocap_pos
        self.data.mocap_quat = np.array([1, 0, 1, 0])

    def discretize_goal_space(self, goals):
        assert False
        assert len(goals) >= 1
        self.discrete_goals = goals
        # update the goal_space to a Discrete space
        self.discrete_goal_space = Discrete(len(self.discrete_goals))

    def _set_obj_xyz(self, pos):
        qpos = self.data.qpos.flat.copy()
        qvel = self.data.qvel.flat.copy()
        qpos[9:12] = pos.copy()
        qvel[9:15] = 0
        self.set_state(qpos, qvel)

    def _get_site_pos(self, siteName):
        _id = mujoco.mj_name2id(self.model, mujoco.mjtObj.mjOBJ_SITE, siteName)
        return self.data.site_xpos[_id].copy()

    def _set_pos_site(self, name, pos):
        """Sets the position of the site corresponding to `name`

        Args:
            name (str): The site's name
            pos (np.ndarray): Flat, 3 element array indicating site's location
        """
        assert isinstance(pos, np.ndarray)
        assert pos.ndim == 1

        _id = mujoco.mj_name2id(self.model, mujoco.mjtObj.mjOBJ_SITE, name)
        self.data.site_xpos[_id] = pos[:3]

    @property
    def _target_site_config(self):
        """Retrieves site name(s) and position(s) corresponding to env targets

        :rtype: list of (str, np.ndarray)
        """
        return [('goal', self._target_pos)]

    @property
    def touching_main_object(self):
        """Calls `touching_object` for the ID of the env's main object

        Returns:
            (bool) whether the gripper is touching the object

        """
        return self.touching_object(self._get_id_main_object)

    def touching_object(self, object_geom_id):
        """Determines whether the gripper is touching the object with given id

        Args:
            object_geom_id (int): the ID of the object in question

        Returns:
            (bool): whether the gripper is touching the object

        """
        leftpad_geom_id = self.data.geom('leftpad_geom').id
        rightpad_geom_id = self.data.geom('rightpad_geom').id

        leftpad_object_contacts = [
            x for x in self.unwrapped.data.contact
            if (leftpad_geom_id in (x.geom1, x.geom2)
                and object_geom_id in (x.geom1, x.geom2))
        ]

        rightpad_object_contacts = [
            x for x in self.unwrapped.data.contact
            if (rightpad_geom_id in (x.geom1, x.geom2)
                and object_geom_id in (x.geom1, x.geom2))
        ]

        leftpad_object_contact_force = sum(
            self.unwrapped.data.efc_force[x.efc_address]
            for x in leftpad_object_contacts)

        rightpad_object_contact_force = sum(
            self.unwrapped.data.efc_force[x.efc_address]
            for x in rightpad_object_contacts)

        return 0 < leftpad_object_contact_force and \
               0 < rightpad_object_contact_force

    @property
    def _get_id_main_object(self):
        return self.data.geom('objGeom').id  #[mujoco.mj_name2id(self.model, mujoco.mjtObj.mjOBJ_GEOM, 'objGeom')]

    def _get_pos_objects(self):
        """Retrieves object position(s) from mujoco properties or instance vars

        Returns:
            np.ndarray: Flat array (usually 3 elements) representing the
                object(s)' position(s)
        """
        # Throw error rather than making this an @abc.abstractmethod so that
        # V1 environments don't have to implement it
        raise NotImplementedError

    def _get_quat_objects(self):
        """Retrieves object quaternion(s) from mujoco properties

        Returns:
            np.ndarray: Flat array (usually 4 elements) representing the
                object(s)' quaternion(s)

        """
        # Throw error rather than making this an @abc.abstractmethod so that
        # V1 environments don't have to implement it
        raise NotImplementedError


    def _get_pos_goal(self):
        """Retrieves goal position from mujoco properties or instance vars

        Returns:
            np.ndarray: Flat array (3 elements) representing the goal position
        """
        assert isinstance(self._target_pos, np.ndarray)
        assert self._target_pos.ndim == 1
        return self._target_pos

    def _get_curr_obs_combined_no_goal(self):
        """Combines the end effector's {pos, closed amount} and the object(s)'
            {pos, quat} into a single flat observation. The goal's position is
            *not* included in this.

        Returns:
            np.ndarray: The flat observation array (18 elements)

        """

        pos_hand = self.get_endeff_pos()

        finger_right, finger_left = (
            self.data.body('rightclaw'),
            self.data.body('leftclaw')
        )
        # the gripper can be at maximum about ~0.1 m apart.
        # dividing by 0.1 normalized the gripper distance between
        # 0 and 1. Further, we clip because sometimes the grippers
        # are slightly more than 0.1m apart (~0.00045 m)
        # clipping removes the effects of this random extra distance
        # that is produced by mujoco
        gripper_distance_apart = np.linalg.norm(finger_right.xpos - finger_left.xpos)
        gripper_distance_apart = np.clip(gripper_distance_apart / 0.1, 0., 1.)

        obs_obj_padded = np.zeros(self._obs_obj_max_len)
        obj_pos = self._get_pos_objects()
        assert len(obj_pos) % 3 == 0
        obj_pos_split = np.split(obj_pos, len(obj_pos) // 3)

        obj_quat = self._get_quat_objects()
        assert len(obj_quat) % 4 == 0
        obj_quat_split = np.split(obj_quat, len(obj_quat) // 4)
        obs_obj_padded[:len(obj_pos) + len(obj_quat)] = np.hstack([
            np.hstack((pos, quat))
            for pos, quat in zip(obj_pos_split, obj_quat_split)
        ])
        return np.hstack((pos_hand, gripper_distance_apart, obs_obj_padded))


    def _get_obs(self):
        """Frame stacks `_get_curr_obs_combined_no_goal()` and concatenates the
            goal position to form a single flat observation.

        Returns:
            np.ndarray: The flat observation array (39 elements)
        """
        # do frame stacking
        pos_goal = self._get_pos_goal()
        if self._partially_observable:
            pos_goal = np.zeros_like(pos_goal)
        curr_obs = self._get_curr_obs_combined_no_goal()
        # do frame stacking
        obs = np.hstack((curr_obs, self._prev_obs, pos_goal))
        self._prev_obs = curr_obs
        return obs

    def _get_obs_dict(self):
        obs = self._get_obs()
        return dict(
            state_observation=obs,
            state_desired_goal=self._get_pos_goal(),
            state_achieved_goal=obs[3:-3],
        )

    @property
    def observation_space(self):
        obs_obj_max_len = 14
        obj_low = np.full(obs_obj_max_len, -np.inf, dtype=np.float64)
        obj_high = np.full(obs_obj_max_len, +np.inf, dtype=np.float64)
        goal_low = np.zeros(3) if self._partially_observable \
            else self.goal_space.low
        goal_high = np.zeros(3) if self._partially_observable \
            else self.goal_space.high
        gripper_low = -1.
        gripper_high = +1.
        return Box(
            np.hstack((self._HAND_SPACE.low, gripper_low, obj_low, self._HAND_SPACE.low, gripper_low, obj_low, goal_low)),
            np.hstack((self._HAND_SPACE.high, gripper_high, obj_high, self._HAND_SPACE.high, gripper_high, obj_high, goal_high)),
            dtype=np.float64
        )

    @_assert_task_is_set
    def step(self, action):
        self.set_xyz_action(action[:3])
        self.do_simulation([action[-1], -action[-1]])
        self.curr_path_length += 1

        # Running the simulator can sometimes mess up site positions, so
        # re-position them here to make sure they're accurate
        for site in self._target_site_config:
            self._set_pos_site(*site)

        if self._did_see_sim_exception:
            return (
                self._last_stable_obs,  # observation just before going unstable
                0.0,  # reward (penalize for causing instability)
                False,  # termination flag always False
                {  # info
                    'success': False,
                    'near_object': 0.0,
                    'grasp_success': False,
                    'grasp_reward': 0.0,
                    'in_place_reward': 0.0,
                    'obj_to_target': 0.0,
                    'unscaled_reward': 0.0,
                }
            )

        self._last_stable_obs = self._get_obs()
        self._last_stable_obs = np.clip(self._last_stable_obs,
                                        a_max=self.observation_space.high,
                                        a_min=self.observation_space.low,
                                        dtype=np.float64)
        reward, info = self.evaluate_state(self._last_stable_obs, action)
        done = True if int(info['success']) == 1 else False
<<<<<<< HEAD
        return self._last_stable_obs, reward, done, False, info
=======
        return np.array(self._last_stable_obs, dtype=np.float64), reward, done, False, info
>>>>>>> 63655f9a

    def evaluate_state(self, obs, action):
        """Does the heavy-lifting for `step()` -- namely, calculating reward
        and populating the `info` dict with training metrics

        Returns:
            float: Reward between 0 and 10
            dict: Dictionary which contains useful metrics (success,
                near_object, grasp_success, grasp_reward, in_place_reward,
                obj_to_target, unscaled_reward)

        """
        # Throw error rather than making this an @abc.abstractmethod so that
        # V1 environments don't have to implement it
        raise NotImplementedError

    def reset(self, seed=None, options=None):
        '''if not self.tasks:
            self._make_tasks(self.classes, self.classes_kwargs, self._partially_observable, seed=seed)
        el'''
        if seed is not None:
            self.tasks = self._make_tasks(self.classes, self.cls_kwargs, self._partially_observable, seed=seed)
            self.set_task()
        elif self.tasks and not self.seeded_rand_vec:
            self.set_task()
        self.curr_path_length = 0
        obs = np.float64(super().reset(seed, options))
        self._prev_obs = obs[:18].copy()
        obs[18:36] = self._prev_obs
        return obs, {}

    def _reset_hand(self, steps=50):
        mocap_id = self.model.body_mocapid[self.data.body("mocap").id]
        for _ in range(steps):
            self.data.mocap_pos[mocap_id][:] = self.hand_init_pos
            self.data.mocap_quat[mocap_id][:] = np.array([1, 0, 1, 0])
            self.do_simulation([-1, 1], self.frame_skip)
        self.init_tcp = self.tcp_center

        self.init_tcp = self.tcp_center

    def _get_state_rand_vec(self):
        if self._freeze_rand_vec:
            assert self._last_rand_vec is not None
            return self._last_rand_vec
        else: 
            rand_vec = np.random.uniform(
                self._random_reset_space.low,
                self._random_reset_space.high,
                size=self._random_reset_space.low.size).astype(np.float64)
            self._last_rand_vec = rand_vec
            return rand_vec

    def _gripper_caging_reward(self,
                               action,
                               obj_pos,
                               obj_radius,
                               pad_success_thresh,
                               object_reach_radius,
                               xz_thresh,
                               desired_gripper_effort=1.0,
                               high_density=False,
                               medium_density=False):
        """Reward for agent grasping obj
            Args:
                action(np.ndarray): (4,) array representing the action
                    delta(x), delta(y), delta(z), gripper_effort
                obj_pos(np.ndarray): (3,) array representing the obj x,y,z
                obj_radius(float):radius of object's bounding sphere
                pad_success_thresh(float): successful distance of gripper_pad
                    to object
                object_reach_radius(float): successful distance of gripper center
                    to the object.
                xz_thresh(float): successful distance of gripper in x_z axis to the
                    object. Y axis not included since the caging function handles
                        successful grasping in the Y axis.
        """
        if high_density and medium_density:
            raise ValueError("Can only be either high_density or medium_density")
        # MARK: Left-right gripper information for caging reward----------------
        left_pad = self.get_body_com('leftpad')
        right_pad = self.get_body_com('rightpad')

        # get current positions of left and right pads (Y axis)
        pad_y_lr = np.hstack((left_pad[1], right_pad[1]))
        # compare *current* pad positions with *current* obj position (Y axis)
        pad_to_obj_lr = np.abs(pad_y_lr - obj_pos[1])
        # compare *current* pad positions with *initial* obj position (Y axis)
        pad_to_objinit_lr = np.abs(pad_y_lr - self.obj_init_pos[1])

        # Compute the left/right caging rewards. This is crucial for success,
        # yet counterintuitive mathematically because we invented it
        # accidentally.
        #
        # Before touching the object, `pad_to_obj_lr` ("x") is always separated
        # from `caging_lr_margin` ("the margin") by some small number,
        # `pad_success_thresh`.
        #
        # When far away from the object:
        #       x = margin + pad_success_thresh
        #       --> Thus x is outside the margin, yielding very small reward.
        #           Here, any variation in the reward is due to the fact that
        #           the margin itself is shifting.
        # When near the object (within pad_success_thresh):
        #       x = pad_success_thresh - margin
        #       --> Thus x is well within the margin. As long as x > obj_radius,
        #           it will also be within the bounds, yielding maximum reward.
        #           Here, any variation in the reward is due to the gripper
        #           moving *too close* to the object (i.e, blowing past the
        #           obj_radius bound).
        #
        # Therefore, before touching the object, this is very nearly a binary
        # reward -- if the gripper is between obj_radius and pad_success_thresh,
        # it gets maximum reward. Otherwise, the reward very quickly falls off.
        #
        # After grasping the object and moving it away from initial position,
        # x remains (mostly) constant while the margin grows considerably. This
        # penalizes the agent if it moves *back* toward `obj_init_pos`, but
        # offers no encouragement for leaving that position in the first place.
        # That part is left to the reward functions of individual environments.
        caging_lr_margin = np.abs(pad_to_objinit_lr - pad_success_thresh)
        caging_lr = [reward_utils.tolerance(
            pad_to_obj_lr[i],  # "x" in the description above
            bounds=(obj_radius, pad_success_thresh),
            margin=caging_lr_margin[i],  # "margin" in the description above
            sigmoid='long_tail',
        ) for i in range(2)]
        caging_y = reward_utils.hamacher_product(*caging_lr)

        # MARK: X-Z gripper information for caging reward-----------------------
        tcp = self.tcp_center
        xz = [0, 2]

        # Compared to the caging_y reward, caging_xz is simple. The margin is
        # constant (something in the 0.3 to 0.5 range) and x shrinks as the
        # gripper moves towards the object. After picking up the object, the
        # reward is maximized and changes very little
        caging_xz_margin = np.linalg.norm(self.obj_init_pos[xz] - self.init_tcp[xz])
        caging_xz_margin -= xz_thresh
        caging_xz = reward_utils.tolerance(
            np.linalg.norm(tcp[xz] - obj_pos[xz]),  # "x" in the description above
            bounds=(0, xz_thresh),
            margin=caging_xz_margin,  # "margin" in the description above
            sigmoid='long_tail',
        )

        # MARK: Closed-extent gripper information for caging reward-------------
        gripper_closed = min(max(0, action[-1]), desired_gripper_effort) \
                         / desired_gripper_effort

        # MARK: Combine components----------------------------------------------
        caging = reward_utils.hamacher_product(caging_y, caging_xz)
        gripping = gripper_closed if caging > 0.97 else 0.
        caging_and_gripping = reward_utils.hamacher_product(caging, gripping)

        if high_density:
            caging_and_gripping = (caging_and_gripping + caging) / 2
        if medium_density:
            tcp = self.tcp_center
            tcp_to_obj = np.linalg.norm(obj_pos - tcp)
            tcp_to_obj_init = np.linalg.norm(self.obj_init_pos - self.init_tcp)
            # Compute reach reward
            # - We subtract `object_reach_radius` from the margin so that the
            #   reward always starts with a value of 0.1
            reach_margin = abs(tcp_to_obj_init - object_reach_radius)
            reach = reward_utils.tolerance(
                tcp_to_obj,
                bounds=(0, object_reach_radius),
                margin=reach_margin,
                sigmoid='long_tail',
            )
            caging_and_gripping = (caging_and_gripping + reach) / 2

        return caging_and_gripping<|MERGE_RESOLUTION|>--- conflicted
+++ resolved
@@ -508,11 +508,7 @@
                                         dtype=np.float64)
         reward, info = self.evaluate_state(self._last_stable_obs, action)
         done = True if int(info['success']) == 1 else False
-<<<<<<< HEAD
-        return self._last_stable_obs, reward, done, False, info
-=======
         return np.array(self._last_stable_obs, dtype=np.float64), reward, done, False, info
->>>>>>> 63655f9a
 
     def evaluate_state(self, obs, action):
         """Does the heavy-lifting for `step()` -- namely, calculating reward
