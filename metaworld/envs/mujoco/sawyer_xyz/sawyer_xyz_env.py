import abc
import copy
import pickle

from gym.spaces import Box
from gym.spaces import Discrete
import mujoco_py
import numpy as np

from metaworld.envs import reward_utils
from metaworld.envs.mujoco.mujoco_env import MujocoEnv, _assert_task_is_set


class SawyerMocapBase(MujocoEnv, metaclass=abc.ABCMeta):
    """
    Provides some commonly-shared functions for Sawyer Mujoco envs that use
    mocap for XYZ control.
    """
    mocap_low = np.array([-0.2, 0.5, 0.06])
    mocap_high = np.array([0.2, 0.7, 0.6])

    def __init__(self, model_name, frame_skip=5):
        MujocoEnv.__init__(self, model_name, frame_skip=frame_skip)
        self.reset_mocap_welds()

    def get_endeff_pos(self):
        return self.data.get_body_xpos('hand').copy()

    @property
    def tcp_center(self):
        """The COM of the gripper's 2 fingers

        Returns:
            (np.ndarray): 3-element position
        """
        right_finger_pos = self._get_site_pos('rightEndEffector')
        left_finger_pos = self._get_site_pos('leftEndEffector')
        tcp_center = (right_finger_pos + left_finger_pos) / 2.0
        return tcp_center

    def get_env_state(self):
        joint_state = self.sim.get_state()
        mocap_state = self.data.mocap_pos, self.data.mocap_quat
        state = joint_state, mocap_state
        return copy.deepcopy(state)

    def set_env_state(self, state):
        joint_state, mocap_state = state
        self.sim.set_state(joint_state)
        mocap_pos, mocap_quat = mocap_state
        self.data.set_mocap_pos('mocap', mocap_pos)
        self.data.set_mocap_quat('mocap', mocap_quat)
        self.sim.forward()

    def __getstate__(self):
        state = self.__dict__.copy()
        del state['model']
        del state['sim']
        del state['data']
        mjb = self.model.get_mjb()
        return {'state': state, 'mjb': mjb, 'env_state': self.get_env_state()}

    def __setstate__(self, state):
        self.__dict__ = state['state']
        self.model = mujoco_py.load_model_from_mjb(state['mjb'])
        self.sim = mujoco_py.MjSim(self.model)
        self.data = self.sim.data
        self.set_env_state(state['env_state'])

    def reset_mocap_welds(self):
        """Resets the mocap welds that we use for actuation."""
        sim = self.sim
        if sim.model.nmocap > 0 and sim.model.eq_data is not None:
            for i in range(sim.model.eq_data.shape[0]):
                if sim.model.eq_type[i] == mujoco_py.const.EQ_WELD:
                    sim.model.eq_data[i, :] = np.array(
                        [0., 0., 0., 1., 0., 0., 0.])
        sim.forward()


class SawyerXYZEnv(SawyerMocapBase, metaclass=abc.ABCMeta):
    _HAND_SPACE = Box(
        np.array([-0.525, .348, -.0525]),
        np.array([+0.525, 1.025, .7])
    )
    max_path_length = 500

    TARGET_RADIUS = 0.05

    TARGET_RADIUS = 0.05

    def __init__(
            self,
            model_name,
            frame_skip=5,
            hand_low=(-0.2, 0.55, 0.05),
            hand_high=(0.2, 0.75, 0.3),
            mocap_low=None,
            mocap_high=None,
            action_scale=1./100,
            action_rot_scale=1.,
    ):
        super().__init__(model_name, frame_skip=frame_skip)
        self.random_init = True
        self.action_scale = action_scale
        self.action_rot_scale = action_rot_scale
        self.hand_low = np.array(hand_low)
        self.hand_high = np.array(hand_high)
        if mocap_low is None:
            mocap_low = hand_low
        if mocap_high is None:
            mocap_high = hand_high
        self.mocap_low = np.hstack(mocap_low)
        self.mocap_high = np.hstack(mocap_high)
        self.curr_path_length = 0
        self._freeze_rand_vec = True
        self._last_rand_vec = None

        # We use continuous goal space by default and
        # can discretize the goal space by calling
        # the `discretize_goal_space` method.
        self.discrete_goal_space = None
        self.discrete_goals = []
        self.active_discrete_goal = None

        self.init_left_pad = self.get_body_com('leftpad')
        self.init_right_pad = self.get_body_com('rightpad')

        self.action_space = Box(
            np.array([-1, -1, -1, -1]),
            np.array([+1, +1, +1, +1]),
        )

<<<<<<< HEAD
        self._obs_obj_max_len = 14
        self._obs_obj_possible_lens = (7, 14)
=======
        self.isV2 = "V2" in type(self).__name__
        # Technically these observation lengths are different between v1 and v2,
        # but we handle that elsewhere and just stick with v2 numbers here
        self._obs_obj_max_len = 14 if self.isV2 else 6
        self._obs_obj_possible_lens = (6, 14)
>>>>>>> 9e3863d3

        self._set_task_called = False
        self._partially_observable = True

        self.hand_init_pos = None  # OVERRIDE ME
        self._target_pos = None  # OVERRIDE ME
        self._random_reset_space = None  # OVERRIDE ME

<<<<<<< HEAD
        # Note: It is unlikely that the positions and orientations stored
        # in this initiation of prev_obs are correct. That being said, it
        # doesn't seem to matter (it will only effect frame-stacking for the
        # very first observation)
        self.prev_obs = self._get_curr_obs_combined_no_goal()
=======
        self._last_stable_obs = None
        # Note: It is unlikely that the positions and orientations stored
        # in this initiation of _prev_obs are correct. That being said, it
        # doesn't seem to matter (it will only effect frame-stacking for the
        # very first observation)
        self._prev_obs = self._get_curr_obs_combined_no_goal()
>>>>>>> 9e3863d3

    def _set_task_inner(self):
        # Doesn't absorb "extra" kwargs, to ensure nothing's missed.
        pass

    def set_task(self, task):
        self._set_task_called = True
        data = pickle.loads(task.data)
        assert isinstance(self, data['env_cls'])
        del data['env_cls']
        self._last_rand_vec = data['rand_vec']
        self._freeze_rand_vec = True
        self._last_rand_vec = data['rand_vec']
        del data['rand_vec']
        self._partially_observable = data['partially_observable']
        del data['partially_observable']
        self._set_task_inner(**data)
        self.reset()

    def set_xyz_action(self, action):
        action = np.clip(action, -1, 1)
        pos_delta = action * self.action_scale
        new_mocap_pos = self.data.mocap_pos + pos_delta[None]

        new_mocap_pos[0, :] = np.clip(
            new_mocap_pos[0, :],
            self.mocap_low,
            self.mocap_high,
        )
        self.data.set_mocap_pos('mocap', new_mocap_pos)
        self.data.set_mocap_quat('mocap', np.array([1, 0, 1, 0]))

<<<<<<< HEAD
=======
    def discretize_goal_space(self, goals):
        assert False
        assert len(goals) >= 1
        self.discrete_goals = goals
        # update the goal_space to a Discrete space
        self.discrete_goal_space = Discrete(len(self.discrete_goals))

>>>>>>> 9e3863d3
    def _set_obj_xyz(self, pos):
        qpos = self.data.qpos.flat.copy()
        qvel = self.data.qvel.flat.copy()
        qpos[9:12] = pos.copy()
        qvel[9:15] = 0
        self.set_state(qpos, qvel)

    def _get_site_pos(self, siteName):
        _id = self.model.site_names.index(siteName)
        return self.data.site_xpos[_id].copy()

    def _set_pos_site(self, name, pos):
        """Sets the position of the site corresponding to `name`

        Args:
            name (str): The site's name
            pos (np.ndarray): Flat, 3 element array indicating site's location
        """
        assert isinstance(pos, np.ndarray)
        assert pos.ndim == 1

        self.data.site_xpos[self.model.site_name2id(name)] = pos[:3]

    @property
    def _target_site_config(self):
        """Retrieves site name(s) and position(s) corresponding to env targets

        :rtype: list of (str, np.ndarray)
        """
        return [('goal', self._target_pos)]

    @property
    def touching_main_object(self):
        """Calls `touching_object` for the ID of the env's main object

        Returns:
            (bool) whether the gripper is touching the object

        """
        return self.touching_object(self._get_id_main_object)

    def touching_object(self, object_geom_id):
        """Determines whether the gripper is touching the object with given id

        Args:
            object_geom_id (int): the ID of the object in question

        Returns:
            (bool): whether the gripper is touching the object

        """
        leftpad_geom_id = self.unwrapped.model.geom_name2id('leftpad_geom')
        rightpad_geom_id = self.unwrapped.model.geom_name2id('rightpad_geom')

        leftpad_object_contacts = [
            x for x in self.unwrapped.data.contact
            if (leftpad_geom_id in (x.geom1, x.geom2)
                and object_geom_id in (x.geom1, x.geom2))
        ]

        rightpad_object_contacts = [
            x for x in self.unwrapped.data.contact
            if (rightpad_geom_id in (x.geom1, x.geom2)
                and object_geom_id in (x.geom1, x.geom2))
        ]

        leftpad_object_contact_force = sum(
            self.unwrapped.data.efc_force[x.efc_address]
            for x in leftpad_object_contacts)

        rightpad_object_contact_force = sum(
            self.unwrapped.data.efc_force[x.efc_address]
            for x in rightpad_object_contacts)

        return 0 < leftpad_object_contact_force and \
               0 < rightpad_object_contact_force

    @property
    def _get_id_main_object(self):
        return self.unwrapped.model.geom_name2id('objGeom')

    def _get_pos_objects(self):
        """Retrieves object position(s) from mujoco properties or instance vars

        Returns:
            np.ndarray: Flat array (usually 3 elements) representing the
                object(s)' position(s)
        """
        # Throw error rather than making this an @abc.abstractmethod so that
        # V1 environments don't have to implement it
        raise NotImplementedError

    def _get_quat_objects(self):
        """Retrieves object quaternion(s) from mujoco properties

        Returns:
            np.ndarray: Flat array (usually 4 elements) representing the
                object(s)' quaternion(s)

        """
        # Throw error rather than making this an @abc.abstractmethod so that
        # V1 environments don't have to implement it
<<<<<<< HEAD
        raise NotImplementedError
=======
        if self.isV2:
            raise NotImplementedError
        else:
            return None
>>>>>>> 9e3863d3

    def _get_pos_goal(self):
        """Retrieves goal position from mujoco properties or instance vars

        Returns:
            np.ndarray: Flat array (3 elements) representing the goal position
        """
        assert isinstance(self._target_pos, np.ndarray)
        assert self._target_pos.ndim == 1
        return self._target_pos

    def _get_curr_obs_combined_no_goal(self):
        """Combines the end effector's {pos, closed amount} and the object(s)'
            {pos, quat} into a single flat observation. The goal's position is
            *not* included in this.

        Returns:
            np.ndarray: The flat observation array (18 elements)

        """
        pos_hand = self.get_endeff_pos()

        finger_right, finger_left = (
            self._get_site_pos('rightEndEffector'),
            self._get_site_pos('leftEndEffector')
        )

        # the gripper can be at maximum about ~0.1 m apart.
        # dividing by 0.1 normalized the gripper distance between
        # 0 and 1. Further, we clip because sometimes the grippers
        # are slightly more than 0.1m apart (~0.00045 m)
        # clipping removes the effects of this random extra distance
        # that is produced by mujoco
        gripper_distance_apart = np.linalg.norm(finger_right - finger_left)
        gripper_distance_apart = np.clip(gripper_distance_apart / 0.1, 0., 1.)
<<<<<<< HEAD

        obs_obj_padded = np.zeros(self._obs_obj_max_len)

        obj_pos = self._get_pos_objects()
        obj_quat = self._get_quat_objects()
        assert len(obj_pos) % 3 == 0
        assert len(obj_quat) % 4 == 0
        obj_pos_split = np.split(obj_pos, len(obj_pos) // 3)
        obj_quat_split = np.split(obj_quat, len(obj_quat) // 4)

        obs_obj_padded[:len(obj_pos) + len(obj_quat)] = np.hstack([
            np.hstack((pos, quat))
            for pos, quat in zip(obj_pos_split, obj_quat_split)
        ])
        assert(len(obs_obj_padded) in self._obs_obj_possible_lens)

        return np.hstack((pos_hand, gripper_distance_apart, obs_obj_padded))

    def _get_obs(self):
        """Frame stacks `_get_curr_obs_combined_no_goal()` and concatenates the
            goal position to form a single flat observation.

=======

        obs_obj_padded = np.zeros(self._obs_obj_max_len)

        obj_pos = self._get_pos_objects()
        assert len(obj_pos) % 3 == 0

        obj_pos_split = np.split(obj_pos, len(obj_pos) // 3)

        if self.isV2:
            obj_quat = self._get_quat_objects()
            assert len(obj_quat) % 4 == 0
            obj_quat_split = np.split(obj_quat, len(obj_quat) // 4)
            obs_obj_padded[:len(obj_pos) + len(obj_quat)] = np.hstack([
                np.hstack((pos, quat))
                for pos, quat in zip(obj_pos_split, obj_quat_split)
            ])
            assert(len(obs_obj_padded) in self._obs_obj_possible_lens)
            return np.hstack((pos_hand, gripper_distance_apart, obs_obj_padded))
        else:
            # is a v1 environment
            obs_obj_padded[:len(obj_pos)] = obj_pos
            assert(len(obs_obj_padded) in self._obs_obj_possible_lens)
            return np.hstack((pos_hand, obs_obj_padded))

    def _get_obs(self):
        """Frame stacks `_get_curr_obs_combined_no_goal()` and concatenates the
            goal position to form a single flat observation.

>>>>>>> 9e3863d3
        Returns:
            np.ndarray: The flat observation array (39 elements)
        """
        # do frame stacking
        pos_goal = self._get_pos_goal()
        if self._partially_observable:
            pos_goal = np.zeros_like(pos_goal)
        curr_obs = self._get_curr_obs_combined_no_goal()
        # do frame stacking
<<<<<<< HEAD
        obs = np.hstack((curr_obs, self.prev_obs, pos_goal))
        self.prev_obs = curr_obs
=======
        if self.isV2:
            obs = np.hstack((curr_obs, self._prev_obs, pos_goal))
        else:
            obs = np.hstack((curr_obs, pos_goal))
        self._prev_obs = curr_obs
>>>>>>> 9e3863d3
        return obs

    def _get_obs_dict(self):
        obs = self._get_obs()
        return dict(
            state_observation=obs,
            state_desired_goal=self._get_pos_goal(),
            state_achieved_goal=obs[3:-3],
        )

    @property
    def observation_space(self):
<<<<<<< HEAD
        obj_low = np.full(self._obs_obj_max_len, -np.inf)
        obj_high = np.full(self._obs_obj_max_len, +np.inf)
=======
        obs_obj_max_len = self._obs_obj_max_len if self.isV2 else 6

        obj_low = np.full(obs_obj_max_len, -np.inf)
        obj_high = np.full(obs_obj_max_len, +np.inf)
>>>>>>> 9e3863d3
        goal_low = np.zeros(3) if self._partially_observable \
            else self.goal_space.low
        goal_high = np.zeros(3) if self._partially_observable \
            else self.goal_space.high
<<<<<<< HEAD
        gripper_low = 0.
        gripper_high = 1.
        return Box(
            np.hstack((self._HAND_SPACE.low, gripper_low, obj_low, self._HAND_SPACE.low, gripper_low, obj_low, goal_low)),
            np.hstack((self._HAND_SPACE.high, gripper_high, obj_high, self._HAND_SPACE.high, gripper_high, obj_high, goal_high))
=======
        gripper_low = -1.
        gripper_high = +1.

        return Box(
            np.hstack((self._HAND_SPACE.low, gripper_low, obj_low, self._HAND_SPACE.low, gripper_low, obj_low, goal_low)),
            np.hstack((self._HAND_SPACE.high, gripper_high, obj_high, self._HAND_SPACE.high, gripper_high, obj_high, goal_high))
        ) if self.isV2 else Box(
            np.hstack((self._HAND_SPACE.low, obj_low, goal_low)),
            np.hstack((self._HAND_SPACE.high, obj_high, goal_high))
>>>>>>> 9e3863d3
        )

    @_assert_task_is_set
    def step(self, action):
        self.set_xyz_action(action[:3])
        self.do_simulation([action[-1], -action[-1]])
        self.curr_path_length += 1

<<<<<<< HEAD
        self.compute_reward(action, self._get_obs())

=======
        # Running the simulator can sometimes mess up site positions, so
        # re-position them here to make sure they're accurate
>>>>>>> 9e3863d3
        for site in self._target_site_config:
            self._set_pos_site(*site)

        if self._did_see_sim_exception:
            return (
                self._last_stable_obs,  # observation just before going unstable
                0.0,  # reward (penalize for causing instability)
                False,  # termination flag always False
                {  # info
                    'success': False,
                    'near_object': 0.0,
                    'grasp_success': False,
                    'grasp_reward': 0.0,
                    'in_place_reward': 0.0,
                    'obj_to_target': 0.0,
                    'unscaled_reward': 0.0,
                }
            )

        self._last_stable_obs = self._get_obs()
        if not self.isV2:
            # v1 environments expect this superclass step() to return only the
            # most recent observation. they override the rest of the
            # functionality and end up returning the same sort of tuple that
            # this does
            return self._last_stable_obs

        reward, info = self.evaluate_state(self._last_stable_obs, action)
        return self._last_stable_obs, reward, False, info

    def evaluate_state(self, obs, action):
        """Does the heavy-lifting for `step()` -- namely, calculating reward
        and populating the `info` dict with training metrics

        Returns:
            float: Reward between 0 and 10
            dict: Dictionary which contains useful metrics (success,
                near_object, grasp_success, grasp_reward, in_place_reward,
                obj_to_target, unscaled_reward)

        """
        # Throw error rather than making this an @abc.abstractmethod so that
        # V1 environments don't have to implement it
        raise NotImplementedError

    def reset(self):
        self.curr_path_length = 0
        return super().reset()

    def _reset_hand(self, steps=50):
        for _ in range(steps):
            self.data.set_mocap_pos('mocap', self.hand_init_pos)
            self.data.set_mocap_quat('mocap', np.array([1, 0, 1, 0]))
            self.do_simulation([-1, 1], self.frame_skip)
        self.init_tcp = self.tcp_center

        self.init_tcp = self.tcp_center
        self.init_left_pad = self.get_body_com('leftpad')
        self.init_right_pad = self.get_body_com('rightpad')

    def _get_state_rand_vec(self):
        if self._freeze_rand_vec:
            assert self._last_rand_vec is not None
            return self._last_rand_vec
        else:
            rand_vec = np.random.uniform(
                self._random_reset_space.low,
                self._random_reset_space.high,
                size=self._random_reset_space.low.size)
            self._last_rand_vec = rand_vec
            return rand_vec

<<<<<<< HEAD
    def _gripper_caging_reward(self, action, obj_position, obj_radius):
        pad_success_margin = 0.05
        x_z_success_margin = 0.005

        tcp = self.tcp_center
        left_pad = self.get_body_com('leftpad')
        right_pad = self.get_body_com('rightpad')
        delta_object_y_left_pad = left_pad[1] - obj_position[1]
        delta_object_y_right_pad = obj_position[1] - right_pad[1]
        right_caging_margin = abs(abs(obj_position[1] - self.init_right_pad[1]) - pad_success_margin)
        left_caging_margin = abs(abs(obj_position[1] - self.init_left_pad[1]) - pad_success_margin)

        right_caging = reward_utils.tolerance(delta_object_y_right_pad,
            bounds=(obj_radius, pad_success_margin),
            margin=right_caging_margin,
            sigmoid='long_tail',
        )
        left_caging = reward_utils.tolerance(delta_object_y_left_pad,
            bounds=(obj_radius, pad_success_margin),
            margin=left_caging_margin,
            sigmoid='long_tail',
        )

        assert right_caging >= 0 and right_caging <= 1
        assert left_caging >= 0 and left_caging <= 1

        y_caging = reward_utils.hamacher_product(right_caging, left_caging)

        assert y_caging >= 0 and y_caging <= 1

        tcp_xz = tcp + np.array([0., -tcp[1], 0.])
        obj_position_x_z = np.copy(obj_position) + np.array([0., -obj_position[1], 0.])
        tcp_obj_norm_x_z = np.linalg.norm(tcp_xz - obj_position_x_z, ord=2)
        init_obj_x_z = self.obj_init_pos + np.array([0., -self.obj_init_pos[1], 0.])
        init_tcp_x_z = self.init_tcp + np.array([0., -self.init_tcp[1], 0.])


        tcp_obj_x_z_margin = np.linalg.norm(init_obj_x_z - init_tcp_x_z, ord=2) - x_z_success_margin
        x_z_caging = reward_utils.tolerance(tcp_obj_norm_x_z,
                                bounds=(0, x_z_success_margin),
                                margin=tcp_obj_x_z_margin,
                                sigmoid='long_tail',)

        assert right_caging >= 0 and right_caging <= 1
        gripper_closed = min(max(0, action[-1]), 1)
        assert gripper_closed >= 0 and gripper_closed <= 1
        caging = reward_utils.hamacher_product(y_caging, x_z_caging)
        assert caging >= 0 and caging <= 1

        if caging > 0.97:
            gripping = gripper_closed
        else:
            gripping = 0.

        assert gripping >= 0 and gripping <= 1
        caging_and_gripping = reward_utils.hamacher_product(caging, gripping)

        assert caging_and_gripping >= 0 and caging_and_gripping <= 1
=======
    def _gripper_caging_reward(self,
                               action,
                               obj_pos,
                               obj_radius,
                               pad_success_thresh,
                               object_reach_radius,
                               xz_thresh,
                               desired_gripper_effort=1.0,
                               high_density=False,
                               medium_density=False):
        """Reward for agent grasping obj
            Args:
                action(np.ndarray): (4,) array representing the action
                    delta(x), delta(y), delta(z), gripper_effort
                obj_pos(np.ndarray): (3,) array representing the obj x,y,z
                obj_radius(float):radius of object's bounding sphere
                pad_success_thresh(float): successful distance of gripper_pad
                    to object
                object_reach_radius(float): successful distance of gripper center
                    to the object.
                xz_thresh(float): successful distance of gripper in x_z axis to the
                    object. Y axis not included since the caging function handles
                        successful grasping in the Y axis.
        """
        if high_density and medium_density:
            raise ValueError("Can only be either high_density or medium_density")
        # MARK: Left-right gripper information for caging reward----------------
        left_pad = self.get_body_com('leftpad')
        right_pad = self.get_body_com('rightpad')

        # get current positions of left and right pads (Y axis)
        pad_y_lr = np.hstack((left_pad[1], right_pad[1]))
        # compare *current* pad positions with *current* obj position (Y axis)
        pad_to_obj_lr = np.abs(pad_y_lr - obj_pos[1])
        # compare *current* pad positions with *initial* obj position (Y axis)
        pad_to_objinit_lr = np.abs(pad_y_lr - self.obj_init_pos[1])

        # Compute the left/right caging rewards. This is crucial for success,
        # yet counterintuitive mathematically because we invented it
        # accidentally.
        #
        # Before touching the object, `pad_to_obj_lr` ("x") is always separated
        # from `caging_lr_margin` ("the margin") by some small number,
        # `pad_success_thresh`.
        #
        # When far away from the object:
        #       x = margin + pad_success_thresh
        #       --> Thus x is outside the margin, yielding very small reward.
        #           Here, any variation in the reward is due to the fact that
        #           the margin itself is shifting.
        # When near the object (within pad_success_thresh):
        #       x = pad_success_thresh - margin
        #       --> Thus x is well within the margin. As long as x > obj_radius,
        #           it will also be within the bounds, yielding maximum reward.
        #           Here, any variation in the reward is due to the gripper
        #           moving *too close* to the object (i.e, blowing past the
        #           obj_radius bound).
        #
        # Therefore, before touching the object, this is very nearly a binary
        # reward -- if the gripper is between obj_radius and pad_success_thresh,
        # it gets maximum reward. Otherwise, the reward very quickly falls off.
        #
        # After grasping the object and moving it away from initial position,
        # x remains (mostly) constant while the margin grows considerably. This
        # penalizes the agent if it moves *back* toward `obj_init_pos`, but
        # offers no encouragement for leaving that position in the first place.
        # That part is left to the reward functions of individual environments.
        caging_lr_margin = np.abs(pad_to_objinit_lr - pad_success_thresh)
        caging_lr = [reward_utils.tolerance(
            pad_to_obj_lr[i],  # "x" in the description above
            bounds=(obj_radius, pad_success_thresh),
            margin=caging_lr_margin[i],  # "margin" in the description above
            sigmoid='long_tail',
        ) for i in range(2)]
        caging_y = reward_utils.hamacher_product(*caging_lr)

        # MARK: X-Z gripper information for caging reward-----------------------
        tcp = self.tcp_center
        xz = [0, 2]

        # Compared to the caging_y reward, caging_xz is simple. The margin is
        # constant (something in the 0.3 to 0.5 range) and x shrinks as the
        # gripper moves towards the object. After picking up the object, the
        # reward is maximized and changes very little
        caging_xz_margin = np.linalg.norm(self.obj_init_pos[xz] - self.init_tcp[xz])
        caging_xz_margin -= xz_thresh
        caging_xz = reward_utils.tolerance(
            np.linalg.norm(tcp[xz] - obj_pos[xz]),  # "x" in the description above
            bounds=(0, xz_thresh),
            margin=caging_xz_margin,  # "margin" in the description above
            sigmoid='long_tail',
        )

        # MARK: Closed-extent gripper information for caging reward-------------
        gripper_closed = min(max(0, action[-1]), desired_gripper_effort) \
                         / desired_gripper_effort

        # MARK: Combine components----------------------------------------------
        caging = reward_utils.hamacher_product(caging_y, caging_xz)
        gripping = gripper_closed if caging > 0.97 else 0.
        caging_and_gripping = reward_utils.hamacher_product(caging, gripping)

        if high_density:
            caging_and_gripping = (caging_and_gripping + caging) / 2
        if medium_density:
            tcp = self.tcp_center
            tcp_to_obj = np.linalg.norm(obj_pos - tcp)
            tcp_to_obj_init = np.linalg.norm(self.obj_init_pos - self.init_tcp)
            # Compute reach reward
            # - We subtract `object_reach_radius` from the margin so that the
            #   reward always starts with a value of 0.1
            reach_margin = abs(tcp_to_obj_init - object_reach_radius)
            reach = reward_utils.tolerance(
                tcp_to_obj,
                bounds=(0, object_reach_radius),
                margin=reach_margin,
                sigmoid='long_tail',
            )
            caging_and_gripping = (caging_and_gripping + reach) / 2
>>>>>>> 9e3863d3

        return caging_and_gripping<|MERGE_RESOLUTION|>--- conflicted
+++ resolved
@@ -84,8 +84,6 @@
         np.array([+0.525, 1.025, .7])
     )
     max_path_length = 500
-
-    TARGET_RADIUS = 0.05
 
     TARGET_RADIUS = 0.05
 
@@ -131,16 +129,11 @@
             np.array([+1, +1, +1, +1]),
         )
 
-<<<<<<< HEAD
-        self._obs_obj_max_len = 14
-        self._obs_obj_possible_lens = (7, 14)
-=======
         self.isV2 = "V2" in type(self).__name__
         # Technically these observation lengths are different between v1 and v2,
         # but we handle that elsewhere and just stick with v2 numbers here
         self._obs_obj_max_len = 14 if self.isV2 else 6
         self._obs_obj_possible_lens = (6, 14)
->>>>>>> 9e3863d3
 
         self._set_task_called = False
         self._partially_observable = True
@@ -149,20 +142,12 @@
         self._target_pos = None  # OVERRIDE ME
         self._random_reset_space = None  # OVERRIDE ME
 
-<<<<<<< HEAD
-        # Note: It is unlikely that the positions and orientations stored
-        # in this initiation of prev_obs are correct. That being said, it
-        # doesn't seem to matter (it will only effect frame-stacking for the
-        # very first observation)
-        self.prev_obs = self._get_curr_obs_combined_no_goal()
-=======
         self._last_stable_obs = None
         # Note: It is unlikely that the positions and orientations stored
         # in this initiation of _prev_obs are correct. That being said, it
         # doesn't seem to matter (it will only effect frame-stacking for the
         # very first observation)
         self._prev_obs = self._get_curr_obs_combined_no_goal()
->>>>>>> 9e3863d3
 
     def _set_task_inner(self):
         # Doesn't absorb "extra" kwargs, to ensure nothing's missed.
@@ -195,8 +180,6 @@
         self.data.set_mocap_pos('mocap', new_mocap_pos)
         self.data.set_mocap_quat('mocap', np.array([1, 0, 1, 0]))
 
-<<<<<<< HEAD
-=======
     def discretize_goal_space(self, goals):
         assert False
         assert len(goals) >= 1
@@ -204,7 +187,6 @@
         # update the goal_space to a Discrete space
         self.discrete_goal_space = Discrete(len(self.discrete_goals))
 
->>>>>>> 9e3863d3
     def _set_obj_xyz(self, pos):
         qpos = self.data.qpos.flat.copy()
         qvel = self.data.qvel.flat.copy()
@@ -307,14 +289,10 @@
         """
         # Throw error rather than making this an @abc.abstractmethod so that
         # V1 environments don't have to implement it
-<<<<<<< HEAD
-        raise NotImplementedError
-=======
         if self.isV2:
             raise NotImplementedError
         else:
             return None
->>>>>>> 9e3863d3
 
     def _get_pos_goal(self):
         """Retrieves goal position from mujoco properties or instance vars
@@ -350,30 +328,6 @@
         # that is produced by mujoco
         gripper_distance_apart = np.linalg.norm(finger_right - finger_left)
         gripper_distance_apart = np.clip(gripper_distance_apart / 0.1, 0., 1.)
-<<<<<<< HEAD
-
-        obs_obj_padded = np.zeros(self._obs_obj_max_len)
-
-        obj_pos = self._get_pos_objects()
-        obj_quat = self._get_quat_objects()
-        assert len(obj_pos) % 3 == 0
-        assert len(obj_quat) % 4 == 0
-        obj_pos_split = np.split(obj_pos, len(obj_pos) // 3)
-        obj_quat_split = np.split(obj_quat, len(obj_quat) // 4)
-
-        obs_obj_padded[:len(obj_pos) + len(obj_quat)] = np.hstack([
-            np.hstack((pos, quat))
-            for pos, quat in zip(obj_pos_split, obj_quat_split)
-        ])
-        assert(len(obs_obj_padded) in self._obs_obj_possible_lens)
-
-        return np.hstack((pos_hand, gripper_distance_apart, obs_obj_padded))
-
-    def _get_obs(self):
-        """Frame stacks `_get_curr_obs_combined_no_goal()` and concatenates the
-            goal position to form a single flat observation.
-
-=======
 
         obs_obj_padded = np.zeros(self._obs_obj_max_len)
 
@@ -402,7 +356,6 @@
         """Frame stacks `_get_curr_obs_combined_no_goal()` and concatenates the
             goal position to form a single flat observation.
 
->>>>>>> 9e3863d3
         Returns:
             np.ndarray: The flat observation array (39 elements)
         """
@@ -412,16 +365,11 @@
             pos_goal = np.zeros_like(pos_goal)
         curr_obs = self._get_curr_obs_combined_no_goal()
         # do frame stacking
-<<<<<<< HEAD
-        obs = np.hstack((curr_obs, self.prev_obs, pos_goal))
-        self.prev_obs = curr_obs
-=======
         if self.isV2:
             obs = np.hstack((curr_obs, self._prev_obs, pos_goal))
         else:
             obs = np.hstack((curr_obs, pos_goal))
         self._prev_obs = curr_obs
->>>>>>> 9e3863d3
         return obs
 
     def _get_obs_dict(self):
@@ -434,26 +382,14 @@
 
     @property
     def observation_space(self):
-<<<<<<< HEAD
-        obj_low = np.full(self._obs_obj_max_len, -np.inf)
-        obj_high = np.full(self._obs_obj_max_len, +np.inf)
-=======
         obs_obj_max_len = self._obs_obj_max_len if self.isV2 else 6
 
         obj_low = np.full(obs_obj_max_len, -np.inf)
         obj_high = np.full(obs_obj_max_len, +np.inf)
->>>>>>> 9e3863d3
         goal_low = np.zeros(3) if self._partially_observable \
             else self.goal_space.low
         goal_high = np.zeros(3) if self._partially_observable \
             else self.goal_space.high
-<<<<<<< HEAD
-        gripper_low = 0.
-        gripper_high = 1.
-        return Box(
-            np.hstack((self._HAND_SPACE.low, gripper_low, obj_low, self._HAND_SPACE.low, gripper_low, obj_low, goal_low)),
-            np.hstack((self._HAND_SPACE.high, gripper_high, obj_high, self._HAND_SPACE.high, gripper_high, obj_high, goal_high))
-=======
         gripper_low = -1.
         gripper_high = +1.
 
@@ -463,7 +399,6 @@
         ) if self.isV2 else Box(
             np.hstack((self._HAND_SPACE.low, obj_low, goal_low)),
             np.hstack((self._HAND_SPACE.high, obj_high, goal_high))
->>>>>>> 9e3863d3
         )
 
     @_assert_task_is_set
@@ -472,13 +407,8 @@
         self.do_simulation([action[-1], -action[-1]])
         self.curr_path_length += 1
 
-<<<<<<< HEAD
-        self.compute_reward(action, self._get_obs())
-
-=======
         # Running the simulator can sometimes mess up site positions, so
         # re-position them here to make sure they're accurate
->>>>>>> 9e3863d3
         for site in self._target_site_config:
             self._set_pos_site(*site)
 
@@ -551,66 +481,6 @@
             self._last_rand_vec = rand_vec
             return rand_vec
 
-<<<<<<< HEAD
-    def _gripper_caging_reward(self, action, obj_position, obj_radius):
-        pad_success_margin = 0.05
-        x_z_success_margin = 0.005
-
-        tcp = self.tcp_center
-        left_pad = self.get_body_com('leftpad')
-        right_pad = self.get_body_com('rightpad')
-        delta_object_y_left_pad = left_pad[1] - obj_position[1]
-        delta_object_y_right_pad = obj_position[1] - right_pad[1]
-        right_caging_margin = abs(abs(obj_position[1] - self.init_right_pad[1]) - pad_success_margin)
-        left_caging_margin = abs(abs(obj_position[1] - self.init_left_pad[1]) - pad_success_margin)
-
-        right_caging = reward_utils.tolerance(delta_object_y_right_pad,
-            bounds=(obj_radius, pad_success_margin),
-            margin=right_caging_margin,
-            sigmoid='long_tail',
-        )
-        left_caging = reward_utils.tolerance(delta_object_y_left_pad,
-            bounds=(obj_radius, pad_success_margin),
-            margin=left_caging_margin,
-            sigmoid='long_tail',
-        )
-
-        assert right_caging >= 0 and right_caging <= 1
-        assert left_caging >= 0 and left_caging <= 1
-
-        y_caging = reward_utils.hamacher_product(right_caging, left_caging)
-
-        assert y_caging >= 0 and y_caging <= 1
-
-        tcp_xz = tcp + np.array([0., -tcp[1], 0.])
-        obj_position_x_z = np.copy(obj_position) + np.array([0., -obj_position[1], 0.])
-        tcp_obj_norm_x_z = np.linalg.norm(tcp_xz - obj_position_x_z, ord=2)
-        init_obj_x_z = self.obj_init_pos + np.array([0., -self.obj_init_pos[1], 0.])
-        init_tcp_x_z = self.init_tcp + np.array([0., -self.init_tcp[1], 0.])
-
-
-        tcp_obj_x_z_margin = np.linalg.norm(init_obj_x_z - init_tcp_x_z, ord=2) - x_z_success_margin
-        x_z_caging = reward_utils.tolerance(tcp_obj_norm_x_z,
-                                bounds=(0, x_z_success_margin),
-                                margin=tcp_obj_x_z_margin,
-                                sigmoid='long_tail',)
-
-        assert right_caging >= 0 and right_caging <= 1
-        gripper_closed = min(max(0, action[-1]), 1)
-        assert gripper_closed >= 0 and gripper_closed <= 1
-        caging = reward_utils.hamacher_product(y_caging, x_z_caging)
-        assert caging >= 0 and caging <= 1
-
-        if caging > 0.97:
-            gripping = gripper_closed
-        else:
-            gripping = 0.
-
-        assert gripping >= 0 and gripping <= 1
-        caging_and_gripping = reward_utils.hamacher_product(caging, gripping)
-
-        assert caging_and_gripping >= 0 and caging_and_gripping <= 1
-=======
     def _gripper_caging_reward(self,
                                action,
                                obj_pos,
@@ -730,6 +600,5 @@
                 sigmoid='long_tail',
             )
             caging_and_gripping = (caging_and_gripping + reach) / 2
->>>>>>> 9e3863d3
 
         return caging_and_gripping