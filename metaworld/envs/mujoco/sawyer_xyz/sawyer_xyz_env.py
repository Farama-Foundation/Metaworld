--- conflicted
+++ resolved
@@ -2,18 +2,13 @@
 import copy
 import pickle
 
-<<<<<<< HEAD
-import mujoco_py
-import numpy as np
-from gym.spaces import Box, Discrete
-=======
 from gymnasium.spaces import Box
 from gymnasium.spaces import Discrete
->>>>>>> 63655f9a
 
 import mujoco
 import numpy as np
 import sys
+
 from metaworld.envs import reward_utils
 from metaworld.envs.mujoco.mujoco_env import _assert_task_is_set, MujocoEnv
 from gymnasium.utils import seeding
@@ -39,11 +34,7 @@
 
 
     def get_endeff_pos(self):
-<<<<<<< HEAD
-        return self.data.get_body_xpos("hand").copy()
-=======
         return self.data.body('hand').xpos
->>>>>>> 63655f9a
 
     @property
     def tcp_center(self):
@@ -52,15 +43,9 @@
         Returns:
             (np.ndarray): 3-element position
         """
-<<<<<<< HEAD
-        right_finger_pos = self._get_site_pos("rightEndEffector")
-        left_finger_pos = self._get_site_pos("leftEndEffector")
-        tcp_center = (right_finger_pos + left_finger_pos) / 2.0
-=======
         right_finger_pos = self.data.site('rightEndEffector')
         left_finger_pos = self.data.site('leftEndEffector')
         tcp_center = (right_finger_pos.xpos + left_finger_pos.xpos) / 2.0
->>>>>>> 63655f9a
         return tcp_center
 
     def get_env_state(self):
@@ -83,37 +68,6 @@
         if self.model.na is not None:
             self.data.act[:] = np.copy(joint_state[3])
         mocap_pos, mocap_quat = mocap_state
-<<<<<<< HEAD
-        self.data.set_mocap_pos("mocap", mocap_pos)
-        self.data.set_mocap_quat("mocap", mocap_quat)
-        self.sim.forward()
-
-    def __getstate__(self):
-        state = self.__dict__.copy()
-        del state["model"]
-        del state["sim"]
-        del state["data"]
-        mjb = self.model.get_mjb()
-        return {"state": state, "mjb": mjb, "env_state": self.get_env_state()}
-
-    def __setstate__(self, state):
-        self.__dict__ = state["state"]
-        self.model = mujoco_py.load_model_from_mjb(state["mjb"])
-        self.sim = mujoco_py.MjSim(self.model)
-        self.data = self.sim.data
-        self.set_env_state(state["env_state"])
-
-    def reset_mocap_welds(self):
-        """Resets the mocap welds that we use for actuation."""
-        sim = self.sim
-        if sim.model.nmocap > 0 and sim.model.eq_data is not None:
-            for i in range(sim.model.eq_data.shape[0]):
-                if sim.model.eq_type[i] == mujoco_py.const.EQ_WELD:
-                    sim.model.eq_data[i, :] = np.array(
-                        [0.0, 0.0, 0.0, 1.0, 0.0, 0.0, 0.0]
-                    )
-        sim.forward()
-=======
         self.data.body('mocap').xpos[:] = mocap_pos
         self.data.body('mocap').xquat[:] = mocap_quat
         mujoco.mj_forward(self.model, self.data)
@@ -164,20 +118,12 @@
         
         mujoco.mj_forward(self.model, self.data)
 
->>>>>>> 63655f9a
-
 
 class SawyerXYZEnv(SawyerMocapBase, metaclass=abc.ABCMeta):
     _HAND_SPACE = Box(
-<<<<<<< HEAD
-        np.array([-0.525, 0.348, -0.0525]),
-        np.array([+0.525, 1.025, 0.7]),
-        dtype=np.float64,
-=======
         np.array([-0.525, .348, -.0525]),
         np.array([+0.525, 1.025, .7]),
         dtype=np.float64
->>>>>>> 63655f9a
     )
     max_path_length = 500
 
@@ -196,12 +142,8 @@
         action_scale=1.0 / 100,
         action_rot_scale=1.0,
     ):
-<<<<<<< HEAD
         super().__init__(model_name, frame_skip=frame_skip)
-=======
-        super().__init__(model_name, frame_skip)
-
->>>>>>> 63655f9a
+
         self.action_scale = action_scale
         self.action_rot_scale = action_rot_scale
         self.hand_low = np.array(hand_low)
@@ -268,17 +210,6 @@
         data = pickle.loads(data.data)
         self.current_task = (self.current_task + 1) % len(self.tasks)
         self._set_task_called = True
-<<<<<<< HEAD
-        data = pickle.loads(task.data)
-        assert isinstance(self, data["env_cls"])
-        del data["env_cls"]
-        self._last_rand_vec = data["rand_vec"]
-        self._freeze_rand_vec = True
-        self._last_rand_vec = data["rand_vec"]
-        del data["rand_vec"]
-        self._partially_observable = data["partially_observable"]
-        del data["partially_observable"]
-=======
         if type(self) == data['env_cls']:
             pass
         elif type(self) == type(data['env_cls']):
@@ -291,7 +222,6 @@
         del data['rand_vec']
         self._partially_observable = data['partially_observable']
         del data['partially_observable']
->>>>>>> 63655f9a
         self._set_task_inner(**data)
         
     @staticmethod
@@ -334,13 +264,8 @@
             self.mocap_low,
             self.mocap_high,
         )
-<<<<<<< HEAD
-        self.data.set_mocap_pos("mocap", new_mocap_pos)
-        self.data.set_mocap_quat("mocap", np.array([1, 0, 1, 0]))
-=======
         self.data.mocap_pos = new_mocap_pos
         self.data.mocap_quat = np.array([1, 0, 1, 0])
->>>>>>> 63655f9a
 
     def discretize_goal_space(self, goals):
         assert False
@@ -401,13 +326,10 @@
             (bool): whether the gripper is touching the object
 
         """
-<<<<<<< HEAD
-        leftpad_geom_id = self.unwrapped.model.geom_name2id("leftpad_geom")
-        rightpad_geom_id = self.unwrapped.model.geom_name2id("rightpad_geom")
-=======
+
         leftpad_geom_id = self.data.geom('leftpad_geom').id
         rightpad_geom_id = self.data.geom('rightpad_geom').id
->>>>>>> 63655f9a
+
 
         leftpad_object_contacts = [
             x
@@ -441,11 +363,8 @@
 
     @property
     def _get_id_main_object(self):
-<<<<<<< HEAD
-        return self.unwrapped.model.geom_name2id("objGeom")
-=======
         return self.data.geom('objGeom').id  #[mujoco.mj_name2id(self.model, mujoco.mjtObj.mjOBJ_GEOM, 'objGeom')]
->>>>>>> 63655f9a
+
 
     def _get_pos_objects(self):
         """Retrieves object position(s) from mujoco properties or instance vars.
@@ -494,13 +413,9 @@
         pos_hand = self.get_endeff_pos()
 
         finger_right, finger_left = (
-<<<<<<< HEAD
-            self._get_site_pos("rightEndEffector"),
-            self._get_site_pos("leftEndEffector"),
-=======
+
             self.data.body('rightclaw'),
             self.data.body('leftclaw')
->>>>>>> 63655f9a
         )
         # the gripper can be at maximum about ~0.1 m apart.
         # dividing by 0.1 normalized the gripper distance between
@@ -508,38 +423,15 @@
         # are slightly more than 0.1m apart (~0.00045 m)
         # clipping removes the effects of this random extra distance
         # that is produced by mujoco
-<<<<<<< HEAD
-        gripper_distance_apart = np.linalg.norm(finger_right - finger_left)
-        gripper_distance_apart = np.clip(gripper_distance_apart / 0.1, 0.0, 1.0)
-=======
+
         gripper_distance_apart = np.linalg.norm(finger_right.xpos - finger_left.xpos)
         gripper_distance_apart = np.clip(gripper_distance_apart / 0.1, 0., 1.)
->>>>>>> 63655f9a
 
         obs_obj_padded = np.zeros(self._obs_obj_max_len)
         obj_pos = self._get_pos_objects()
         assert len(obj_pos) % 3 == 0
         obj_pos_split = np.split(obj_pos, len(obj_pos) // 3)
 
-<<<<<<< HEAD
-        if self.isV2:
-            obj_quat = self._get_quat_objects()
-            assert len(obj_quat) % 4 == 0
-            obj_quat_split = np.split(obj_quat, len(obj_quat) // 4)
-            obs_obj_padded[: len(obj_pos) + len(obj_quat)] = np.hstack(
-                [
-                    np.hstack((pos, quat))
-                    for pos, quat in zip(obj_pos_split, obj_quat_split)
-                ]
-            )
-            assert len(obs_obj_padded) in self._obs_obj_possible_lens
-            return np.hstack((pos_hand, gripper_distance_apart, obs_obj_padded))
-        else:
-            # is a v1 environment
-            obs_obj_padded[: len(obj_pos)] = obj_pos
-            assert len(obs_obj_padded) in self._obs_obj_possible_lens
-            return np.hstack((pos_hand, obs_obj_padded))
-=======
         obj_quat = self._get_quat_objects()
         assert len(obj_quat) % 4 == 0
         obj_quat_split = np.split(obj_quat, len(obj_quat) // 4)
@@ -548,8 +440,6 @@
             for pos, quat in zip(obj_pos_split, obj_quat_split)
         ])
         return np.hstack((pos_hand, gripper_distance_apart, obs_obj_padded))
-
->>>>>>> 63655f9a
 
     def _get_obs(self):
         """Frame stacks `_get_curr_obs_combined_no_goal()` and concatenates the goal position to form a single flat observation.
@@ -577,49 +467,6 @@
 
     @property
     def observation_space(self):
-<<<<<<< HEAD
-        obs_obj_max_len = self._obs_obj_max_len if self.isV2 else 6
-
-        obj_low = np.full(obs_obj_max_len, -np.inf)
-        obj_high = np.full(obs_obj_max_len, +np.inf)
-        goal_low = np.zeros(3) if self._partially_observable else self.goal_space.low
-        goal_high = np.zeros(3) if self._partially_observable else self.goal_space.high
-        gripper_low = -1.0
-        gripper_high = +1.0
-
-        return (
-            Box(
-                np.hstack(
-                    (
-                        self._HAND_SPACE.low,
-                        gripper_low,
-                        obj_low,
-                        self._HAND_SPACE.low,
-                        gripper_low,
-                        obj_low,
-                        goal_low,
-                    )
-                ),
-                np.hstack(
-                    (
-                        self._HAND_SPACE.high,
-                        gripper_high,
-                        obj_high,
-                        self._HAND_SPACE.high,
-                        gripper_high,
-                        obj_high,
-                        goal_high,
-                    )
-                ),
-                dtype=np.float64,
-            )
-            if self.isV2
-            else Box(
-                np.hstack((self._HAND_SPACE.low, obj_low, goal_low)),
-                np.hstack((self._HAND_SPACE.high, obj_high, goal_high)),
-                dtype=np.float64,
-            )
-=======
         obs_obj_max_len = 14
         obj_low = np.full(obs_obj_max_len, -np.inf, dtype=np.float64)
         obj_high = np.full(obs_obj_max_len, +np.inf, dtype=np.float64)
@@ -633,7 +480,6 @@
             np.hstack((self._HAND_SPACE.low, gripper_low, obj_low, self._HAND_SPACE.low, gripper_low, obj_low, goal_low)),
             np.hstack((self._HAND_SPACE.high, gripper_high, obj_high, self._HAND_SPACE.high, gripper_high, obj_high, goal_high)),
             dtype=np.float64
->>>>>>> 63655f9a
         )
 
     @_assert_task_is_set
@@ -664,27 +510,11 @@
             )
 
         self._last_stable_obs = self._get_obs()
-<<<<<<< HEAD
-
-        self._last_stable_obs = np.clip(
-            self._last_stable_obs,
-            a_max=self.observation_space.high,
-            a_min=self.observation_space.low,
-            dtype=np.float64,
-        )
-        if not self.isV2:
-            # v1 environments expect this superclass step() to return only the
-            # most recent observation. they override the rest of the
-            # functionality and end up returning the same sort of tuple that
-            # this does
-            return self._last_stable_obs
-
-=======
+
         self._last_stable_obs = np.clip(self._last_stable_obs,
                                         a_max=self.observation_space.high,
                                         a_min=self.observation_space.low,
                                         dtype=np.float64)
->>>>>>> 63655f9a
         reward, info = self.evaluate_state(self._last_stable_obs, action)
         done = True if int(info['success']) == 1 else False
         return np.array(self._last_stable_obs, dtype=np.float64), reward, done, False, info
@@ -713,31 +543,17 @@
         elif self.tasks and not self.seeded_rand_vec:
             self.set_task()
         self.curr_path_length = 0
-<<<<<<< HEAD
-        if not self.isV2:
-            return super().reset()
-        else:
-            obs = np.float64(super().reset())
-            self._prev_obs = obs[:18].copy()
-            obs[18:36] = self._prev_obs
-            return obs
-=======
+
         obs = np.float64(super().reset(seed, options))
         self._prev_obs = obs[:18].copy()
         obs[18:36] = self._prev_obs
         return obs, {}
->>>>>>> 63655f9a
 
     def _reset_hand(self, steps=50):
         mocap_id = self.model.body_mocapid[self.data.body("mocap").id]
         for _ in range(steps):
-<<<<<<< HEAD
-            self.data.set_mocap_pos("mocap", self.hand_init_pos)
-            self.data.set_mocap_quat("mocap", np.array([1, 0, 1, 0]))
-=======
             self.data.mocap_pos[mocap_id][:] = self.hand_init_pos
             self.data.mocap_quat[mocap_id][:] = np.array([1, 0, 1, 0])
->>>>>>> 63655f9a
             self.do_simulation([-1, 1], self.frame_skip)
         self.init_tcp = self.tcp_center
 
@@ -747,28 +563,11 @@
         if self._freeze_rand_vec:
             assert self._last_rand_vec is not None
             return self._last_rand_vec
-<<<<<<< HEAD
-        elif self.seeded_rand_vec:
-            rand_vec = self.np_random.uniform(
-                self._random_reset_space.low,
-                self._random_reset_space.high,
-                size=self._random_reset_space.low.size,
-            ).astype(np.float64)
-            self._last_rand_vec = rand_vec
-            return rand_vec
-        else:
-            rand_vec = np.random.uniform(
-                self._random_reset_space.low,
-                self._random_reset_space.high,
-                size=self._random_reset_space.low.size,
-            ).astype(np.float64)
-=======
         else: 
             rand_vec = np.random.uniform(
                 self._random_reset_space.low,
                 self._random_reset_space.high,
                 size=self._random_reset_space.low.size).astype(np.float64)
->>>>>>> 63655f9a
             self._last_rand_vec = rand_vec
             return rand_vec
 
