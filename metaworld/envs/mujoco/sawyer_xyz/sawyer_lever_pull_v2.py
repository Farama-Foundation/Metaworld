--- conflicted
+++ resolved
@@ -84,29 +84,12 @@
 
     def reset_model(self):
         self._reset_hand()
-
-<<<<<<< HEAD
         self.obj_init_pos = self._get_state_rand_vec() if self.random_init \
             else self.init_config['obj_init_pos']
         self.sim.model.body_pos[
             self.model.body_name2id('lever')] = self.obj_init_pos
 
         self._state_goal = self.obj_init_pos + np.array([.12, .0, .45])
-=======
-        if self.random_init:
-            goal_pos = np.random.uniform(
-                self._random_reset_space.low,
-                self._random_reset_space.high,
-                size=(self._random_reset_space.low.size),
-            )
-            self.obj_init_pos = goal_pos[:3]
-            final_pos = goal_pos.copy()
-            final_pos[1] += 0.05
-            final_pos[2] += 0.17
-            self._state_goal = final_pos
-
-        self.sim.model.body_pos[self.model.body_name2id('lever')] = self.obj_init_pos
->>>>>>> 811d1279
         self._set_goal_marker(self._state_goal)
 
         self.maxPullDist = np.linalg.norm(self._state_goal - self.obj_init_pos)
