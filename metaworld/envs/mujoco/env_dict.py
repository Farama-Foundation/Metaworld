from collections import OrderedDict

from metaworld.envs.mujoco.sawyer_xyz import (
    SawyerNutAssemblyEnv,
    SawyerNutAssemblyEnvV2,
    SawyerBasketballEnv,
    SawyerBasketballEnvV2,
    SawyerBinPickingEnv,
    SawyerBinPickingEnvV2,
    SawyerBoxCloseEnv,
    SawyerBoxCloseEnvV2,
    SawyerButtonPressEnv,
    SawyerButtonPressTopdownEnv,
    SawyerButtonPressTopdownEnvV2,
    SawyerButtonPressTopdownWallEnv,
    SawyerButtonPressTopdownWallEnvV2,
    SawyerButtonPressEnvV2,
    SawyerButtonPressWallEnv,
    SawyerButtonPressWallEnvV2,
    SawyerCoffeeButtonEnv,
    SawyerCoffeePullEnv,
    SawyerCoffeePushEnv,
    SawyerDialTurnEnv,
    SawyerDialTurnEnvV2,
    SawyerNutDisassembleEnv,
    SawyerDoorEnv,
    SawyerDoorCloseEnv,
    SawyerDoorCloseEnvV2,
    SawyerDoorLockEnv,
    SawyerDoorLockEnvV2,
    SawyerDoorUnlockEnv,
    SawyerDoorUnlockEnvV2,
    SawyerDoorEnvV2,
    SawyerDrawerCloseEnv,
    SawyerDrawerOpenEnv,
    SawyerFaucetCloseEnv,
    SawyerFaucetOpenEnv,
    SawyerHammerEnv,
    SawyerHandInsertEnv,
    SawyerHandlePressEnv,
    SawyerHandlePressSideEnv,
    SawyerHandlePressSideEnvV2,
    SawyerHandlePressEnvV2,
    SawyerHandlePullEnv,
    SawyerHandlePullSideEnv,
    SawyerHandlePullSideEnvV2,
    SawyerHandlePullEnvV2,
    SawyerLeverPullEnv,
    SawyerLeverPullEnvV2,
    SawyerPegInsertionSideEnv,
    SawyerPegInsertionSideEnvV2,
    SawyerPegUnplugSideEnv,
    SawyerPickOutOfHoleEnv,
    SawyerPickPlaceEnvV2,
    SawyerPickPlaceWallEnvV2,
    SawyerPlateSlideEnv,
    SawyerPlateSlideBackEnv,
    SawyerPlateSlideBackSideEnv,
    SawyerPlateSlideBackSideEnvV2,
    SawyerPlateSlideBackEnvV2,
    SawyerPlateSlideSideEnv,
    SawyerPlateSlideSideEnvV2,
    SawyerPlateSlideEnvV2,
    SawyerPushBackEnv,
    SawyerPushEnvV2,
    SawyerPushWallEnvV2,
    SawyerReachPushPickPlaceEnv,
    SawyerReachPushPickPlaceWallEnv,
    SawyerReachEnvV2,
    SawyerReachWallEnvV2,
    SawyerShelfPlaceEnv,
    SawyerSoccerEnv,
    SawyerStickPullEnv,
    SawyerStickPushEnv,
    SawyerSweepEnv,
    SawyerSweepIntoGoalEnv,
    SawyerWindowCloseEnv,
    SawyerWindowCloseEnvV2,
    SawyerWindowOpenEnv,
    SawyerWindowOpenEnvV2,
)


ALL_V1_ENVIRONMENTS = OrderedDict((
    ('reach-v1', SawyerReachPushPickPlaceEnv),
    ('push-v1', SawyerReachPushPickPlaceEnv),
    ('pick-place-v1', SawyerReachPushPickPlaceEnv),
    ('door-open-v1', SawyerDoorEnv),
    ('drawer-open-v1', SawyerDrawerOpenEnv),
    ('drawer-close-v1', SawyerDrawerCloseEnv),
    ('button-press-topdown-v1', SawyerButtonPressTopdownEnv),
    ('peg-insert-side-v1', SawyerPegInsertionSideEnv),
    ('window-open-v1', SawyerWindowOpenEnv),
    ('window-close-v1', SawyerWindowCloseEnv),
    ('door-close-v1', SawyerDoorCloseEnv),
    ('reach-wall-v1', SawyerReachPushPickPlaceWallEnv),
    ('pick-place-wall-v1', SawyerReachPushPickPlaceWallEnv),
    ('push-wall-v1', SawyerReachPushPickPlaceWallEnv),
    ('button-press-v1', SawyerButtonPressEnv),
    ('button-press-topdown-wall-v1', SawyerButtonPressTopdownWallEnv),
    ('button-press-wall-v1', SawyerButtonPressWallEnv),
    ('peg-unplug-side-v1', SawyerPegUnplugSideEnv),
    ('disassemble-v1', SawyerNutDisassembleEnv),
    ('hammer-v1', SawyerHammerEnv),
    ('plate-slide-v1', SawyerPlateSlideEnv),
    ('plate-slide-side-v1', SawyerPlateSlideSideEnv),
    ('plate-slide-back-v1', SawyerPlateSlideBackEnv),
    ('plate-slide-back-side-v1', SawyerPlateSlideBackSideEnv),
    ('handle-press-v1', SawyerHandlePressEnv),
    ('handle-pull-v1', SawyerHandlePullEnv),
    ('handle-press-side-v1', SawyerHandlePressSideEnv),
    ('handle-pull-side-v1', SawyerHandlePullSideEnv),
    ('stick-push-v1', SawyerStickPushEnv),
    ('stick-pull-v1', SawyerStickPullEnv),
    ('basketball-v1', SawyerBasketballEnv),
    ('soccer-v1', SawyerSoccerEnv),
    ('faucet-open-v1', SawyerFaucetOpenEnv),
    ('faucet-close-v1', SawyerFaucetCloseEnv),
    ('coffee-push-v1', SawyerCoffeePushEnv),
    ('coffee-pull-v1', SawyerCoffeePullEnv),
    ('coffee-button-v1', SawyerCoffeeButtonEnv),
    ('sweep-v1', SawyerSweepEnv),
    ('sweep-into-v1', SawyerSweepIntoGoalEnv),
    ('pick-out-of-hole-v1', SawyerPickOutOfHoleEnv),
    ('assembly-v1', SawyerNutAssemblyEnv),
    ('shelf-place-v1', SawyerShelfPlaceEnv),
    ('push-back-v1', SawyerPushBackEnv),
    ('lever-pull-v1', SawyerLeverPullEnv),
    ('dial-turn-v1', SawyerDialTurnEnv),
    ('bin-picking-v1', SawyerBinPickingEnv),
    ('box-close-v1', SawyerBoxCloseEnv),
    ('hand-insert-v1', SawyerHandInsertEnv),
    ('door-lock-v1', SawyerDoorLockEnv),
    ('door-unlock-v1', SawyerDoorUnlockEnv),))

ALL_V2_ENVIRONMENTS = OrderedDict((
<<<<<<< HEAD
    ('basketball-v2', SawyerBasketballEnvV2),
=======
    ('assembly-v2', SawyerNutAssemblyEnvV2),
>>>>>>> e9b53c3e
    ('bin-picking-v2', SawyerBinPickingEnvV2),
    ('box-close-v2', SawyerBoxCloseEnvV2),
    ('button-press-topdown-v2', SawyerButtonPressTopdownEnvV2),
    ('button-press-topdown-wall-v2', SawyerButtonPressTopdownWallEnvV2),
    ('button-press-v2', SawyerButtonPressEnvV2),
    ('button-press-wall-v2', SawyerButtonPressWallEnvV2),
    ('dial-turn-v2', SawyerDialTurnEnvV2),
    ('door-close-v2', SawyerDoorCloseEnvV2),
    ('door-lock-v2', SawyerDoorLockEnvV2),
    ('door-open-v2', SawyerDoorEnvV2),
    ('door-unlock-v2', SawyerDoorUnlockEnvV2),
    ('handle-press-side-v2', SawyerHandlePressSideEnvV2),
    ('handle-press-v2', SawyerHandlePressEnvV2),
    ('handle-pull-side-v2', SawyerHandlePullSideEnvV2),
    ('handle-pull-v2', SawyerHandlePullEnvV2),
    ('lever-pull-v2', SawyerLeverPullEnvV2),
    ('reach-v2', SawyerReachEnvV2),
    ('push-v2', SawyerPushEnvV2),
    ('pick-place-v2', SawyerPickPlaceEnvV2),
    ('plate-slide-v2', SawyerPlateSlideEnvV2),
    ('plate-slide-side-v2', SawyerPlateSlideSideEnvV2),
    ('plate-slide-back-v2', SawyerPlateSlideBackEnvV2),
    ('plate-slide-back-side-v2', SawyerPlateSlideBackSideEnvV2),
    ('peg-insert-side-v2', SawyerPegInsertionSideEnvV2),
    ('window-open-v2', SawyerWindowOpenEnvV2),
    ('window-close-v2', SawyerWindowCloseEnvV2),
    ('reach-wall-v2', SawyerReachWallEnvV2),
    ('push-wall-v2', SawyerPushWallEnvV2),
    ('pick-place-wall-v2', SawyerPickPlaceWallEnvV2),
))

_NUM_METAWORLD_ENVS = len(ALL_V1_ENVIRONMENTS)

EASY_MODE_CLS_DICT = OrderedDict((
    ('reach-v1', SawyerReachPushPickPlaceEnv),
    ('push-v1', SawyerReachPushPickPlaceEnv),
    ('pick-place-v1', SawyerReachPushPickPlaceEnv),
    ('door-open-v1', SawyerDoorEnv),
    ('drawer-open-v1', SawyerDrawerOpenEnv),
    ('drawer-close-v1', SawyerDrawerCloseEnv),
    ('button-press-topdown-v1', SawyerButtonPressTopdownEnv),
    ('peg-insert-side-v1', SawyerPegInsertionSideEnv),
    ('window-open-v1', SawyerWindowOpenEnv),
    ('window-close-v1', SawyerWindowCloseEnv)),)


EASY_MODE_ARGS_KWARGS = {
    key: dict(args=[],
              kwargs={
                  'task_id': list(ALL_V1_ENVIRONMENTS.keys()).index(key)
              })
    for key, _ in EASY_MODE_CLS_DICT.items()
}

EASY_MODE_ARGS_KWARGS['reach-v1']['kwargs']['task_type'] = 'reach'
EASY_MODE_ARGS_KWARGS['push-v1']['kwargs']['task_type'] = 'push'
EASY_MODE_ARGS_KWARGS['pick-place-v1']['kwargs']['task_type'] = 'pick_place'


MEDIUM_MODE_CLS_DICT = OrderedDict((
    ('train',
        OrderedDict((
            ('reach-v1', SawyerReachPushPickPlaceEnv),
            ('push-v1', SawyerReachPushPickPlaceEnv),
            ('pick-place-v1', SawyerReachPushPickPlaceEnv),
            ('door-open-v1', SawyerDoorEnv),
            ('drawer-close-v1', SawyerDrawerCloseEnv),
            ('button-press-topdown-v1', SawyerButtonPressTopdownEnv),
            ('peg-insert-side-v1', SawyerPegInsertionSideEnv),
            ('window-open-v1', SawyerWindowOpenEnv),
            ('sweep-v1', SawyerSweepEnv),
            ('basketball-v1', SawyerBasketballEnv)))
    ),
    ('test',
        OrderedDict((
            ('drawer-open-v1', SawyerDrawerOpenEnv),
            ('door-close-v1', SawyerDoorCloseEnv),
            ('shelf-place-v1', SawyerShelfPlaceEnv),
            ('sweep-into-v1', SawyerSweepIntoGoalEnv),
            ('lever-pull-v1', SawyerLeverPullEnv,)))
    )
))
medium_mode_train_args_kwargs = {
    key: dict(args=[], kwargs={
        'task_id' : list(ALL_V1_ENVIRONMENTS.keys()).index(key),
    })
    for key, _ in MEDIUM_MODE_CLS_DICT['train'].items()
}

medium_mode_test_args_kwargs = {
    key: dict(args=[], kwargs={'task_id' : list(ALL_V1_ENVIRONMENTS.keys()).index(key)})
    for key, _ in MEDIUM_MODE_CLS_DICT['test'].items()
}

medium_mode_train_args_kwargs['reach-v1']['kwargs']['task_type'] = 'reach'
medium_mode_train_args_kwargs['push-v1']['kwargs']['task_type'] = 'push'
medium_mode_train_args_kwargs['pick-place-v1']['kwargs'][
    'task_type'] = 'pick_place'

MEDIUM_MODE_ARGS_KWARGS = dict(
    train=medium_mode_train_args_kwargs,
    test=medium_mode_test_args_kwargs,
)
'''
    ML45 environments and arguments
'''
HARD_MODE_CLS_DICT = OrderedDict((
    ('train',
        OrderedDict((
            ('reach-v1', SawyerReachPushPickPlaceEnv),
            ('push-v1', SawyerReachPushPickPlaceEnv),
            ('pick-place-v1', SawyerReachPushPickPlaceEnv),
            ('door-open-v1', SawyerDoorEnv),
            ('drawer-open-v1', SawyerDrawerOpenEnv),
            ('drawer-close-v1', SawyerDrawerCloseEnv),
            ('button-press-topdown-v1', SawyerButtonPressTopdownEnv),
            ('peg-insert-side-v1', SawyerPegInsertionSideEnv),
            ('window-open-v1', SawyerWindowOpenEnv),
            ('window-close-v1', SawyerWindowCloseEnv),
            ('door-close-v1', SawyerDoorCloseEnv),
            ('reach-wall-v1', SawyerReachPushPickPlaceWallEnv),
            ('pick-place-wall-v1', SawyerReachPushPickPlaceWallEnv),
            ('push-wall-v1', SawyerReachPushPickPlaceWallEnv),
            ('button-press-v1', SawyerButtonPressEnv),
            ('button-press-topdown-wall-v1', SawyerButtonPressTopdownWallEnv),
            ('button-press-wall-v1', SawyerButtonPressWallEnv),
            ('peg-unplug-side-v1', SawyerPegUnplugSideEnv),
            ('disassemble-v1', SawyerNutDisassembleEnv),
            ('hammer-v1', SawyerHammerEnv),
            ('plate-slide-v1', SawyerPlateSlideEnv),
            ('plate-slide-side-v1', SawyerPlateSlideSideEnv),
            ('plate-slide-back-v1', SawyerPlateSlideBackEnv),
            ('plate-slide-back-side-v1', SawyerPlateSlideBackSideEnv),
            ('handle-press-v1', SawyerHandlePressEnv),
            ('handle-pull-v1', SawyerHandlePullEnv),
            ('handle-press-side-v1', SawyerHandlePressSideEnv),
            ('handle-pull-side-v1', SawyerHandlePullSideEnv),
            ('stick-push-v1', SawyerStickPushEnv),
            ('stick-pull-v1', SawyerStickPullEnv),
            ('basketball-v1', SawyerBasketballEnv),
            ('soccer-v1', SawyerSoccerEnv),
            ('faucet-open-v1', SawyerFaucetOpenEnv),
            ('faucet-close-v1', SawyerFaucetCloseEnv),
            ('coffee-push-v1', SawyerCoffeePushEnv),
            ('coffee-pull-v1', SawyerCoffeePullEnv),
            ('coffee-button-v1', SawyerCoffeeButtonEnv),
            ('sweep-v1', SawyerSweepEnv),
            ('sweep-into-v1', SawyerSweepIntoGoalEnv),
            ('pick-out-of-hole-v1', SawyerPickOutOfHoleEnv),
            ('assembly-v1', SawyerNutAssemblyEnv),
            ('shelf-place-v1', SawyerShelfPlaceEnv),
            ('push-back-v1', SawyerPushBackEnv),
            ('lever-pull-v1', SawyerLeverPullEnv),
            ('dial-turn-v1', SawyerDialTurnEnv),
        ))
    ),
    ('test',
        OrderedDict((
            ('bin-picking-v1', SawyerBinPickingEnv),
            ('box-close-v1', SawyerBoxCloseEnv),
            ('hand-insert-v1', SawyerHandInsertEnv),
            ('door-lock-v1', SawyerDoorLockEnv),
            ('door-unlock-v1', SawyerDoorUnlockEnv),
        ))
    )
))


def _hard_mode_args_kwargs(env_cls_, key_):
    del env_cls_

    kwargs = dict(task_id=list(ALL_V1_ENVIRONMENTS.keys()).index(key_))
    if key_ == 'reach-v1' or key_ == 'reach-wall-v1':
        kwargs['task_type'] = 'reach'
    elif key_ == 'push-v1' or key_ == 'push-wall-v1':
        kwargs['task_type'] = 'push'
    elif key_ == 'pick-place-v1' or key_ == 'pick-place-wall-v1':
        kwargs['task_type'] = 'pick_place'
    return dict(args=[], kwargs=kwargs)


HARD_MODE_ARGS_KWARGS = dict(train={}, test={})
for key, env_cls in HARD_MODE_CLS_DICT['train'].items():
    HARD_MODE_ARGS_KWARGS['train'][key] = _hard_mode_args_kwargs(env_cls, key)
for key, env_cls in HARD_MODE_CLS_DICT['test'].items():
    HARD_MODE_ARGS_KWARGS['test'][key] = _hard_mode_args_kwargs(env_cls, key)<|MERGE_RESOLUTION|>--- conflicted
+++ resolved
@@ -134,11 +134,8 @@
     ('door-unlock-v1', SawyerDoorUnlockEnv),))
 
 ALL_V2_ENVIRONMENTS = OrderedDict((
-<<<<<<< HEAD
+    ('assembly-v2', SawyerNutAssemblyEnvV2),
     ('basketball-v2', SawyerBasketballEnvV2),
-=======
-    ('assembly-v2', SawyerNutAssemblyEnvV2),
->>>>>>> e9b53c3e
     ('bin-picking-v2', SawyerBinPickingEnvV2),
     ('box-close-v2', SawyerBoxCloseEnvV2),
     ('button-press-topdown-v2', SawyerButtonPressTopdownEnvV2),
