import re
from collections import OrderedDict
<<<<<<< HEAD

import numpy as np

from metaworld.envs.mujoco.sawyer_xyz.v1 import (
    SawyerBasketballEnv,
    SawyerBinPickingEnv,
    SawyerBoxCloseEnv,
    SawyerButtonPressEnv,
    SawyerButtonPressTopdownEnv,
    SawyerButtonPressTopdownWallEnv,
    SawyerButtonPressWallEnv,
    SawyerCoffeeButtonEnv,
    SawyerCoffeePullEnv,
    SawyerCoffeePushEnv,
    SawyerDialTurnEnv,
    SawyerDoorCloseEnv,
    SawyerDoorEnv,
    SawyerDoorLockEnv,
    SawyerDoorUnlockEnv,
    SawyerDrawerCloseEnv,
    SawyerDrawerOpenEnv,
    SawyerFaucetCloseEnv,
    SawyerFaucetOpenEnv,
    SawyerHammerEnv,
    SawyerHandInsertEnv,
    SawyerHandlePressEnv,
    SawyerHandlePressSideEnv,
    SawyerHandlePullEnv,
    SawyerHandlePullSideEnv,
    SawyerLeverPullEnv,
    SawyerNutAssemblyEnv,
    SawyerNutDisassembleEnv,
    SawyerPegInsertionSideEnv,
    SawyerPegUnplugSideEnv,
    SawyerPickOutOfHoleEnv,
    SawyerPlateSlideBackEnv,
    SawyerPlateSlideBackSideEnv,
    SawyerPlateSlideEnv,
    SawyerPlateSlideSideEnv,
    SawyerPushBackEnv,
    SawyerReachPushPickPlaceEnv,
    SawyerReachPushPickPlaceWallEnv,
    SawyerShelfPlaceEnv,
    SawyerSoccerEnv,
    SawyerStickPullEnv,
    SawyerStickPushEnv,
    SawyerSweepEnv,
    SawyerSweepIntoGoalEnv,
    SawyerWindowCloseEnv,
    SawyerWindowOpenEnv,
)
from metaworld.envs.mujoco.sawyer_xyz.v2 import (
    SawyerBasketballEnvV2,
    SawyerBinPickingEnvV2,
    SawyerBoxCloseEnvV2,
    SawyerButtonPressEnvV2,
    SawyerButtonPressTopdownEnvV2,
    SawyerButtonPressTopdownWallEnvV2,
    SawyerButtonPressWallEnvV2,
    SawyerCoffeeButtonEnvV2,
    SawyerCoffeePullEnvV2,
    SawyerCoffeePushEnvV2,
    SawyerDialTurnEnvV2,
    SawyerDoorCloseEnvV2,
    SawyerDoorEnvV2,
    SawyerDoorLockEnvV2,
    SawyerDoorUnlockEnvV2,
    SawyerDrawerCloseEnvV2,
    SawyerDrawerOpenEnvV2,
    SawyerFaucetCloseEnvV2,
    SawyerFaucetOpenEnvV2,
    SawyerHammerEnvV2,
    SawyerHandInsertEnvV2,
    SawyerHandlePressEnvV2,
    SawyerHandlePressSideEnvV2,
    SawyerHandlePullEnvV2,
    SawyerHandlePullSideEnvV2,
    SawyerLeverPullEnvV2,
    SawyerNutAssemblyEnvV2,
    SawyerNutDisassembleEnvV2,
    SawyerPegInsertionSideEnvV2,
    SawyerPegUnplugSideEnvV2,
    SawyerPickOutOfHoleEnvV2,
    SawyerPickPlaceEnvV2,
    SawyerPickPlaceWallEnvV2,
    SawyerPlateSlideBackEnvV2,
    SawyerPlateSlideBackSideEnvV2,
    SawyerPlateSlideEnvV2,
    SawyerPlateSlideSideEnvV2,
    SawyerPushBackEnvV2,
    SawyerPushEnvV2,
    SawyerPushWallEnvV2,
    SawyerReachEnvV2,
    SawyerReachWallEnvV2,
    SawyerShelfPlaceEnvV2,
    SawyerSoccerEnvV2,
    SawyerStickPullEnvV2,
    SawyerStickPushEnvV2,
    SawyerSweepEnvV2,
    SawyerSweepIntoGoalEnvV2,
    SawyerWindowCloseEnvV2,
    SawyerWindowOpenEnvV2,
)

ALL_V1_ENVIRONMENTS = OrderedDict(
    (
        ("reach-v1", SawyerReachPushPickPlaceEnv),
        ("push-v1", SawyerReachPushPickPlaceEnv),
        ("pick-place-v1", SawyerReachPushPickPlaceEnv),
        ("door-open-v1", SawyerDoorEnv),
        ("drawer-open-v1", SawyerDrawerOpenEnv),
        ("drawer-close-v1", SawyerDrawerCloseEnv),
        ("button-press-topdown-v1", SawyerButtonPressTopdownEnv),
        ("peg-insert-side-v1", SawyerPegInsertionSideEnv),
        ("window-open-v1", SawyerWindowOpenEnv),
        ("window-close-v1", SawyerWindowCloseEnv),
        ("door-close-v1", SawyerDoorCloseEnv),
        ("reach-wall-v1", SawyerReachPushPickPlaceWallEnv),
        ("pick-place-wall-v1", SawyerReachPushPickPlaceWallEnv),
        ("push-wall-v1", SawyerReachPushPickPlaceWallEnv),
        ("button-press-v1", SawyerButtonPressEnv),
        ("button-press-topdown-wall-v1", SawyerButtonPressTopdownWallEnv),
        ("button-press-wall-v1", SawyerButtonPressWallEnv),
        ("peg-unplug-side-v1", SawyerPegUnplugSideEnv),
        ("disassemble-v1", SawyerNutDisassembleEnv),
        ("hammer-v1", SawyerHammerEnv),
        ("plate-slide-v1", SawyerPlateSlideEnv),
        ("plate-slide-side-v1", SawyerPlateSlideSideEnv),
        ("plate-slide-back-v1", SawyerPlateSlideBackEnv),
        ("plate-slide-back-side-v1", SawyerPlateSlideBackSideEnv),
        ("handle-press-v1", SawyerHandlePressEnv),
        ("handle-pull-v1", SawyerHandlePullEnv),
        ("handle-press-side-v1", SawyerHandlePressSideEnv),
        ("handle-pull-side-v1", SawyerHandlePullSideEnv),
        ("stick-push-v1", SawyerStickPushEnv),
        ("stick-pull-v1", SawyerStickPullEnv),
        ("basketball-v1", SawyerBasketballEnv),
        ("soccer-v1", SawyerSoccerEnv),
        ("faucet-open-v1", SawyerFaucetOpenEnv),
        ("faucet-close-v1", SawyerFaucetCloseEnv),
        ("coffee-push-v1", SawyerCoffeePushEnv),
        ("coffee-pull-v1", SawyerCoffeePullEnv),
        ("coffee-button-v1", SawyerCoffeeButtonEnv),
        ("sweep-v1", SawyerSweepEnv),
        ("sweep-into-v1", SawyerSweepIntoGoalEnv),
        ("pick-out-of-hole-v1", SawyerPickOutOfHoleEnv),
        ("assembly-v1", SawyerNutAssemblyEnv),
        ("shelf-place-v1", SawyerShelfPlaceEnv),
        ("push-back-v1", SawyerPushBackEnv),
        ("lever-pull-v1", SawyerLeverPullEnv),
        ("dial-turn-v1", SawyerDialTurnEnv),
        ("bin-picking-v1", SawyerBinPickingEnv),
        ("box-close-v1", SawyerBoxCloseEnv),
        ("hand-insert-v1", SawyerHandInsertEnv),
        ("door-lock-v1", SawyerDoorLockEnv),
        ("door-unlock-v1", SawyerDoorUnlockEnv),
    )
)
=======
from gymnasium.wrappers import TimeLimit
import numpy as np

from metaworld.envs.mujoco.sawyer_xyz.v1 import (
    SawyerBasketballEnv, SawyerBinPickingEnv, SawyerBoxCloseEnv,
    SawyerButtonPressEnv, SawyerButtonPressTopdownEnv,
    SawyerButtonPressTopdownWallEnv, SawyerButtonPressWallEnv,
    SawyerCoffeeButtonEnv, SawyerCoffeePullEnv, SawyerCoffeePushEnv,
    SawyerDialTurnEnv, SawyerDoorCloseEnv, SawyerDoorEnv, SawyerDoorLockEnv,
    SawyerDoorUnlockEnv, SawyerDrawerCloseEnv, SawyerDrawerOpenEnv,
    SawyerFaucetCloseEnv, SawyerFaucetOpenEnv, SawyerHammerEnv,
    SawyerHandInsertEnv, SawyerHandlePressEnv, SawyerHandlePressSideEnv,
    SawyerHandlePullEnv, SawyerHandlePullSideEnv, SawyerLeverPullEnv,
    SawyerNutAssemblyEnv, SawyerNutDisassembleEnv, SawyerPegInsertionSideEnv,
    SawyerPegUnplugSideEnv, SawyerPickOutOfHoleEnv, SawyerPlateSlideBackEnv,
    SawyerPlateSlideBackSideEnv, SawyerPlateSlideEnv, SawyerPlateSlideSideEnv,
    SawyerPushBackEnv, SawyerReachPushPickPlaceEnv,
    SawyerReachPushPickPlaceWallEnv, SawyerShelfPlaceEnv, SawyerSoccerEnv,
    SawyerStickPullEnv, SawyerStickPushEnv, SawyerSweepEnv,
    SawyerSweepIntoGoalEnv, SawyerWindowCloseEnv, SawyerWindowOpenEnv)
from metaworld.envs.mujoco.sawyer_xyz.v2 import (
    SawyerBasketballEnvV2, SawyerBinPickingEnvV2, SawyerBoxCloseEnvV2,
    SawyerButtonPressEnvV2, SawyerButtonPressTopdownEnvV2,
    SawyerButtonPressTopdownWallEnvV2, SawyerButtonPressWallEnvV2,
    SawyerCoffeeButtonEnvV2, SawyerCoffeePullEnvV2, SawyerCoffeePushEnvV2,
    SawyerDialTurnEnvV2, SawyerDoorCloseEnvV2, SawyerDoorEnvV2,
    SawyerDoorLockEnvV2, SawyerDoorUnlockEnvV2, SawyerDrawerCloseEnvV2,
    SawyerDrawerOpenEnvV2, SawyerFaucetCloseEnvV2, SawyerFaucetOpenEnvV2,
    SawyerHammerEnvV2, SawyerHandInsertEnvV2, SawyerHandlePressEnvV2,
    SawyerHandlePressSideEnvV2, SawyerHandlePullEnvV2,
    SawyerHandlePullSideEnvV2, SawyerLeverPullEnvV2, SawyerNutAssemblyEnvV2,
    SawyerNutDisassembleEnvV2, SawyerPegInsertionSideEnvV2,
    SawyerPegUnplugSideEnvV2, SawyerPickOutOfHoleEnvV2, SawyerPickPlaceEnvV2,
    SawyerPickPlaceWallEnvV2, SawyerPlateSlideBackEnvV2,
    SawyerPlateSlideBackSideEnvV2, SawyerPlateSlideEnvV2,
    SawyerPlateSlideSideEnvV2, SawyerPushBackEnvV2, SawyerPushEnvV2,
    SawyerPushWallEnvV2, SawyerReachEnvV2, SawyerReachWallEnvV2,
    SawyerShelfPlaceEnvV2, SawyerSoccerEnvV2, SawyerStickPullEnvV2,
    SawyerStickPushEnvV2, SawyerSweepEnvV2, SawyerSweepIntoGoalEnvV2,
    SawyerWindowCloseEnvV2, SawyerWindowOpenEnvV2)

from metaworld.envs.mujoco.sawyer_xyz.v2 import (
    TrainAssemblyv3, TestAssemblyv3, TrainBasketballv3, TestBasketballv3, TrainBinPickingv3, TestBinPickingv3,
    TrainBoxClosev3, TestBoxClosev3, TrainButtonPressv3, TestButtonPressv3, TrainButtonPressWallv3, TestButtonPressWallv3,
    TrainButtonPressTopdownv3, TestButtonPressTopdownv3, TrainButtonPressTopdownWallv3, TestButtonPressTopdownWallv3,
    TrainCoffeePullv3, TestCoffeePullv3, TrainCoffeePushv3, TestCoffeePushv3, TrainCoffeeButtonv3, TestCoffeeButtonv3,
    TrainDialTurnv3, TestDialTurnv3, TrainDisassemblev3, TestDisassemblev3, TrainFaucetOpenv3, TestFaucetOpenv3,
    TrainFaucetClosev3, TestFaucetClosev3, TrainDrawerClosev3, TestDrawerClosev3, TrainDoorClosev3, TestDoorClosev3,
    TrainDoorLockv3, TestDoorLockv3, TrainDoorOpenv3, TestDoorOpenv3, TrainDoorUnlockv3, TestDoorUnlockv3,
    TrainDrawerOpenv3, TestDrawerOpenv3, TrainHammerv3, TestHammerv3, TrainHandlePullv3, TestHandlePullv3,
    TrainHandlePressv3, TestHandlePressv3, TrainHandlePullSidev3, TestHandlePullSidev3, TrainHandlePressSidev3,
    TestHandlePressSidev3, TrainHandInsertv3, TestHandInsertv3, TrainLeverPullv3, TestLeverPullv3, TrainPushv3,
    TestPushv3, TrainPushBackv3, TestPushBackv3, TrainPushWallv3, TestPushWallv3, TrainPickPlaceWallv3,
    TestPickPlaceWallv3, TrainPickPlacev3, TestPickPlacev3, TrainPlateSlidev3, TestPlateSlidev3, TrainPlateSlideBackv3,
    TestPlateSlideBackv3, TrainPlateSlideSidev3, TestPlateSlideSidev3, TrainPlateSlideBackSidev3,
    TestPlateSlideBackSidev3, TrainPegUnplugSidev3, TestPegUnplugSidev3, TrainPegInsertionSidev3,
    TestPegInsertionSidev3, TrainPickOutOfHolev3, TestPickOutOfHolev3, TrainReachv3, TestReachv3, TrainReachWallv3,
    TestReachWallv3, TrainSweepv3, TestSweepv3, TrainSoccerv3, TestSoccerv3, TrainSweepIntoGoalv3,
    TestSweepIntoGoalv3, TrainShelfPlacev3, TestShelfPlacev3, TrainStickPullv3, TestStickPullv3, TrainStickPushv3,
    TestStickPushv3, TrainWindowOpenv3, TestWindowOpenv3, TrainWindowClosev3, TestWindowClosev3)
>>>>>>> 63655f9a

ALL_V2_ENVIRONMENTS = OrderedDict(
    (
        ("assembly-v2", SawyerNutAssemblyEnvV2),
        ("basketball-v2", SawyerBasketballEnvV2),
        ("bin-picking-v2", SawyerBinPickingEnvV2),
        ("box-close-v2", SawyerBoxCloseEnvV2),
        ("button-press-topdown-v2", SawyerButtonPressTopdownEnvV2),
        ("button-press-topdown-wall-v2", SawyerButtonPressTopdownWallEnvV2),
        ("button-press-v2", SawyerButtonPressEnvV2),
        ("button-press-wall-v2", SawyerButtonPressWallEnvV2),
        ("coffee-button-v2", SawyerCoffeeButtonEnvV2),
        ("coffee-pull-v2", SawyerCoffeePullEnvV2),
        ("coffee-push-v2", SawyerCoffeePushEnvV2),
        ("dial-turn-v2", SawyerDialTurnEnvV2),
        ("disassemble-v2", SawyerNutDisassembleEnvV2),
        ("door-close-v2", SawyerDoorCloseEnvV2),
        ("door-lock-v2", SawyerDoorLockEnvV2),
        ("door-open-v2", SawyerDoorEnvV2),
        ("door-unlock-v2", SawyerDoorUnlockEnvV2),
        ("hand-insert-v2", SawyerHandInsertEnvV2),
        ("drawer-close-v2", SawyerDrawerCloseEnvV2),
        ("drawer-open-v2", SawyerDrawerOpenEnvV2),
        ("faucet-open-v2", SawyerFaucetOpenEnvV2),
        ("faucet-close-v2", SawyerFaucetCloseEnvV2),
        ("hammer-v2", SawyerHammerEnvV2),
        ("handle-press-side-v2", SawyerHandlePressSideEnvV2),
        ("handle-press-v2", SawyerHandlePressEnvV2),
        ("handle-pull-side-v2", SawyerHandlePullSideEnvV2),
        ("handle-pull-v2", SawyerHandlePullEnvV2),
        ("lever-pull-v2", SawyerLeverPullEnvV2),
        ("peg-insert-side-v2", SawyerPegInsertionSideEnvV2),
        ("pick-place-wall-v2", SawyerPickPlaceWallEnvV2),
        ("pick-out-of-hole-v2", SawyerPickOutOfHoleEnvV2),
        ("reach-v2", SawyerReachEnvV2),
        ("push-back-v2", SawyerPushBackEnvV2),
        ("push-v2", SawyerPushEnvV2),
        ("pick-place-v2", SawyerPickPlaceEnvV2),
        ("plate-slide-v2", SawyerPlateSlideEnvV2),
        ("plate-slide-side-v2", SawyerPlateSlideSideEnvV2),
        ("plate-slide-back-v2", SawyerPlateSlideBackEnvV2),
        ("plate-slide-back-side-v2", SawyerPlateSlideBackSideEnvV2),
        ("peg-insert-side-v2", SawyerPegInsertionSideEnvV2),
        ("peg-unplug-side-v2", SawyerPegUnplugSideEnvV2),
        ("soccer-v2", SawyerSoccerEnvV2),
        ("stick-push-v2", SawyerStickPushEnvV2),
        ("stick-pull-v2", SawyerStickPullEnvV2),
        ("push-wall-v2", SawyerPushWallEnvV2),
        ("push-v2", SawyerPushEnvV2),
        ("reach-wall-v2", SawyerReachWallEnvV2),
        ("reach-v2", SawyerReachEnvV2),
        ("shelf-place-v2", SawyerShelfPlaceEnvV2),
        ("sweep-into-v2", SawyerSweepIntoGoalEnvV2),
        ("sweep-v2", SawyerSweepEnvV2),
        ("window-open-v2", SawyerWindowOpenEnvV2),
        ("window-close-v2", SawyerWindowCloseEnvV2),
    )
)



_NUM_METAWORLD_ENVS = len(ALL_V1_ENVIRONMENTS)

EASY_MODE_CLS_DICT = OrderedDict(
    (
        ("reach-v1", SawyerReachPushPickPlaceEnv),
        ("push-v1", SawyerReachPushPickPlaceEnv),
        ("pick-place-v1", SawyerReachPushPickPlaceEnv),
        ("door-open-v1", SawyerDoorEnv),
        ("drawer-open-v1", SawyerDrawerOpenEnv),
        ("drawer-close-v1", SawyerDrawerCloseEnv),
        ("button-press-topdown-v1", SawyerButtonPressTopdownEnv),
        ("peg-insert-side-v1", SawyerPegInsertionSideEnv),
        ("window-open-v1", SawyerWindowOpenEnv),
        ("window-close-v1", SawyerWindowCloseEnv),
    ),
)

EASY_MODE_ARGS_KWARGS = {
    key: dict(args=[], kwargs={"task_id": list(ALL_V1_ENVIRONMENTS.keys()).index(key)})
    for key, _ in EASY_MODE_CLS_DICT.items()
}

EASY_MODE_ARGS_KWARGS["reach-v1"]["kwargs"]["task_type"] = "reach"
EASY_MODE_ARGS_KWARGS["push-v1"]["kwargs"]["task_type"] = "push"
EASY_MODE_ARGS_KWARGS["pick-place-v1"]["kwargs"]["task_type"] = "pick_place"


MEDIUM_MODE_CLS_DICT = OrderedDict(
    (
        (
            "train",
            OrderedDict(
                (
                    ("reach-v1", SawyerReachPushPickPlaceEnv),
                    ("push-v1", SawyerReachPushPickPlaceEnv),
                    ("pick-place-v1", SawyerReachPushPickPlaceEnv),
                    ("door-open-v1", SawyerDoorEnv),
                    ("drawer-close-v1", SawyerDrawerCloseEnv),
                    ("button-press-topdown-v1", SawyerButtonPressTopdownEnv),
                    ("peg-insert-side-v1", SawyerPegInsertionSideEnv),
                    ("window-open-v1", SawyerWindowOpenEnv),
                    ("sweep-v1", SawyerSweepEnv),
                    ("basketball-v1", SawyerBasketballEnv),
                )
            ),
        ),
        (
            "test",
            OrderedDict(
                (
                    ("drawer-open-v1", SawyerDrawerOpenEnv),
                    ("door-close-v1", SawyerDoorCloseEnv),
                    ("shelf-place-v1", SawyerShelfPlaceEnv),
                    ("sweep-into-v1", SawyerSweepIntoGoalEnv),
                    (
                        "lever-pull-v1",
                        SawyerLeverPullEnv,
                    ),
                )
            ),
        ),
    )
)
medium_mode_train_args_kwargs = {
    key: dict(
        args=[],
        kwargs={
            "task_id": list(ALL_V1_ENVIRONMENTS.keys()).index(key),
        },
    )
    for key, _ in MEDIUM_MODE_CLS_DICT["train"].items()
}

medium_mode_test_args_kwargs = {
    key: dict(args=[], kwargs={"task_id": list(ALL_V1_ENVIRONMENTS.keys()).index(key)})
    for key, _ in MEDIUM_MODE_CLS_DICT["test"].items()
}

medium_mode_train_args_kwargs["reach-v1"]["kwargs"]["task_type"] = "reach"
medium_mode_train_args_kwargs["push-v1"]["kwargs"]["task_type"] = "push"
medium_mode_train_args_kwargs["pick-place-v1"]["kwargs"]["task_type"] = "pick_place"

MEDIUM_MODE_ARGS_KWARGS = dict(
    train=medium_mode_train_args_kwargs,
    test=medium_mode_test_args_kwargs,
)
"""
    ML45 environments and arguments
"""
HARD_MODE_CLS_DICT = OrderedDict(
    (
        (
            "train",
            OrderedDict(
                (
                    ("reach-v1", SawyerReachPushPickPlaceEnv),
                    ("push-v1", SawyerReachPushPickPlaceEnv),
                    ("pick-place-v1", SawyerReachPushPickPlaceEnv),
                    ("door-open-v1", SawyerDoorEnv),
                    ("drawer-open-v1", SawyerDrawerOpenEnv),
                    ("drawer-close-v1", SawyerDrawerCloseEnv),
                    ("button-press-topdown-v1", SawyerButtonPressTopdownEnv),
                    ("peg-insert-side-v1", SawyerPegInsertionSideEnv),
                    ("window-open-v1", SawyerWindowOpenEnv),
                    ("window-close-v1", SawyerWindowCloseEnv),
                    ("door-close-v1", SawyerDoorCloseEnv),
                    ("reach-wall-v1", SawyerReachPushPickPlaceWallEnv),
                    ("pick-place-wall-v1", SawyerReachPushPickPlaceWallEnv),
                    ("push-wall-v1", SawyerReachPushPickPlaceWallEnv),
                    ("button-press-v1", SawyerButtonPressEnv),
                    ("button-press-topdown-wall-v1", SawyerButtonPressTopdownWallEnv),
                    ("button-press-wall-v1", SawyerButtonPressWallEnv),
                    ("peg-unplug-side-v1", SawyerPegUnplugSideEnv),
                    ("disassemble-v1", SawyerNutDisassembleEnv),
                    ("hammer-v1", SawyerHammerEnv),
                    ("plate-slide-v1", SawyerPlateSlideEnv),
                    ("plate-slide-side-v1", SawyerPlateSlideSideEnv),
                    ("plate-slide-back-v1", SawyerPlateSlideBackEnv),
                    ("plate-slide-back-side-v1", SawyerPlateSlideBackSideEnv),
                    ("handle-press-v1", SawyerHandlePressEnv),
                    ("handle-pull-v1", SawyerHandlePullEnv),
                    ("handle-press-side-v1", SawyerHandlePressSideEnv),
                    ("handle-pull-side-v1", SawyerHandlePullSideEnv),
                    ("stick-push-v1", SawyerStickPushEnv),
                    ("stick-pull-v1", SawyerStickPullEnv),
                    ("basketball-v1", SawyerBasketballEnv),
                    ("soccer-v1", SawyerSoccerEnv),
                    ("faucet-open-v1", SawyerFaucetOpenEnv),
                    ("faucet-close-v1", SawyerFaucetCloseEnv),
                    ("coffee-push-v1", SawyerCoffeePushEnv),
                    ("coffee-pull-v1", SawyerCoffeePullEnv),
                    ("coffee-button-v1", SawyerCoffeeButtonEnv),
                    ("sweep-v1", SawyerSweepEnv),
                    ("sweep-into-v1", SawyerSweepIntoGoalEnv),
                    ("pick-out-of-hole-v1", SawyerPickOutOfHoleEnv),
                    ("assembly-v1", SawyerNutAssemblyEnv),
                    ("shelf-place-v1", SawyerShelfPlaceEnv),
                    ("push-back-v1", SawyerPushBackEnv),
                    ("lever-pull-v1", SawyerLeverPullEnv),
                    ("dial-turn-v1", SawyerDialTurnEnv),
                )
            ),
        ),
        (
            "test",
            OrderedDict(
                (
                    ("bin-picking-v1", SawyerBinPickingEnv),
                    ("box-close-v1", SawyerBoxCloseEnv),
                    ("hand-insert-v1", SawyerHandInsertEnv),
                    ("door-lock-v1", SawyerDoorLockEnv),
                    ("door-unlock-v1", SawyerDoorUnlockEnv),
                )
            ),
        ),
    )
)


def _hard_mode_args_kwargs(env_cls_, key_):
    del env_cls_

    kwargs = dict(task_id=list(ALL_V1_ENVIRONMENTS.keys()).index(key_))
    if key_ == "reach-v1" or key_ == "reach-wall-v1":
        kwargs["task_type"] = "reach"
    elif key_ == "push-v1" or key_ == "push-wall-v1":
        kwargs["task_type"] = "push"
    elif key_ == "pick-place-v1" or key_ == "pick-place-wall-v1":
        kwargs["task_type"] = "pick_place"
    return dict(args=[], kwargs=kwargs)


HARD_MODE_ARGS_KWARGS = dict(train={}, test={})
for key, env_cls in HARD_MODE_CLS_DICT["train"].items():
    HARD_MODE_ARGS_KWARGS["train"][key] = _hard_mode_args_kwargs(env_cls, key)
for key, env_cls in HARD_MODE_CLS_DICT["test"].items():
    HARD_MODE_ARGS_KWARGS["test"][key] = _hard_mode_args_kwargs(env_cls, key)

# V2 DICTS

MT10_V2 = OrderedDict(
<<<<<<< HEAD
    (
        ("reach-v2", SawyerReachEnvV2),
        ("push-v2", SawyerPushEnvV2),
        ("pick-place-v2", SawyerPickPlaceEnvV2),
        ("door-open-v2", SawyerDoorEnvV2),
        ("drawer-open-v2", SawyerDrawerOpenEnvV2),
        ("drawer-close-v2", SawyerDrawerCloseEnvV2),
        ("button-press-topdown-v2", SawyerButtonPressTopdownEnvV2),
        ("peg-insert-side-v2", SawyerPegInsertionSideEnvV2),
        ("window-open-v2", SawyerWindowOpenEnvV2),
        ("window-close-v2", SawyerWindowCloseEnvV2),
    ),
)
=======
    (('reach-v2', SawyerReachEnvV2),
     ('push-v2', SawyerPushEnvV2),
     ('pick-place-v2', SawyerPickPlaceEnvV2),
     ('door-open-v2', SawyerDoorEnvV2),
     ('drawer-open-v2', SawyerDrawerOpenEnvV2),
     ('drawer-close-v2', SawyerDrawerCloseEnvV2),
     ('button-press-topdown-v2', SawyerButtonPressTopdownEnvV2),
     ('peg-insert-side-v2', SawyerPegInsertionSideEnvV2),
     ('window-open-v2', SawyerWindowOpenEnvV2),
     ('window-close-v2', SawyerWindowCloseEnvV2)), )
>>>>>>> 63655f9a

MT10_V2_ARGS_KWARGS = {
    key: dict(args=[], kwargs={"task_id": list(ALL_V2_ENVIRONMENTS.keys()).index(key)})
    for key, _ in MT10_V2.items()
}

ML10_V2 = OrderedDict(
<<<<<<< HEAD
    (
        (
            "train",
            OrderedDict(
                (
                    ("reach-v2", SawyerReachEnvV2),
                    ("push-v2", SawyerPushEnvV2),
                    ("pick-place-v2", SawyerPickPlaceEnvV2),
                    ("door-open-v2", SawyerDoorEnvV2),
                    ("drawer-close-v2", SawyerDrawerCloseEnvV2),
                    ("button-press-topdown-v2", SawyerButtonPressTopdownEnvV2),
                    ("peg-insert-side-v2", SawyerPegInsertionSideEnvV2),
                    ("window-open-v2", SawyerWindowOpenEnvV2),
                    ("sweep-v2", SawyerSweepEnvV2),
                    ("basketball-v2", SawyerBasketballEnvV2),
                )
            ),
        ),
        (
            "test",
            OrderedDict(
                (
                    ("drawer-open-v2", SawyerDrawerOpenEnvV2),
                    ("door-close-v2", SawyerDoorCloseEnvV2),
                    ("shelf-place-v2", SawyerShelfPlaceEnvV2),
                    ("sweep-into-v2", SawyerSweepIntoGoalEnvV2),
                    (
                        "lever-pull-v2",
                        SawyerLeverPullEnvV2,
                    ),
                )
            ),
        ),
    )
)
=======
    (('train',
      OrderedDict(
          (('reach-v2', SawyerReachEnvV2),
           ('push-v2', SawyerPushEnvV2),
           ('pick-place-v2', SawyerPickPlaceEnvV2),
           ('door-open-v2', SawyerDoorEnvV2),
           ('drawer-close-v2', SawyerDrawerCloseEnvV2),
           ('button-press-topdown-v2', SawyerButtonPressTopdownEnvV2),
           ('peg-insert-side-v2', SawyerPegInsertionSideEnvV2),
           ('window-open-v2', SawyerWindowOpenEnvV2),
           ('sweep-v2', SawyerSweepEnvV2),
           ('basketball-v2', SawyerBasketballEnvV2)))),
     ('test',
      OrderedDict(
          (('drawer-open-v2', SawyerDrawerOpenEnvV2),
           ('door-close-v2', SawyerDoorCloseEnvV2),
           ('shelf-place-v2', SawyerShelfPlaceEnvV2),
           ('sweep-into-v2', SawyerSweepIntoGoalEnvV2),
           ('lever-pull-v2', SawyerLeverPullEnvV2,
           ))))))
>>>>>>> 63655f9a

ml10_train_args_kwargs = {
    key: dict(
        args=[],
        kwargs={
            "task_id": list(ALL_V2_ENVIRONMENTS.keys()).index(key),
        },
    )
    for key, _ in ML10_V2["train"].items()
}

ml10_test_args_kwargs = {
    key: dict(args=[], kwargs={"task_id": list(ALL_V2_ENVIRONMENTS.keys()).index(key)})
    for key, _ in ML10_V2["test"].items()
}

ML10_ARGS_KWARGS = dict(
    train=ml10_train_args_kwargs,
    test=ml10_test_args_kwargs,
)

ML1_V2 = OrderedDict((("train", ALL_V2_ENVIRONMENTS), ("test", ALL_V2_ENVIRONMENTS)))

ML1_args_kwargs = {
    key: dict(
        args=[],
        kwargs={
            "task_id": list(ALL_V2_ENVIRONMENTS.keys()).index(key),
        },
    )
    for key, _ in ML1_V2["train"].items()
}

<<<<<<< HEAD
MT50_V2 = OrderedDict(
    (
        ("assembly-v2", SawyerNutAssemblyEnvV2),
        ("basketball-v2", SawyerBasketballEnvV2),
        ("bin-picking-v2", SawyerBinPickingEnvV2),
        ("box-close-v2", SawyerBoxCloseEnvV2),
        ("button-press-topdown-v2", SawyerButtonPressTopdownEnvV2),
        ("button-press-topdown-wall-v2", SawyerButtonPressTopdownWallEnvV2),
        ("button-press-v2", SawyerButtonPressEnvV2),
        ("button-press-wall-v2", SawyerButtonPressWallEnvV2),
        ("coffee-button-v2", SawyerCoffeeButtonEnvV2),
        ("coffee-pull-v2", SawyerCoffeePullEnvV2),
        ("coffee-push-v2", SawyerCoffeePushEnvV2),
        ("dial-turn-v2", SawyerDialTurnEnvV2),
        ("disassemble-v2", SawyerNutDisassembleEnvV2),
        ("door-close-v2", SawyerDoorCloseEnvV2),
        ("door-lock-v2", SawyerDoorLockEnvV2),
        ("door-open-v2", SawyerDoorEnvV2),
        ("door-unlock-v2", SawyerDoorUnlockEnvV2),
        ("hand-insert-v2", SawyerHandInsertEnvV2),
        ("drawer-close-v2", SawyerDrawerCloseEnvV2),
        ("drawer-open-v2", SawyerDrawerOpenEnvV2),
        ("faucet-open-v2", SawyerFaucetOpenEnvV2),
        ("faucet-close-v2", SawyerFaucetCloseEnvV2),
        ("hammer-v2", SawyerHammerEnvV2),
        ("handle-press-side-v2", SawyerHandlePressSideEnvV2),
        ("handle-press-v2", SawyerHandlePressEnvV2),
        ("handle-pull-side-v2", SawyerHandlePullSideEnvV2),
        ("handle-pull-v2", SawyerHandlePullEnvV2),
        ("lever-pull-v2", SawyerLeverPullEnvV2),
        ("peg-insert-side-v2", SawyerPegInsertionSideEnvV2),
        ("pick-place-wall-v2", SawyerPickPlaceWallEnvV2),
        ("pick-out-of-hole-v2", SawyerPickOutOfHoleEnvV2),
        ("reach-v2", SawyerReachEnvV2),
        ("push-back-v2", SawyerPushBackEnvV2),
        ("push-v2", SawyerPushEnvV2),
        ("pick-place-v2", SawyerPickPlaceEnvV2),
        ("plate-slide-v2", SawyerPlateSlideEnvV2),
        ("plate-slide-side-v2", SawyerPlateSlideSideEnvV2),
        ("plate-slide-back-v2", SawyerPlateSlideBackEnvV2),
        ("plate-slide-back-side-v2", SawyerPlateSlideBackSideEnvV2),
        ("peg-insert-side-v2", SawyerPegInsertionSideEnvV2),
        ("peg-unplug-side-v2", SawyerPegUnplugSideEnvV2),
        ("soccer-v2", SawyerSoccerEnvV2),
        ("stick-push-v2", SawyerStickPushEnvV2),
        ("stick-pull-v2", SawyerStickPullEnvV2),
        ("push-wall-v2", SawyerPushWallEnvV2),
        ("push-v2", SawyerPushEnvV2),
        ("reach-wall-v2", SawyerReachWallEnvV2),
        ("reach-v2", SawyerReachEnvV2),
        ("shelf-place-v2", SawyerShelfPlaceEnvV2),
        ("sweep-into-v2", SawyerSweepIntoGoalEnvV2),
        ("sweep-v2", SawyerSweepEnvV2),
        ("window-open-v2", SawyerWindowOpenEnvV2),
        ("window-close-v2", SawyerWindowCloseEnvV2),
    )
)
=======
ML1_TRAIN_TEST_ENVS = OrderedDict(
    (('assembly-v2',
      OrderedDict((('train', TrainAssemblyv3),
                   ('test', TestAssemblyv3),
                   ))),
     ('basketball-v2',
      OrderedDict((('train', TrainBasketballv3),
                   ('test', TestBasketballv3),
                   ))),
     ('bin-picking-v2',
      OrderedDict((('train', TrainAssemblyv3),
                   ('test', TestAssemblyv3),
                   ))),
     ('box-close-v2',
      OrderedDict((('train', TrainBoxClosev3),
                   ('test', TestBoxClosev3),
                   ))),
     ('button-press-topdown-v2',
      OrderedDict((('train', TrainButtonPressTopdownv3),
                   ('test', TestButtonPressTopdownv3),
                   ))),
     ('button-press-topdown-wall-v2',
      OrderedDict((('train', TrainButtonPressTopdownWallv3),
                   ('test', TestButtonPressTopdownWallv3),
                   ))),
     ('button-press-v2',
      OrderedDict((('train', TrainButtonPressv3),
                   ('test', TestButtonPressv3),
                   ))),
     ('button-press-wall-v2',
      OrderedDict((('train', TrainButtonPressWallv3),
                   ('test', TestButtonPressWallv3),
                   ))),
     ('coffee-button-v2',
      OrderedDict((('train', TrainCoffeeButtonv3),
                   ('test', TestCoffeeButtonv3),
                   ))),
     ('coffee-pull-v2',
      OrderedDict((('train', TrainCoffeePullv3),
                   ('test', TestCoffeePullv3),
                   ))),
     ('coffee-push-v2',
      OrderedDict((('train', TrainCoffeePushv3),
                   ('test', TestCoffeePushv3),
                   ))),
     ('dial-turn-v2',
      OrderedDict((('train', TrainDialTurnv3),
                   ('test', TestDialTurnv3),
                   ))),
     ('disassemble-v2',
      OrderedDict((('train', TrainDisassemblev3),
                   ('test', TestDisassemblev3),
                   ))),
     ('door-close-v2',
      OrderedDict((('train', TrainDoorClosev3),
                   ('test', TestDoorClosev3),
                   ))),
     ('door-lock-v2',
      OrderedDict((('train', TrainDoorLockv3),
                   ('test', TestDoorLockv3),
                   ))),
     ('door-unlock-v2',
      OrderedDict((('train', TrainDoorUnlockv3),
                   ('test', TestDoorUnlockv3),
                   ))),
     ('door-open-v2',
      OrderedDict((('train', TrainDoorOpenv3),
                   ('test', TestDoorOpenv3),
                   ))),
     ('drawer-close-v2',
      OrderedDict((('train', TrainDrawerClosev3),
                   ('test', TestDrawerClosev3),
                   ))),
     ('drawer-open-v2',
      OrderedDict((('train', TrainDrawerOpenv3),
                   ('test', TestDrawerOpenv3),
                   ))),
     ('faucet-open-v2',
      OrderedDict((('train', TrainFaucetOpenv3),
                   ('test', TestFaucetOpenv3),
                   ))),
     ('faucet-close-v2',
      OrderedDict((('train', TrainFaucetClosev3),
                   ('test', TestFaucetClosev3),
                   ))),
     ('hammer-v2',
      OrderedDict((('train', TrainHammerv3),
                   ('test', TestHammerv3),
                   ))),
     ('hand-insert-v2',
      OrderedDict((('train', TrainHandInsertv3),
                   ('test', TestHandInsertv3),
                   ))),
     ('handle-press-side-v2',
      OrderedDict((('train', TrainButtonPressTopdownWallv3),
                   ('test', TestButtonPressTopdownWallv3),
                   ))),
     ('handle-press-v2',
      OrderedDict((('train', TrainHandlePressv3),
                   ('test', TestHandlePressv3),
                   ))),
     ('handle-pull-side-v2',
      OrderedDict((('train', TrainHandlePullSidev3),
                   ('test', TestHandlePullSidev3),
                   ))),
     ('handle-pull-v2',
      OrderedDict((('train', TrainHandlePullv3),
                   ('test', TestHandlePullv3),
                   ))),
     ('lever-pull-v2',
      OrderedDict((('train', TrainLeverPullv3),
                   ('test', TestLeverPullv3),
                   ))),
     ('peg-insert-side-v2',
      OrderedDict((('train', TrainPegInsertionSidev3),
                   ('test', TestPegInsertionSidev3),
                   ))),
     ('peg-unplug-side-v2',
      OrderedDict((('train', TrainPegUnplugSidev3),
                   ('test', TestPegUnplugSidev3),
                   ))),
     ('pick-place-wall-v2',
      OrderedDict((('train', TrainPickPlaceWallv3),
                   ('test', TestPickPlaceWallv3),
                   ))),
     ('pick-place-v2',
      OrderedDict((('train', TrainPickPlacev3),
                   ('test', TestPickPlacev3),
                   ))),
     ('pick-out-of-hole-v2',
      OrderedDict((('train', TrainPickOutOfHolev3),
                   ('test', TestPickOutOfHolev3),
                   ))),
     ('reach-v2',
      OrderedDict((('train', TrainReachv3),
                   ('test', TestReachv3),
                   ))),
     ('push-back-v2',
      OrderedDict((('train', TrainPushBackv3),
                   ('test', TestPushBackv3),
                   ))),
     ('push-v2',
      OrderedDict((('train', TrainPushv3),
                   ('test', TestPushv3),
                   ))),
     ('plate-slide-v2',
      OrderedDict((('train', TrainPlateSlidev3),
                   ('test', TestPlateSlidev3),
                   ))),
     ('plate-slide-side-v2',
      OrderedDict((('train', TrainPlateSlideSidev3),
                   ('test', TestPlateSlideSidev3),
                   ))),
     ('plate-slide-back-v2',
      OrderedDict((('train', TrainPlateSlideBackv3),
                   ('test', TestPlateSlideBackv3),
                   ))),
     ('plate-slide-back-side-v2',
      OrderedDict((('train', TrainPlateSlideBackSidev3),
                   ('test', TestPlateSlideBackSidev3),
                   ))),
     ('soccer-v2',
      OrderedDict((('train', TrainSoccerv3),
                   ('test', TestSoccerv3),
                   ))),
     ('stick-push-v2',
      OrderedDict((('train', TrainStickPushv3),
                   ('test', TestStickPushv3),
                   ))),
     ('stick-pull-v2',
      OrderedDict((('train', TrainStickPullv3),
                   ('test', TestStickPullv3),
                   ))),
     ('push-wall-v2',
      OrderedDict((('train', TrainPushWallv3),
                   ('test', TestPushWallv3),
                   ))),
     ('push-v2',
      OrderedDict((('train', TrainPushv3),
                   ('test', TestPushv3),
                   ))),
     ('reach-wall-v2',
      OrderedDict((('train', TrainReachWallv3),
                   ('test', TestReachWallv3),
                   ))),
     ('reach-v2',
      OrderedDict((('train', TrainReachv3),
                   ('test', TestReachv3),
                   ))),
     ('shelf-place-v2',
      OrderedDict((('train', TrainShelfPlacev3),
                   ('test', TestShelfPlacev3),
                   ))),
     ('sweep-into-v2',
      OrderedDict((('train', TrainSweepIntoGoalv3),
                   ('test', TestSweepIntoGoalv3),
                   ))),
     ('sweep-v2',
      OrderedDict((('train', TrainSweepv3),
                   ('test', TestSweepv3),
                   ))),
     ('window-open-v2',
      OrderedDict((('train', TrainWindowOpenv3),
                   ('test', TestWindowOpenv3),
                   ))),
     ('window-close-v2',
      OrderedDict((('train', TrainWindowClosev3),
                   ('test', TestWindowClosev3),
                   ))),

     ))

MT50_V2 = OrderedDict((
    ('assembly-v2', SawyerNutAssemblyEnvV2),
    ('basketball-v2', SawyerBasketballEnvV2),
    ('bin-picking-v2', SawyerBinPickingEnvV2),
    ('box-close-v2', SawyerBoxCloseEnvV2),
    ('button-press-topdown-v2', SawyerButtonPressTopdownEnvV2),
    ('button-press-topdown-wall-v2', SawyerButtonPressTopdownWallEnvV2),
    ('button-press-v2', SawyerButtonPressEnvV2),
    ('button-press-wall-v2', SawyerButtonPressWallEnvV2),
    ('coffee-button-v2', SawyerCoffeeButtonEnvV2),
    ('coffee-pull-v2', SawyerCoffeePullEnvV2),
    ('coffee-push-v2', SawyerCoffeePushEnvV2),
    ('dial-turn-v2', SawyerDialTurnEnvV2),
    ('disassemble-v2', SawyerNutDisassembleEnvV2),
    ('door-close-v2', SawyerDoorCloseEnvV2),
    ('door-lock-v2', SawyerDoorLockEnvV2),
    ('door-open-v2', SawyerDoorEnvV2),
    ('door-unlock-v2', SawyerDoorUnlockEnvV2),
    ('hand-insert-v2', SawyerHandInsertEnvV2),
    ('drawer-close-v2', SawyerDrawerCloseEnvV2),
    ('drawer-open-v2', SawyerDrawerOpenEnvV2),
    ('faucet-open-v2', SawyerFaucetOpenEnvV2),
    ('faucet-close-v2', SawyerFaucetCloseEnvV2),
    ('hammer-v2', SawyerHammerEnvV2),
    ('handle-press-side-v2', SawyerHandlePressSideEnvV2),
    ('handle-press-v2', SawyerHandlePressEnvV2),
    ('handle-pull-side-v2', SawyerHandlePullSideEnvV2),
    ('handle-pull-v2', SawyerHandlePullEnvV2),
    ('lever-pull-v2', SawyerLeverPullEnvV2),
    ('peg-insert-side-v2', SawyerPegInsertionSideEnvV2),
    ('pick-place-wall-v2', SawyerPickPlaceWallEnvV2),
    ('pick-out-of-hole-v2', SawyerPickOutOfHoleEnvV2),
    ('reach-v2', SawyerReachEnvV2),
    ('push-back-v2', SawyerPushBackEnvV2),
    ('push-v2', SawyerPushEnvV2),
    ('pick-place-v2', SawyerPickPlaceEnvV2),
    ('plate-slide-v2', SawyerPlateSlideEnvV2),
    ('plate-slide-side-v2', SawyerPlateSlideSideEnvV2),
    ('plate-slide-back-v2', SawyerPlateSlideBackEnvV2),
    ('plate-slide-back-side-v2', SawyerPlateSlideBackSideEnvV2),
    ('peg-insert-side-v2', SawyerPegInsertionSideEnvV2),
    ('peg-unplug-side-v2', SawyerPegUnplugSideEnvV2),
    ('soccer-v2', SawyerSoccerEnvV2),
    ('stick-push-v2', SawyerStickPushEnvV2),
    ('stick-pull-v2', SawyerStickPullEnvV2),
    ('push-wall-v2', SawyerPushWallEnvV2),
    ('push-v2', SawyerPushEnvV2),
    ('reach-wall-v2', SawyerReachWallEnvV2),
    ('reach-v2', SawyerReachEnvV2),
    ('shelf-place-v2', SawyerShelfPlaceEnvV2),
    ('sweep-into-v2', SawyerSweepIntoGoalEnvV2),
    ('sweep-v2', SawyerSweepEnvV2),
    ('window-open-v2', SawyerWindowOpenEnvV2),
    ('window-close-v2', SawyerWindowCloseEnvV2),
))
>>>>>>> 63655f9a


MT50_V2_ARGS_KWARGS = {
    key: dict(args=[], kwargs={"task_id": list(ALL_V2_ENVIRONMENTS.keys()).index(key)})
    for key, _ in MT50_V2.items()
}

ML45_V2 = OrderedDict(
    (
        (
            "train",
            OrderedDict(
                (
                    ("assembly-v2", SawyerNutAssemblyEnvV2),
                    ("basketball-v2", SawyerBasketballEnvV2),
                    ("button-press-topdown-v2", SawyerButtonPressTopdownEnvV2),
                    ("button-press-topdown-wall-v2", SawyerButtonPressTopdownWallEnvV2),
                    ("button-press-v2", SawyerButtonPressEnvV2),
                    ("button-press-wall-v2", SawyerButtonPressWallEnvV2),
                    ("coffee-button-v2", SawyerCoffeeButtonEnvV2),
                    ("coffee-pull-v2", SawyerCoffeePullEnvV2),
                    ("coffee-push-v2", SawyerCoffeePushEnvV2),
                    ("dial-turn-v2", SawyerDialTurnEnvV2),
                    ("disassemble-v2", SawyerNutDisassembleEnvV2),
                    ("door-close-v2", SawyerDoorCloseEnvV2),
                    ("door-open-v2", SawyerDoorEnvV2),
                    ("drawer-close-v2", SawyerDrawerCloseEnvV2),
                    ("drawer-open-v2", SawyerDrawerOpenEnvV2),
                    ("faucet-open-v2", SawyerFaucetOpenEnvV2),
                    ("faucet-close-v2", SawyerFaucetCloseEnvV2),
                    ("hammer-v2", SawyerHammerEnvV2),
                    ("handle-press-side-v2", SawyerHandlePressSideEnvV2),
                    ("handle-press-v2", SawyerHandlePressEnvV2),
                    ("handle-pull-side-v2", SawyerHandlePullSideEnvV2),
                    ("handle-pull-v2", SawyerHandlePullEnvV2),
                    ("lever-pull-v2", SawyerLeverPullEnvV2),
                    ("peg-insert-side-v2", SawyerPegInsertionSideEnvV2),
                    ("pick-place-wall-v2", SawyerPickPlaceWallEnvV2),
                    ("pick-out-of-hole-v2", SawyerPickOutOfHoleEnvV2),
                    ("reach-v2", SawyerReachEnvV2),
                    ("push-back-v2", SawyerPushBackEnvV2),
                    ("push-v2", SawyerPushEnvV2),
                    ("pick-place-v2", SawyerPickPlaceEnvV2),
                    ("plate-slide-v2", SawyerPlateSlideEnvV2),
                    ("plate-slide-side-v2", SawyerPlateSlideSideEnvV2),
                    ("plate-slide-back-v2", SawyerPlateSlideBackEnvV2),
                    ("plate-slide-back-side-v2", SawyerPlateSlideBackSideEnvV2),
                    ("peg-insert-side-v2", SawyerPegInsertionSideEnvV2),
                    ("peg-unplug-side-v2", SawyerPegUnplugSideEnvV2),
                    ("soccer-v2", SawyerSoccerEnvV2),
                    ("stick-push-v2", SawyerStickPushEnvV2),
                    ("stick-pull-v2", SawyerStickPullEnvV2),
                    ("push-wall-v2", SawyerPushWallEnvV2),
                    ("push-v2", SawyerPushEnvV2),
                    ("reach-wall-v2", SawyerReachWallEnvV2),
                    ("reach-v2", SawyerReachEnvV2),
                    ("shelf-place-v2", SawyerShelfPlaceEnvV2),
                    ("sweep-into-v2", SawyerSweepIntoGoalEnvV2),
                    ("sweep-v2", SawyerSweepEnvV2),
                    ("window-open-v2", SawyerWindowOpenEnvV2),
                    ("window-close-v2", SawyerWindowCloseEnvV2),
                )
            ),
        ),
        (
            "test",
            OrderedDict(
                (
                    ("bin-picking-v2", SawyerBinPickingEnvV2),
                    ("box-close-v2", SawyerBoxCloseEnvV2),
                    ("hand-insert-v2", SawyerHandInsertEnvV2),
                    ("door-lock-v2", SawyerDoorLockEnvV2),
                    ("door-unlock-v2", SawyerDoorUnlockEnvV2),
                )
            ),
        ),
    )
)

ml45_train_args_kwargs = {
    key: dict(
        args=[],
        kwargs={
            "task_id": list(ALL_V2_ENVIRONMENTS.keys()).index(key),
        },
    )
    for key, _ in ML45_V2["train"].items()
}

ml45_test_args_kwargs = {
    key: dict(args=[], kwargs={"task_id": list(ALL_V2_ENVIRONMENTS.keys()).index(key)})
    for key, _ in ML45_V2["test"].items()
}

ML45_ARGS_KWARGS = dict(
    train=ml45_train_args_kwargs,
    test=ml45_test_args_kwargs,
)


def create_hidden_goal_envs():
    hidden_goal_envs = {}
    for env_name, env_cls in ALL_V2_ENVIRONMENTS.items():
        d = {}

        def initialize(env, seed=None):
            if seed is not None:
                st0 = np.random.get_state()
                np.random.seed(seed)
            super(type(env), env).__init__()
            env._partially_observable = True
            env._freeze_rand_vec = False
            env._set_task_called = True
            env.reset()
            env._freeze_rand_vec = True
            if seed is not None:
                env.seed(seed)
                np.random.set_state(st0)

        d["__init__"] = initialize
        hg_env_name = re.sub(
            r"(^|[-])\s*([a-zA-Z])", lambda p: p.group(0).upper(), env_name
        )
        hg_env_name = hg_env_name.replace("-", "")
        hg_env_key = f"{env_name}-goal-hidden"
        hg_env_name = f"{hg_env_name}GoalHidden"
        HiddenGoalEnvCls = type(hg_env_name, (env_cls,), d)
        hidden_goal_envs[hg_env_key] = HiddenGoalEnvCls

    return OrderedDict(hidden_goal_envs)


def create_observable_goal_envs():
    observable_goal_envs = {}
    for env_name, env_cls in ALL_V2_ENVIRONMENTS.items():
        d = {}

        def initialize(env, seed=None):
            if seed is not None:
                st0 = np.random.get_state()
                np.random.seed(seed)
            super(type(env), env).__init__()

            env._partially_observable = False
            env._freeze_rand_vec = False
            env._set_task_called = True
            env.reset()
            env._freeze_rand_vec = True
            if seed is not None:
                env.seed(seed)
                np.random.set_state(st0)

        d["__init__"] = initialize
        og_env_name = re.sub(
            r"(^|[-])\s*([a-zA-Z])", lambda p: p.group(0).upper(), env_name
        )
        og_env_name = og_env_name.replace("-", "")

        og_env_key = f"{env_name}-goal-observable"
        og_env_name = f"{og_env_name}GoalObservable"
        ObservableGoalEnvCls = type(og_env_name, (env_cls,), d)
        observable_goal_envs[og_env_key] = ObservableGoalEnvCls

    return OrderedDict(observable_goal_envs)


ALL_V2_ENVIRONMENTS_GOAL_HIDDEN = create_hidden_goal_envs()
ALL_V2_ENVIRONMENTS_GOAL_OBSERVABLE = create_observable_goal_envs()<|MERGE_RESOLUTION|>--- conflicted
+++ resolved
@@ -1,185 +1,8 @@
 import re
 from collections import OrderedDict
-<<<<<<< HEAD
 
 import numpy as np
 
-from metaworld.envs.mujoco.sawyer_xyz.v1 import (
-    SawyerBasketballEnv,
-    SawyerBinPickingEnv,
-    SawyerBoxCloseEnv,
-    SawyerButtonPressEnv,
-    SawyerButtonPressTopdownEnv,
-    SawyerButtonPressTopdownWallEnv,
-    SawyerButtonPressWallEnv,
-    SawyerCoffeeButtonEnv,
-    SawyerCoffeePullEnv,
-    SawyerCoffeePushEnv,
-    SawyerDialTurnEnv,
-    SawyerDoorCloseEnv,
-    SawyerDoorEnv,
-    SawyerDoorLockEnv,
-    SawyerDoorUnlockEnv,
-    SawyerDrawerCloseEnv,
-    SawyerDrawerOpenEnv,
-    SawyerFaucetCloseEnv,
-    SawyerFaucetOpenEnv,
-    SawyerHammerEnv,
-    SawyerHandInsertEnv,
-    SawyerHandlePressEnv,
-    SawyerHandlePressSideEnv,
-    SawyerHandlePullEnv,
-    SawyerHandlePullSideEnv,
-    SawyerLeverPullEnv,
-    SawyerNutAssemblyEnv,
-    SawyerNutDisassembleEnv,
-    SawyerPegInsertionSideEnv,
-    SawyerPegUnplugSideEnv,
-    SawyerPickOutOfHoleEnv,
-    SawyerPlateSlideBackEnv,
-    SawyerPlateSlideBackSideEnv,
-    SawyerPlateSlideEnv,
-    SawyerPlateSlideSideEnv,
-    SawyerPushBackEnv,
-    SawyerReachPushPickPlaceEnv,
-    SawyerReachPushPickPlaceWallEnv,
-    SawyerShelfPlaceEnv,
-    SawyerSoccerEnv,
-    SawyerStickPullEnv,
-    SawyerStickPushEnv,
-    SawyerSweepEnv,
-    SawyerSweepIntoGoalEnv,
-    SawyerWindowCloseEnv,
-    SawyerWindowOpenEnv,
-)
-from metaworld.envs.mujoco.sawyer_xyz.v2 import (
-    SawyerBasketballEnvV2,
-    SawyerBinPickingEnvV2,
-    SawyerBoxCloseEnvV2,
-    SawyerButtonPressEnvV2,
-    SawyerButtonPressTopdownEnvV2,
-    SawyerButtonPressTopdownWallEnvV2,
-    SawyerButtonPressWallEnvV2,
-    SawyerCoffeeButtonEnvV2,
-    SawyerCoffeePullEnvV2,
-    SawyerCoffeePushEnvV2,
-    SawyerDialTurnEnvV2,
-    SawyerDoorCloseEnvV2,
-    SawyerDoorEnvV2,
-    SawyerDoorLockEnvV2,
-    SawyerDoorUnlockEnvV2,
-    SawyerDrawerCloseEnvV2,
-    SawyerDrawerOpenEnvV2,
-    SawyerFaucetCloseEnvV2,
-    SawyerFaucetOpenEnvV2,
-    SawyerHammerEnvV2,
-    SawyerHandInsertEnvV2,
-    SawyerHandlePressEnvV2,
-    SawyerHandlePressSideEnvV2,
-    SawyerHandlePullEnvV2,
-    SawyerHandlePullSideEnvV2,
-    SawyerLeverPullEnvV2,
-    SawyerNutAssemblyEnvV2,
-    SawyerNutDisassembleEnvV2,
-    SawyerPegInsertionSideEnvV2,
-    SawyerPegUnplugSideEnvV2,
-    SawyerPickOutOfHoleEnvV2,
-    SawyerPickPlaceEnvV2,
-    SawyerPickPlaceWallEnvV2,
-    SawyerPlateSlideBackEnvV2,
-    SawyerPlateSlideBackSideEnvV2,
-    SawyerPlateSlideEnvV2,
-    SawyerPlateSlideSideEnvV2,
-    SawyerPushBackEnvV2,
-    SawyerPushEnvV2,
-    SawyerPushWallEnvV2,
-    SawyerReachEnvV2,
-    SawyerReachWallEnvV2,
-    SawyerShelfPlaceEnvV2,
-    SawyerSoccerEnvV2,
-    SawyerStickPullEnvV2,
-    SawyerStickPushEnvV2,
-    SawyerSweepEnvV2,
-    SawyerSweepIntoGoalEnvV2,
-    SawyerWindowCloseEnvV2,
-    SawyerWindowOpenEnvV2,
-)
-
-ALL_V1_ENVIRONMENTS = OrderedDict(
-    (
-        ("reach-v1", SawyerReachPushPickPlaceEnv),
-        ("push-v1", SawyerReachPushPickPlaceEnv),
-        ("pick-place-v1", SawyerReachPushPickPlaceEnv),
-        ("door-open-v1", SawyerDoorEnv),
-        ("drawer-open-v1", SawyerDrawerOpenEnv),
-        ("drawer-close-v1", SawyerDrawerCloseEnv),
-        ("button-press-topdown-v1", SawyerButtonPressTopdownEnv),
-        ("peg-insert-side-v1", SawyerPegInsertionSideEnv),
-        ("window-open-v1", SawyerWindowOpenEnv),
-        ("window-close-v1", SawyerWindowCloseEnv),
-        ("door-close-v1", SawyerDoorCloseEnv),
-        ("reach-wall-v1", SawyerReachPushPickPlaceWallEnv),
-        ("pick-place-wall-v1", SawyerReachPushPickPlaceWallEnv),
-        ("push-wall-v1", SawyerReachPushPickPlaceWallEnv),
-        ("button-press-v1", SawyerButtonPressEnv),
-        ("button-press-topdown-wall-v1", SawyerButtonPressTopdownWallEnv),
-        ("button-press-wall-v1", SawyerButtonPressWallEnv),
-        ("peg-unplug-side-v1", SawyerPegUnplugSideEnv),
-        ("disassemble-v1", SawyerNutDisassembleEnv),
-        ("hammer-v1", SawyerHammerEnv),
-        ("plate-slide-v1", SawyerPlateSlideEnv),
-        ("plate-slide-side-v1", SawyerPlateSlideSideEnv),
-        ("plate-slide-back-v1", SawyerPlateSlideBackEnv),
-        ("plate-slide-back-side-v1", SawyerPlateSlideBackSideEnv),
-        ("handle-press-v1", SawyerHandlePressEnv),
-        ("handle-pull-v1", SawyerHandlePullEnv),
-        ("handle-press-side-v1", SawyerHandlePressSideEnv),
-        ("handle-pull-side-v1", SawyerHandlePullSideEnv),
-        ("stick-push-v1", SawyerStickPushEnv),
-        ("stick-pull-v1", SawyerStickPullEnv),
-        ("basketball-v1", SawyerBasketballEnv),
-        ("soccer-v1", SawyerSoccerEnv),
-        ("faucet-open-v1", SawyerFaucetOpenEnv),
-        ("faucet-close-v1", SawyerFaucetCloseEnv),
-        ("coffee-push-v1", SawyerCoffeePushEnv),
-        ("coffee-pull-v1", SawyerCoffeePullEnv),
-        ("coffee-button-v1", SawyerCoffeeButtonEnv),
-        ("sweep-v1", SawyerSweepEnv),
-        ("sweep-into-v1", SawyerSweepIntoGoalEnv),
-        ("pick-out-of-hole-v1", SawyerPickOutOfHoleEnv),
-        ("assembly-v1", SawyerNutAssemblyEnv),
-        ("shelf-place-v1", SawyerShelfPlaceEnv),
-        ("push-back-v1", SawyerPushBackEnv),
-        ("lever-pull-v1", SawyerLeverPullEnv),
-        ("dial-turn-v1", SawyerDialTurnEnv),
-        ("bin-picking-v1", SawyerBinPickingEnv),
-        ("box-close-v1", SawyerBoxCloseEnv),
-        ("hand-insert-v1", SawyerHandInsertEnv),
-        ("door-lock-v1", SawyerDoorLockEnv),
-        ("door-unlock-v1", SawyerDoorUnlockEnv),
-    )
-)
-=======
-from gymnasium.wrappers import TimeLimit
-import numpy as np
-
-from metaworld.envs.mujoco.sawyer_xyz.v1 import (
-    SawyerBasketballEnv, SawyerBinPickingEnv, SawyerBoxCloseEnv,
-    SawyerButtonPressEnv, SawyerButtonPressTopdownEnv,
-    SawyerButtonPressTopdownWallEnv, SawyerButtonPressWallEnv,
-    SawyerCoffeeButtonEnv, SawyerCoffeePullEnv, SawyerCoffeePushEnv,
-    SawyerDialTurnEnv, SawyerDoorCloseEnv, SawyerDoorEnv, SawyerDoorLockEnv,
-    SawyerDoorUnlockEnv, SawyerDrawerCloseEnv, SawyerDrawerOpenEnv,
-    SawyerFaucetCloseEnv, SawyerFaucetOpenEnv, SawyerHammerEnv,
-    SawyerHandInsertEnv, SawyerHandlePressEnv, SawyerHandlePressSideEnv,
-    SawyerHandlePullEnv, SawyerHandlePullSideEnv, SawyerLeverPullEnv,
-    SawyerNutAssemblyEnv, SawyerNutDisassembleEnv, SawyerPegInsertionSideEnv,
-    SawyerPegUnplugSideEnv, SawyerPickOutOfHoleEnv, SawyerPlateSlideBackEnv,
-    SawyerPlateSlideBackSideEnv, SawyerPlateSlideEnv, SawyerPlateSlideSideEnv,
-    SawyerPushBackEnv, SawyerReachPushPickPlaceEnv,
-    SawyerReachPushPickPlaceWallEnv, SawyerShelfPlaceEnv, SawyerSoccerEnv,
-    SawyerStickPullEnv, SawyerStickPushEnv, SawyerSweepEnv,
-    SawyerSweepIntoGoalEnv, SawyerWindowCloseEnv, SawyerWindowOpenEnv)
 from metaworld.envs.mujoco.sawyer_xyz.v2 import (
     SawyerBasketballEnvV2, SawyerBinPickingEnvV2, SawyerBoxCloseEnvV2,
     SawyerButtonPressEnvV2, SawyerButtonPressTopdownEnvV2,
@@ -220,7 +43,7 @@
     TestReachWallv3, TrainSweepv3, TestSweepv3, TrainSoccerv3, TestSoccerv3, TrainSweepIntoGoalv3,
     TestSweepIntoGoalv3, TrainShelfPlacev3, TestShelfPlacev3, TrainStickPullv3, TestStickPullv3, TrainStickPushv3,
     TestStickPushv3, TrainWindowOpenv3, TestWindowOpenv3, TrainWindowClosev3, TestWindowClosev3)
->>>>>>> 63655f9a
+
 
 ALL_V2_ENVIRONMENTS = OrderedDict(
     (
@@ -282,188 +105,10 @@
 
 
 
-_NUM_METAWORLD_ENVS = len(ALL_V1_ENVIRONMENTS)
-
-EASY_MODE_CLS_DICT = OrderedDict(
-    (
-        ("reach-v1", SawyerReachPushPickPlaceEnv),
-        ("push-v1", SawyerReachPushPickPlaceEnv),
-        ("pick-place-v1", SawyerReachPushPickPlaceEnv),
-        ("door-open-v1", SawyerDoorEnv),
-        ("drawer-open-v1", SawyerDrawerOpenEnv),
-        ("drawer-close-v1", SawyerDrawerCloseEnv),
-        ("button-press-topdown-v1", SawyerButtonPressTopdownEnv),
-        ("peg-insert-side-v1", SawyerPegInsertionSideEnv),
-        ("window-open-v1", SawyerWindowOpenEnv),
-        ("window-close-v1", SawyerWindowCloseEnv),
-    ),
-)
-
-EASY_MODE_ARGS_KWARGS = {
-    key: dict(args=[], kwargs={"task_id": list(ALL_V1_ENVIRONMENTS.keys()).index(key)})
-    for key, _ in EASY_MODE_CLS_DICT.items()
-}
-
-EASY_MODE_ARGS_KWARGS["reach-v1"]["kwargs"]["task_type"] = "reach"
-EASY_MODE_ARGS_KWARGS["push-v1"]["kwargs"]["task_type"] = "push"
-EASY_MODE_ARGS_KWARGS["pick-place-v1"]["kwargs"]["task_type"] = "pick_place"
-
-
-MEDIUM_MODE_CLS_DICT = OrderedDict(
-    (
-        (
-            "train",
-            OrderedDict(
-                (
-                    ("reach-v1", SawyerReachPushPickPlaceEnv),
-                    ("push-v1", SawyerReachPushPickPlaceEnv),
-                    ("pick-place-v1", SawyerReachPushPickPlaceEnv),
-                    ("door-open-v1", SawyerDoorEnv),
-                    ("drawer-close-v1", SawyerDrawerCloseEnv),
-                    ("button-press-topdown-v1", SawyerButtonPressTopdownEnv),
-                    ("peg-insert-side-v1", SawyerPegInsertionSideEnv),
-                    ("window-open-v1", SawyerWindowOpenEnv),
-                    ("sweep-v1", SawyerSweepEnv),
-                    ("basketball-v1", SawyerBasketballEnv),
-                )
-            ),
-        ),
-        (
-            "test",
-            OrderedDict(
-                (
-                    ("drawer-open-v1", SawyerDrawerOpenEnv),
-                    ("door-close-v1", SawyerDoorCloseEnv),
-                    ("shelf-place-v1", SawyerShelfPlaceEnv),
-                    ("sweep-into-v1", SawyerSweepIntoGoalEnv),
-                    (
-                        "lever-pull-v1",
-                        SawyerLeverPullEnv,
-                    ),
-                )
-            ),
-        ),
-    )
-)
-medium_mode_train_args_kwargs = {
-    key: dict(
-        args=[],
-        kwargs={
-            "task_id": list(ALL_V1_ENVIRONMENTS.keys()).index(key),
-        },
-    )
-    for key, _ in MEDIUM_MODE_CLS_DICT["train"].items()
-}
-
-medium_mode_test_args_kwargs = {
-    key: dict(args=[], kwargs={"task_id": list(ALL_V1_ENVIRONMENTS.keys()).index(key)})
-    for key, _ in MEDIUM_MODE_CLS_DICT["test"].items()
-}
-
-medium_mode_train_args_kwargs["reach-v1"]["kwargs"]["task_type"] = "reach"
-medium_mode_train_args_kwargs["push-v1"]["kwargs"]["task_type"] = "push"
-medium_mode_train_args_kwargs["pick-place-v1"]["kwargs"]["task_type"] = "pick_place"
-
-MEDIUM_MODE_ARGS_KWARGS = dict(
-    train=medium_mode_train_args_kwargs,
-    test=medium_mode_test_args_kwargs,
-)
-"""
-    ML45 environments and arguments
-"""
-HARD_MODE_CLS_DICT = OrderedDict(
-    (
-        (
-            "train",
-            OrderedDict(
-                (
-                    ("reach-v1", SawyerReachPushPickPlaceEnv),
-                    ("push-v1", SawyerReachPushPickPlaceEnv),
-                    ("pick-place-v1", SawyerReachPushPickPlaceEnv),
-                    ("door-open-v1", SawyerDoorEnv),
-                    ("drawer-open-v1", SawyerDrawerOpenEnv),
-                    ("drawer-close-v1", SawyerDrawerCloseEnv),
-                    ("button-press-topdown-v1", SawyerButtonPressTopdownEnv),
-                    ("peg-insert-side-v1", SawyerPegInsertionSideEnv),
-                    ("window-open-v1", SawyerWindowOpenEnv),
-                    ("window-close-v1", SawyerWindowCloseEnv),
-                    ("door-close-v1", SawyerDoorCloseEnv),
-                    ("reach-wall-v1", SawyerReachPushPickPlaceWallEnv),
-                    ("pick-place-wall-v1", SawyerReachPushPickPlaceWallEnv),
-                    ("push-wall-v1", SawyerReachPushPickPlaceWallEnv),
-                    ("button-press-v1", SawyerButtonPressEnv),
-                    ("button-press-topdown-wall-v1", SawyerButtonPressTopdownWallEnv),
-                    ("button-press-wall-v1", SawyerButtonPressWallEnv),
-                    ("peg-unplug-side-v1", SawyerPegUnplugSideEnv),
-                    ("disassemble-v1", SawyerNutDisassembleEnv),
-                    ("hammer-v1", SawyerHammerEnv),
-                    ("plate-slide-v1", SawyerPlateSlideEnv),
-                    ("plate-slide-side-v1", SawyerPlateSlideSideEnv),
-                    ("plate-slide-back-v1", SawyerPlateSlideBackEnv),
-                    ("plate-slide-back-side-v1", SawyerPlateSlideBackSideEnv),
-                    ("handle-press-v1", SawyerHandlePressEnv),
-                    ("handle-pull-v1", SawyerHandlePullEnv),
-                    ("handle-press-side-v1", SawyerHandlePressSideEnv),
-                    ("handle-pull-side-v1", SawyerHandlePullSideEnv),
-                    ("stick-push-v1", SawyerStickPushEnv),
-                    ("stick-pull-v1", SawyerStickPullEnv),
-                    ("basketball-v1", SawyerBasketballEnv),
-                    ("soccer-v1", SawyerSoccerEnv),
-                    ("faucet-open-v1", SawyerFaucetOpenEnv),
-                    ("faucet-close-v1", SawyerFaucetCloseEnv),
-                    ("coffee-push-v1", SawyerCoffeePushEnv),
-                    ("coffee-pull-v1", SawyerCoffeePullEnv),
-                    ("coffee-button-v1", SawyerCoffeeButtonEnv),
-                    ("sweep-v1", SawyerSweepEnv),
-                    ("sweep-into-v1", SawyerSweepIntoGoalEnv),
-                    ("pick-out-of-hole-v1", SawyerPickOutOfHoleEnv),
-                    ("assembly-v1", SawyerNutAssemblyEnv),
-                    ("shelf-place-v1", SawyerShelfPlaceEnv),
-                    ("push-back-v1", SawyerPushBackEnv),
-                    ("lever-pull-v1", SawyerLeverPullEnv),
-                    ("dial-turn-v1", SawyerDialTurnEnv),
-                )
-            ),
-        ),
-        (
-            "test",
-            OrderedDict(
-                (
-                    ("bin-picking-v1", SawyerBinPickingEnv),
-                    ("box-close-v1", SawyerBoxCloseEnv),
-                    ("hand-insert-v1", SawyerHandInsertEnv),
-                    ("door-lock-v1", SawyerDoorLockEnv),
-                    ("door-unlock-v1", SawyerDoorUnlockEnv),
-                )
-            ),
-        ),
-    )
-)
-
-
-def _hard_mode_args_kwargs(env_cls_, key_):
-    del env_cls_
-
-    kwargs = dict(task_id=list(ALL_V1_ENVIRONMENTS.keys()).index(key_))
-    if key_ == "reach-v1" or key_ == "reach-wall-v1":
-        kwargs["task_type"] = "reach"
-    elif key_ == "push-v1" or key_ == "push-wall-v1":
-        kwargs["task_type"] = "push"
-    elif key_ == "pick-place-v1" or key_ == "pick-place-wall-v1":
-        kwargs["task_type"] = "pick_place"
-    return dict(args=[], kwargs=kwargs)
-
-
-HARD_MODE_ARGS_KWARGS = dict(train={}, test={})
-for key, env_cls in HARD_MODE_CLS_DICT["train"].items():
-    HARD_MODE_ARGS_KWARGS["train"][key] = _hard_mode_args_kwargs(env_cls, key)
-for key, env_cls in HARD_MODE_CLS_DICT["test"].items():
-    HARD_MODE_ARGS_KWARGS["test"][key] = _hard_mode_args_kwargs(env_cls, key)
-
+_NUM_METAWORLD_ENVS = len(ALL_V2_ENVIRONMENTS)
 # V2 DICTS
 
 MT10_V2 = OrderedDict(
-<<<<<<< HEAD
     (
         ("reach-v2", SawyerReachEnvV2),
         ("push-v2", SawyerPushEnvV2),
@@ -477,18 +122,7 @@
         ("window-close-v2", SawyerWindowCloseEnvV2),
     ),
 )
-=======
-    (('reach-v2', SawyerReachEnvV2),
-     ('push-v2', SawyerPushEnvV2),
-     ('pick-place-v2', SawyerPickPlaceEnvV2),
-     ('door-open-v2', SawyerDoorEnvV2),
-     ('drawer-open-v2', SawyerDrawerOpenEnvV2),
-     ('drawer-close-v2', SawyerDrawerCloseEnvV2),
-     ('button-press-topdown-v2', SawyerButtonPressTopdownEnvV2),
-     ('peg-insert-side-v2', SawyerPegInsertionSideEnvV2),
-     ('window-open-v2', SawyerWindowOpenEnvV2),
-     ('window-close-v2', SawyerWindowCloseEnvV2)), )
->>>>>>> 63655f9a
+
 
 MT10_V2_ARGS_KWARGS = {
     key: dict(args=[], kwargs={"task_id": list(ALL_V2_ENVIRONMENTS.keys()).index(key)})
@@ -496,43 +130,6 @@
 }
 
 ML10_V2 = OrderedDict(
-<<<<<<< HEAD
-    (
-        (
-            "train",
-            OrderedDict(
-                (
-                    ("reach-v2", SawyerReachEnvV2),
-                    ("push-v2", SawyerPushEnvV2),
-                    ("pick-place-v2", SawyerPickPlaceEnvV2),
-                    ("door-open-v2", SawyerDoorEnvV2),
-                    ("drawer-close-v2", SawyerDrawerCloseEnvV2),
-                    ("button-press-topdown-v2", SawyerButtonPressTopdownEnvV2),
-                    ("peg-insert-side-v2", SawyerPegInsertionSideEnvV2),
-                    ("window-open-v2", SawyerWindowOpenEnvV2),
-                    ("sweep-v2", SawyerSweepEnvV2),
-                    ("basketball-v2", SawyerBasketballEnvV2),
-                )
-            ),
-        ),
-        (
-            "test",
-            OrderedDict(
-                (
-                    ("drawer-open-v2", SawyerDrawerOpenEnvV2),
-                    ("door-close-v2", SawyerDoorCloseEnvV2),
-                    ("shelf-place-v2", SawyerShelfPlaceEnvV2),
-                    ("sweep-into-v2", SawyerSweepIntoGoalEnvV2),
-                    (
-                        "lever-pull-v2",
-                        SawyerLeverPullEnvV2,
-                    ),
-                )
-            ),
-        ),
-    )
-)
-=======
     (('train',
       OrderedDict(
           (('reach-v2', SawyerReachEnvV2),
@@ -553,7 +150,7 @@
            ('sweep-into-v2', SawyerSweepIntoGoalEnvV2),
            ('lever-pull-v2', SawyerLeverPullEnvV2,
            ))))))
->>>>>>> 63655f9a
+
 
 ml10_train_args_kwargs = {
     key: dict(
@@ -586,8 +183,6 @@
     )
     for key, _ in ML1_V2["train"].items()
 }
-
-<<<<<<< HEAD
 MT50_V2 = OrderedDict(
     (
         ("assembly-v2", SawyerNutAssemblyEnvV2),
@@ -645,7 +240,6 @@
         ("window-close-v2", SawyerWindowCloseEnvV2),
     )
 )
-=======
 ML1_TRAIN_TEST_ENVS = OrderedDict(
     (('assembly-v2',
       OrderedDict((('train', TrainAssemblyv3),
@@ -858,62 +452,6 @@
 
      ))
 
-MT50_V2 = OrderedDict((
-    ('assembly-v2', SawyerNutAssemblyEnvV2),
-    ('basketball-v2', SawyerBasketballEnvV2),
-    ('bin-picking-v2', SawyerBinPickingEnvV2),
-    ('box-close-v2', SawyerBoxCloseEnvV2),
-    ('button-press-topdown-v2', SawyerButtonPressTopdownEnvV2),
-    ('button-press-topdown-wall-v2', SawyerButtonPressTopdownWallEnvV2),
-    ('button-press-v2', SawyerButtonPressEnvV2),
-    ('button-press-wall-v2', SawyerButtonPressWallEnvV2),
-    ('coffee-button-v2', SawyerCoffeeButtonEnvV2),
-    ('coffee-pull-v2', SawyerCoffeePullEnvV2),
-    ('coffee-push-v2', SawyerCoffeePushEnvV2),
-    ('dial-turn-v2', SawyerDialTurnEnvV2),
-    ('disassemble-v2', SawyerNutDisassembleEnvV2),
-    ('door-close-v2', SawyerDoorCloseEnvV2),
-    ('door-lock-v2', SawyerDoorLockEnvV2),
-    ('door-open-v2', SawyerDoorEnvV2),
-    ('door-unlock-v2', SawyerDoorUnlockEnvV2),
-    ('hand-insert-v2', SawyerHandInsertEnvV2),
-    ('drawer-close-v2', SawyerDrawerCloseEnvV2),
-    ('drawer-open-v2', SawyerDrawerOpenEnvV2),
-    ('faucet-open-v2', SawyerFaucetOpenEnvV2),
-    ('faucet-close-v2', SawyerFaucetCloseEnvV2),
-    ('hammer-v2', SawyerHammerEnvV2),
-    ('handle-press-side-v2', SawyerHandlePressSideEnvV2),
-    ('handle-press-v2', SawyerHandlePressEnvV2),
-    ('handle-pull-side-v2', SawyerHandlePullSideEnvV2),
-    ('handle-pull-v2', SawyerHandlePullEnvV2),
-    ('lever-pull-v2', SawyerLeverPullEnvV2),
-    ('peg-insert-side-v2', SawyerPegInsertionSideEnvV2),
-    ('pick-place-wall-v2', SawyerPickPlaceWallEnvV2),
-    ('pick-out-of-hole-v2', SawyerPickOutOfHoleEnvV2),
-    ('reach-v2', SawyerReachEnvV2),
-    ('push-back-v2', SawyerPushBackEnvV2),
-    ('push-v2', SawyerPushEnvV2),
-    ('pick-place-v2', SawyerPickPlaceEnvV2),
-    ('plate-slide-v2', SawyerPlateSlideEnvV2),
-    ('plate-slide-side-v2', SawyerPlateSlideSideEnvV2),
-    ('plate-slide-back-v2', SawyerPlateSlideBackEnvV2),
-    ('plate-slide-back-side-v2', SawyerPlateSlideBackSideEnvV2),
-    ('peg-insert-side-v2', SawyerPegInsertionSideEnvV2),
-    ('peg-unplug-side-v2', SawyerPegUnplugSideEnvV2),
-    ('soccer-v2', SawyerSoccerEnvV2),
-    ('stick-push-v2', SawyerStickPushEnvV2),
-    ('stick-pull-v2', SawyerStickPullEnvV2),
-    ('push-wall-v2', SawyerPushWallEnvV2),
-    ('push-v2', SawyerPushEnvV2),
-    ('reach-wall-v2', SawyerReachWallEnvV2),
-    ('reach-v2', SawyerReachEnvV2),
-    ('shelf-place-v2', SawyerShelfPlaceEnvV2),
-    ('sweep-into-v2', SawyerSweepIntoGoalEnvV2),
-    ('sweep-v2', SawyerSweepEnvV2),
-    ('window-open-v2', SawyerWindowOpenEnvV2),
-    ('window-close-v2', SawyerWindowCloseEnvV2),
-))
->>>>>>> 63655f9a
 
 
 MT50_V2_ARGS_KWARGS = {
