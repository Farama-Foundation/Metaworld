--- conflicted
+++ resolved
@@ -117,11 +117,8 @@
     ('door-unlock-v1', SawyerDoorUnlockEnv),))
 
 ALL_V2_ENVIRONMENTS = OrderedDict((
-<<<<<<< HEAD
     ('basketball-v2', SawyerBasketballEnvV2),
-=======
     ('bin-picking-v2', SawyerBinPickingEnvV2),
->>>>>>> 540723de
     ('handle-press-side-v2', SawyerHandlePressSideEnvV2),
     ('lever-pull-v2', SawyerLeverPullEnvV2),
     ('reach-v2', SawyerReachEnvV2),
