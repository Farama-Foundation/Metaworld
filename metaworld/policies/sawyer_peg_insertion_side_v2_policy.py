import numpy as np

from metaworld.policies.action import Action
from metaworld.policies.policy import Policy, assert_fully_parsed, move


class SawyerPegInsertionSideV2Policy(Policy):

    @staticmethod
    @assert_fully_parsed
    def _parse_obs(obs):
        return {
            'hand_pos': obs[:3],
            'gripper_distance_apart': obs[3],
            'peg_pos': obs[4:7],
            'peg_rot': obs[7:11],
            'goal_pos': obs[-3:],
            'unused_info_curr_obs': obs[11:18],
<<<<<<< HEAD
            'prev_obs':obs[18:36]
=======
            '_prev_obs': obs[18:36]
>>>>>>> 9e3863d3
        }

    def get_action(self, obs):
        o_d = self._parse_obs(obs)

        action = Action({
            'delta_pos': np.arange(3),
            'grab_effort': 3
        })

        action['delta_pos'] = move(o_d['hand_pos'], to_xyz=self._desired_pos(o_d), p=25.)
        action['grab_effort'] = self._grab_effort(o_d)

        return action.array

    @staticmethod
    def _desired_pos(o_d):
        pos_curr = o_d['hand_pos']
        pos_peg = o_d['peg_pos']
        # lowest X is -.35, doesn't matter if we overshoot
        # Y is given by hole_vec
        # Z is constant at .16
        pos_hole = np.array([-.35, o_d['goal_pos'][1], .16])

        if np.linalg.norm(pos_curr[:2] - pos_peg[:2]) > .04:
            return pos_peg + np.array([.0, .0, .3])
        elif abs(pos_curr[2] - pos_peg[2]) > .025:
            return pos_peg
        elif np.linalg.norm(pos_peg[1:] - pos_hole[1:]) > 0.03:
            return pos_hole + np.array([.4, .0, .0])
        else:
            return pos_hole

    @staticmethod
    def _grab_effort(o_d):
        pos_curr = o_d['hand_pos']
        pos_peg = o_d['peg_pos']

        if np.linalg.norm(pos_curr[:2] - pos_peg[:2]) > 0.04 \
            or abs(pos_curr[2] - pos_peg[2]) > 0.15:
            return -1.
        else:
            return .6<|MERGE_RESOLUTION|>--- conflicted
+++ resolved
@@ -16,11 +16,7 @@
             'peg_rot': obs[7:11],
             'goal_pos': obs[-3:],
             'unused_info_curr_obs': obs[11:18],
-<<<<<<< HEAD
-            'prev_obs':obs[18:36]
-=======
             '_prev_obs': obs[18:36]
->>>>>>> 9e3863d3
         }
 
     def get_action(self, obs):
