--- conflicted
+++ resolved
@@ -47,8 +47,5 @@
     'SawyerSweepV1Policy',
     'SawyerWindowOpenV2Policy',
     'SawyerWindowCloseV2Policy',
-<<<<<<< HEAD
     'SawyerReachWallV2Policy'
-=======
->>>>>>> f0888ece
 ]