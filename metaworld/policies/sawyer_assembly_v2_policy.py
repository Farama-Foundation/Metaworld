--- conflicted
+++ resolved
@@ -18,24 +18,12 @@
 
     def get_action(self, obs):
         o_d = self._parse_obs(obs)
-<<<<<<< HEAD
-
-        action = Action({
-            'delta_pos': np.arange(3),
-            'grab_effort': 3
-        })
-
-        action['delta_pos'] = move(o_d['hand_pos'], to_xyz=self._desired_pos(o_d), p=10.)
-        action['grab_effort'] = self._grab_effort(o_d)
-
-=======
         action = Action({"delta_pos": np.arange(3), "grab_effort": 3})
 
         action["delta_pos"] = move(
             o_d["hand_pos"], to_xyz=self._desired_pos(o_d), p=10.0
         )
         action["grab_effort"] = self._grab_effort(o_d)
->>>>>>> 6185e1c6
         return action.array
 
     @staticmethod
@@ -46,15 +34,6 @@
 
         # If XY error is greater than 0.02, place end effector above the wrench
         if np.linalg.norm(pos_curr[:2] - pos_wrench[:2]) > 0.02:
-<<<<<<< HEAD
-            return pos_wrench + np.array([0., 0., 0.1])
-        # (For later) if lined up with peg, drop down on top of it
-        elif np.linalg.norm(pos_curr[:2] - pos_peg[:2]) <= 0.02:
-            return pos_peg + np.array([.0, .0, -.2])
-        # Once XY error is low enough, drop end effector down on top of wrench
-        elif abs(pos_curr[2] - pos_wrench[2]) > 0.05:
-            return pos_wrench + np.array([0., 0., 0.03])
-=======
             return pos_wrench + np.array([0.0, 0.0, 0.1])
         # (For later) if lined up with peg, drop down on top of it
         elif np.linalg.norm(pos_curr[:2] - pos_peg[:2]) <= 0.02:
@@ -62,7 +41,6 @@
         # Once XY error is low enough, drop end effector down on top of wrench
         elif abs(pos_curr[2] - pos_wrench[2]) > 0.05:
             return pos_wrench + np.array([0.0, 0.0, 0.03])
->>>>>>> 6185e1c6
         # If not at the same Z height as the goal, move up to that plane
         elif abs(pos_curr[2] - pos_peg[2]) > 0.04:
             return np.array([pos_curr[0], pos_curr[1], pos_peg[2]])
@@ -72,14 +50,6 @@
 
     @staticmethod
     def _grab_effort(o_d):
-<<<<<<< HEAD
-        pos_curr = o_d['hand_pos']
-        pos_wrench = o_d['wrench_pos'] + np.array([-.02, .0, .0])
-        pos_peg = o_d['peg_pos'] + np.array([.12, .0, .14])
-
-        if np.linalg.norm(pos_curr[:2] - pos_wrench[:2]) > 0.02 or abs(pos_curr[2] - pos_wrench[2]) > 0.12:
-            return 0.
-=======
         pos_curr = o_d["hand_pos"]
         pos_wrench = o_d["wrench_pos"] + np.array([-0.02, 0.0, 0.0])
         # pos_peg = o_d["peg_pos"] + np.array([0.12, 0.0, 0.14])
@@ -89,7 +59,6 @@
             or abs(pos_curr[2] - pos_wrench[2]) > 0.12
         ):
             return 0.0
->>>>>>> 6185e1c6
         # Until hovering over peg, keep hold of wrench
         else:
             return 0.6