--- conflicted
+++ resolved
@@ -25,16 +25,6 @@
     "%load_ext autoreload\n",
     "%autoreload 2"
    ]
-<<<<<<< HEAD
-  },
-  {
-   "cell_type": "code",
-   "execution_count": null,
-   "metadata": {},
-   "outputs": [],
-   "source": []
-=======
->>>>>>> 9e3863d3
   },
   {
    "cell_type": "code",
@@ -111,55 +101,8 @@
    "source": [
     "%reload_ext autoreload\n",
     "config = [\n",
-<<<<<<< HEAD
-    "#     ['button-press-topdown-v1', np.ones(4)],\n",
-    "#     ['pick-place-v2', np.ones(4)],\n",
-    "#     ['reach-v2', np.ones(4)],\n",
-    "#     ['window-open-v2', np.ones(4)],\n",
-    "#     ['sweep-v1', np.ones(4)],\n",
-    "#     ['sweep-into-v1', np.ones(4)],\n",
-    "#     ['shelf-place-v2', np.ones(4)],\n",
-    "#     ['push-v2', np.ones(4)],\n",
-    "#     ['peg-insert-side-v2', np.ones(4)],\n",
-    "#     ['lever-pull-v2', np.ones(4)],\n",
-    "\n",
-    "#     ['button-press-topdown-v1', np.array([1., 1., 1., 0.])],\n",
-    "#     ['pick-place-v2', np.array([1., 1., 1., 0.])],\n",
-    "#     ['reach-v2', np.array([1., 1., 1., 0.])],\n",
-    "#     ['window-open-v2', np.array([1., 1., 1., 0.])],\n",
-    "#     ['sweep-v1', np.array([1., 1., 1., 0.])],\n",
-    "#     ['sweep-into-v1', np.array([1., 1., 1., 0.])],\n",
-    "#     ['shelf-place-v2', np.array([1., 1., 1., 0.])],\n",
-    "#     ['push-v2', np.array([1., 1., 1., 0.])],\n",
-    "#     ['peg-insert-side-v2', np.array([1., 1., 1., 0.])],\n",
-    "#     ['lever-pull-v2', np.array([1., 1., 1., 0.])],\n",
-    "\n",
-    "#     ['button-press-topdown-v1', np.full(4, .1)],\n",
-    "#     ['pick-place-v2', np.full(4, .1)],\n",
-    "#     ['pick-place-v2', np.full(4, 0)],\n",
-    "#     ['reach-v2', np.full(4, .1)],\n",
-    "#     ['window-open-v2', np.full(4, .1)],\n",
-    "#     ['sweep-v1', np.full(4, .1)],\n",
-    "#     ['sweep-into-v1', np.full(4, .1)],\n",
-    "#     ['shelf-place-v2', np.full(4, .1)],\n",
-    "#     ['push-v2', np.full(4, .1)],\n",
-    "    ['peg-insert-side-v2', np.full(4, .1)],\n",
-    "#     ['lever-pull-v2', np.full(4, .1)],\n",
-    "\n",
-    "#     ['button-press-topdown-v1', np.zeros(4)],\n",
-    "#     ['pick-place-v2', np.zeros(4)],\n",
-    "#     ['reach-v2', np.zeros(4)],\n",
-    "#     ['window-open-v2', np.zeros(4)],\n",
-    "#     ['sweep-v1', np.zeros(4)],\n",
-    "#     ['sweep-into-v1', np.zeros(4)],\n",
-    "#     ['shelf-place-v2', np.zeros(4)],\n",
-    "#     ['push-v2', np.zeros(4)],\n",
-    "#     ['peg-insert-side-v2', np.zeros(4)],\n",
-    "#     ['lever-pull-v2', np.zeros(4)],\n",
-=======
     "    # env name, action noise, path length\n",
     "    ['pick-place-v2', np.zeros(4), 200],\n",
->>>>>>> 9e3863d3
     "]\n",
     "\n",
     "for env, noise, path_length in config:\n",
@@ -179,12 +122,6 @@
   {
    "cell_type": "code",
    "execution_count": null,
-<<<<<<< HEAD
-   "metadata": {},
-   "outputs": [],
-   "source": [
-    "i = 20\n",
-=======
    "metadata": {
     "pycharm": {
      "name": "#%%\n"
@@ -193,7 +130,6 @@
    "outputs": [],
    "source": [
     "i = 12\n",
->>>>>>> 9e3863d3
     "first_success = sampled_first_successes[i]\n",
     "first_success_reward = sampled_rewards[i][first_success]\n",
     "fig, ax = plt.subplots(1, 1, figsize=(6.75, 4))\n",
@@ -202,37 +138,6 @@
     "ax.vlines(first_success, ymin=0, ymax=first_success_reward, linestyle='--', color='green')\n",
     "ax.hlines(first_success_reward, xmin=0, xmax=first_success, linestyle='--', color='green')"
    ]
-<<<<<<< HEAD
-  },
-  {
-   "cell_type": "markdown",
-   "metadata": {},
-   "source": []
-  },
-  {
-   "cell_type": "code",
-   "execution_count": null,
-   "metadata": {},
-   "outputs": [],
-   "source": [
-    "np.diff(sampled_rewards[i])"
-   ]
-  },
-  {
-   "cell_type": "code",
-   "execution_count": null,
-   "metadata": {},
-   "outputs": [],
-   "source": []
-  },
-  {
-   "cell_type": "code",
-   "execution_count": null,
-   "metadata": {},
-   "outputs": [],
-   "source": []
-=======
->>>>>>> 9e3863d3
   }
  ],
  "metadata": {
@@ -251,11 +156,7 @@
    "name": "python",
    "nbconvert_exporter": "python",
    "pygments_lexer": "ipython3",
-<<<<<<< HEAD
-   "version": "3.7.5"
-=======
    "version": "3.7.9"
->>>>>>> 9e3863d3
   }
  },
  "nbformat": 4,
