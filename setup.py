"""Sets up the project."""

<<<<<<< HEAD
# Required dependencies
required = [
    # Please keep alphabetized
    "gym>=0.15.4",
    "mujoco-py<2.2,>=2.0",
    "numpy>=1.18",
    "scipy>=1.4.1",
]
=======
# import pathlib

from setuptools import setup
>>>>>>> cb871e56

# CWD = pathlib.Path(__file__).absolute().parent
#
#
# def get_version():
#     """Gets the metaworld version."""
#     path = CWD / "metaworld" / "__init__.py"
#     content = path.read_text()
#
#     for line in content.splitlines():
#         if line.startswith("__version__"):
#             return line.strip().split()[-1].strip().strip('"')
#     raise RuntimeError("bad version data in __init__.py")


setup(name="metaworld", version="2.0.0")<|MERGE_RESOLUTION|>--- conflicted
+++ resolved
@@ -1,19 +1,8 @@
 """Sets up the project."""
 
-<<<<<<< HEAD
-# Required dependencies
-required = [
-    # Please keep alphabetized
-    "gym>=0.15.4",
-    "mujoco-py<2.2,>=2.0",
-    "numpy>=1.18",
-    "scipy>=1.4.1",
-]
-=======
 # import pathlib
 
 from setuptools import setup
->>>>>>> cb871e56
 
 # CWD = pathlib.Path(__file__).absolute().parent
 #
