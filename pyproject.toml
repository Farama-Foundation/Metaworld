# Package ######################################################################
[build-system]
requires = ["setuptools >= 61.0.0"]
build-backend = "setuptools.build_meta"

[project]
name = "metaworld"
version = "2.0.0"
description = "Collections of robotics environments geared towards benchmarking multi-task and meta reinforcement learning."
readme = "README.md"
requires-python = ">= 3.8"
authors = [{ name = "Farama Foundation", email = "contact@farama.org" }]
license = { text = "MIT License" }
keywords = ["Reinforcement Learning", "game", "RL", "AI", "gymnasium"]
classifiers = [
    "Development Status :: 4 - Beta", # change to `5 - Production/Stable` when ready
    "License :: OSI Approved :: MIT License",
    "Programming Language :: Python :: 3",
    "Programming Language :: Python :: 3.8",
    "Programming Language :: Python :: 3.9",
    "Programming Language :: Python :: 3.10",
    "Programming Language :: Python :: 3.11",
    'Intended Audience :: Science/Research',
    'Topic :: Scientific/Engineering :: Artificial Intelligence',
]
dependencies = [
<<<<<<< HEAD
    "gymnasium>=0.29.1",
    "mujoco<3.0.0",
=======
    "gymnasium>=1.0.0a1",
    "mujoco>=3.0.0",
>>>>>>> cca35cff
    "numpy>=1.18",
    "scipy>=1.4.1",
    "imageio"
]

[project.optional-dependencies]
# Update dependencies in `all` if any are added or removed
testing = ["ipdb", "memory_profiler", "pyquaternion==0.9.5", "pytest>=4.4.0"]
dev = ["black", "isort", "mypy"]

[project.urls]
Homepage = "https://farama.org"
Repository = "https://github.com/Farama-Foundation/Metaworld"
Documentation = "https://metaworld.github.io/"
"Bug Report" = "https://github.com/Farama-Foundation/Metaworld/issues"

[tool.setuptools]
include-package-data = true

[tool.setuptools.package-data]
metaworld = ["py.typed"]

[tool.setuptools.packages.find]
include = ["metaworld", "metaworld.*"]

# Linters and Test tools #######################################################
[tool.black]
safe = true

[tool.isort]
atomic = true
profile = "black"
src_paths = ["metaworld", "tests"]

[tool.mypy]
plugins = ["numpy.typing.mypy_plugin"]
exclude = ["docs"]

[[tool.mypy.overrides]]
module = ["setuptools", "glfw", "mujoco", "memory_profiler", "scipy.*"]
ignore_missing_imports = true<|MERGE_RESOLUTION|>--- conflicted
+++ resolved
@@ -24,13 +24,8 @@
     'Topic :: Scientific/Engineering :: Artificial Intelligence',
 ]
 dependencies = [
-<<<<<<< HEAD
     "gymnasium>=0.29.1",
-    "mujoco<3.0.0",
-=======
-    "gymnasium>=1.0.0a1",
     "mujoco>=3.0.0",
->>>>>>> cca35cff
     "numpy>=1.18",
     "scipy>=1.4.1",
     "imageio"
