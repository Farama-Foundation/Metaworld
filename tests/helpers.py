--- conflicted
+++ resolved
@@ -1,10 +1,4 @@
 import numpy as np
-<<<<<<< HEAD
-
-=======
-import glfw
-import time
->>>>>>> 63655f9a
 
 def step_env(env, max_path_length=100, iterations=1, render=True):
     """Step env helper."""
