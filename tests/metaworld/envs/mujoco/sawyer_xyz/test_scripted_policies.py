--- conflicted
+++ resolved
@@ -97,12 +97,8 @@
     ['push-wall-v2', SawyerPushWallV2Policy(), .0, .97],
     ['shelf-place-v1', SawyerShelfPlaceV1Policy(), .0, .96],
     ['soccer-v1', SawyerSoccerV1Policy(), .0, .88],
-<<<<<<< HEAD
-    ['stick-pull-v1', SawyerStickPullV1Policy(), .0, 0.98],
+    ['stick-pull-v1', SawyerStickPullV1Policy(), .0, 0.95],
     ['stick-pull-v2', SawyerStickPullV2Policy(), .0, 0.96],
-=======
-    ['stick-pull-v1', SawyerStickPullV1Policy(), .0, 0.95],
->>>>>>> 97f3b061
     ['stick-push-v1', SawyerStickPushV1Policy(), .0, 0.98],
     ['stick-push-v2', SawyerStickPushV2Policy(), .0, 0.98],
     ['sweep-into-v1', SawyerSweepIntoV1Policy(), .0, 1.],
