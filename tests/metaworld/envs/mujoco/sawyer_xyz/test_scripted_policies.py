import pytest

from metaworld.envs.mujoco.env_dict import ALL_V1_ENVIRONMENTS, ALL_V2_ENVIRONMENTS
from metaworld.policies import *
from tests.metaworld.envs.mujoco.sawyer_xyz.utils import trajectory_summary


test_cases_old_nonoise = [
    # This should contain configs where a V2 policy is compatible with a V1 env.
    # name, policy, action noise pct, success rate
    ['plate-slide-back-side-v1', SawyerPlateSlideBackSideV2Policy(), .0, 1.],
    ['window-open-v1', SawyerWindowOpenV2Policy(), .0, 0.85],
    ['window-close-v1', SawyerWindowCloseV2Policy(), .0, 0.37],
]

test_cases_old_noisy = [
    # This should contain configs where a V2 policy is compatible with a V1 env.
    # name, policy, action noise pct, success rate
    ['plate-slide-back-side-v1', SawyerPlateSlideBackSideV2Policy(), .1, 0.30],
    ['window-open-v1', SawyerWindowOpenV2Policy(), .1, 0.81],
    ['window-close-v1', SawyerWindowCloseV2Policy(), .1, 0.37],
]

test_cases_latest_nonoise = [
    # name, policy, action noise pct, success rate
    ['basketball-v1', SawyerBasketballV1Policy(), .0, .98],
    ['button-press-topdown-v1', SawyerButtonPressTopdownV1Policy(), .0, 1.],
    ['button-press-v1', SawyerButtonPressV1Policy(), 0., .94],
    ['coffee-button-v1', SawyerCoffeeButtonV1Policy(), .0, 1.],
    ['coffee-pull-v1', SawyerCoffeePullV1Policy(), .0, .96],
    ['coffee-push-v1', SawyerCoffeePushV1Policy(), .0, .96],
    ['door-close-v1', SawyerDoorCloseV1Policy(), .0, .99],
    ['door-open-v1', SawyerDoorOpenV1Policy(), .0, .99],
    ['drawer-close-v1', SawyerDrawerCloseV1Policy(), .0, .99],
    ['drawer-open-v1', SawyerDrawerOpenV1Policy(), .0, 0.99],
    ['faucet-close-v1', SawyerFaucetCloseV1Policy(), .0, 1.],
    ['faucet-open-v1', SawyerFaucetOpenV1Policy(), .0, 1.],
    ['lever-pull-v2', SawyerLeverPullV2Policy(), .0, 1.],
    ['peg-insert-side-v2', SawyerPegInsertionSideV2Policy(), .0, .94],
    ['peg-unplug-side-v1', SawyerPegUnplugSideV1Policy(), .0, .99],
    ['pick-place-v2', SawyerPickPlaceV2Policy(), .0, .96],
    ['pick-place-wall-v2', SawyerPickPlaceWallV2Policy(), .0, .95],
    ['plate-slide-back-side-v2', SawyerPlateSlideBackSideV2Policy(), .0, 1.],
    ['plate-slide-back-v1', SawyerPlateSlideBackV1Policy(), .0, 1.],
    ['plate-slide-side-v1', SawyerPlateSlideSideV1Policy(), .0, 1.],
    ['plate-slide-v1', SawyerPlateSlideV1Policy(), .0, 1.],
    ['reach-v2', SawyerReachV2Policy(), .0, .99],
    ['reach-wall-v2', SawyerReachWallV2Policy(), 0.0, .98],
    ['push-v2', SawyerPushV2Policy(), .0, .98],
    ['push-wall-v2', SawyerPushWallV2Policy(), .0, .98],
    ['shelf-place-v1', SawyerShelfPlaceV1Policy(), .0, .97],
    ['sweep-into-v1', SawyerSweepIntoV1Policy(), .0, 1.],
    ['sweep-v1', SawyerSweepV1Policy(), .0, 1.],
<<<<<<< HEAD
    ['window-close-v2', SawyerWindowCloseV2Policy(), 0., 0.98],
    ['window-open-v2', SawyerWindowOpenV2Policy(), 0., 0.95],
=======
    ['window-close-v2', SawyerWindowCloseV2Policy(), 0., .98],
    ['window-open-v2', SawyerWindowOpenV2Policy(), 0., .95],
>>>>>>> c937135e
]

test_cases_latest_noisy = [
    # name, policy, action noise pct, success rate
    ['basketball-v1', SawyerBasketballV1Policy(), .1, .98],
    ['button-press-topdown-v1', SawyerButtonPressTopdownV1Policy(), .1, .98],
    ['button-press-v1', SawyerButtonPressV1Policy(), 0., .94],
    ['coffee-button-v1', SawyerCoffeeButtonV1Policy(), .1, 1.],
    ['coffee-pull-v1', SawyerCoffeePullV1Policy(), .1, .96],
<<<<<<< HEAD
    ['coffee-push-v1', SawyerCoffeePushV1Policy(), .1, .99],
    ['door-close-v1', SawyerDoorCloseV1Policy(), .1, 0.99],
    ['door-open-v1', SawyerDoorOpenV1Policy(), .1, 0.96],
    ['drawer-close-v1', SawyerDrawerCloseV1Policy(), .1, 0.75],
    ['drawer-open-v1', SawyerDrawerOpenV1Policy(), .1, 0.97],
    ['faucet-close-v1', SawyerFaucetCloseV1Policy(), .1, .95],
    ['faucet-open-v1', SawyerFaucetOpenV1Policy(), .1, 1.],
=======
    ['coffee-push-v1', SawyerCoffeePushV1Policy(), .1, .88],
    ['door-close-v1', SawyerDoorCloseV1Policy(), .1, .99],
    ['door-open-v1', SawyerDoorOpenV1Policy(), .1, .96],
    ['drawer-close-v1', SawyerDrawerCloseV1Policy(), .1, .64],
    ['drawer-open-v1', SawyerDrawerOpenV1Policy(), .1, .97],
>>>>>>> c937135e
    ['lever-pull-v2', SawyerLeverPullV2Policy(), .1, 1.],
    ['peg-insert-side-v2', SawyerPegInsertionSideV2Policy(), .1, .93],
    ['peg-unplug-side-v1', SawyerPegUnplugSideV1Policy(), .1, .98],
    ['pick-place-v2', SawyerPickPlaceV2Policy(), .1, .89],
    ['pick-place-wall-v2', SawyerPickPlaceWallV2Policy(), .1, .91],
    ['plate-slide-back-side-v2', SawyerPlateSlideBackSideV2Policy(), .1, .95],
    ['plate-slide-back-v1', SawyerPlateSlideBackV1Policy(), .1, .95],
    ['plate-slide-side-v1', SawyerPlateSlideSideV1Policy(), .1, .78],
<<<<<<< HEAD
    ['plate-slide-v2', SawyerPlateSlideV2Policy(), .1, .98],
=======
    ['plate-slide-v1', SawyerPlateSlideV1Policy(), .1, .97],
>>>>>>> c937135e
    ['reach-v2', SawyerReachV2Policy(), .1, .99],
    ['reach-wall-v2', SawyerReachWallV2Policy(), .1, .98],
    ['push-v2', SawyerPushV2Policy(), .1, .94],
    ['push-wall-v2', SawyerPushWallV2Policy(), .1, .86],
    ['shelf-place-v1', SawyerShelfPlaceV1Policy(), .1, .92],
    ['sweep-into-v1', SawyerSweepIntoV1Policy(), .1, 1.],
    ['sweep-v1', SawyerSweepV1Policy(), .1, 1.],
<<<<<<< HEAD
    ['window-close-v2', SawyerWindowCloseV2Policy(), .1, 0.96],
    ['window-open-v2', SawyerWindowOpenV2Policy(), .1, 0.93],
=======
    ['window-close-v2', SawyerWindowCloseV2Policy(), .1, .96],
    ['window-open-v2', SawyerWindowOpenV2Policy(), .1, .95],
>>>>>>> c937135e
]


# Combine test cases into a single array to pass to parameterized test function
test_cases = []
for row in test_cases_old_nonoise:
    test_cases.append(pytest.param(*row, marks=pytest.mark.skip))
for row in test_cases_old_noisy:
    test_cases.append(pytest.param(*row, marks=pytest.mark.skip))
for row in test_cases_latest_nonoise:
    test_cases.append(pytest.param(*row, marks=pytest.mark.skip_on_ci))
for row in test_cases_latest_noisy:
    test_cases.append(pytest.param(*row, marks=pytest.mark.basic))

ALL_ENVS = {**ALL_V1_ENVIRONMENTS, **ALL_V2_ENVIRONMENTS}


@pytest.fixture(scope='function')
def env(request):
    e = ALL_ENVS[request.param]()
    e._partially_observable = False
    e._freeze_rand_vec = False
    e._set_task_called = True
    return e


@pytest.mark.parametrize(
    'env,policy,act_noise_pct,expected_success_rate',
    test_cases,
    indirect=['env']
)
def test_scripted_policy(env, policy, act_noise_pct, expected_success_rate, iters=100):
    """Tests whether a given policy solves an environment in a stateless manner
    Args:
        env (metaworld.envs.MujocoEnv): Environment to test
        policy (metaworld.policies.policy.Policy): Policy that's supposed to
            succeed in env
        act_noise_pct (np.ndarray): Decimal value(s) indicating std deviation of
            the noise as a % of action space
        expected_success_rate (float): Decimal value indicating % of runs that
            must be successful
        iters (int): How many times the policy should be tested
    """
    assert len(vars(policy)) == 0, \
        '{} has state variable(s)'.format(policy.__class__.__name__)

    successes = 0
    for _ in range(iters):
        successes += float(trajectory_summary(env, policy, act_noise_pct, render=False)[0])
    print(successes)
    assert successes >= expected_success_rate * iters<|MERGE_RESOLUTION|>--- conflicted
+++ resolved
@@ -51,13 +51,8 @@
     ['shelf-place-v1', SawyerShelfPlaceV1Policy(), .0, .97],
     ['sweep-into-v1', SawyerSweepIntoV1Policy(), .0, 1.],
     ['sweep-v1', SawyerSweepV1Policy(), .0, 1.],
-<<<<<<< HEAD
-    ['window-close-v2', SawyerWindowCloseV2Policy(), 0., 0.98],
-    ['window-open-v2', SawyerWindowOpenV2Policy(), 0., 0.95],
-=======
     ['window-close-v2', SawyerWindowCloseV2Policy(), 0., .98],
     ['window-open-v2', SawyerWindowOpenV2Policy(), 0., .95],
->>>>>>> c937135e
 ]
 
 test_cases_latest_noisy = [
@@ -67,21 +62,13 @@
     ['button-press-v1', SawyerButtonPressV1Policy(), 0., .94],
     ['coffee-button-v1', SawyerCoffeeButtonV1Policy(), .1, 1.],
     ['coffee-pull-v1', SawyerCoffeePullV1Policy(), .1, .96],
-<<<<<<< HEAD
-    ['coffee-push-v1', SawyerCoffeePushV1Policy(), .1, .99],
-    ['door-close-v1', SawyerDoorCloseV1Policy(), .1, 0.99],
-    ['door-open-v1', SawyerDoorOpenV1Policy(), .1, 0.96],
-    ['drawer-close-v1', SawyerDrawerCloseV1Policy(), .1, 0.75],
-    ['drawer-open-v1', SawyerDrawerOpenV1Policy(), .1, 0.97],
-    ['faucet-close-v1', SawyerFaucetCloseV1Policy(), .1, .95],
-    ['faucet-open-v1', SawyerFaucetOpenV1Policy(), .1, 1.],
-=======
     ['coffee-push-v1', SawyerCoffeePushV1Policy(), .1, .88],
     ['door-close-v1', SawyerDoorCloseV1Policy(), .1, .99],
     ['door-open-v1', SawyerDoorOpenV1Policy(), .1, .96],
     ['drawer-close-v1', SawyerDrawerCloseV1Policy(), .1, .64],
     ['drawer-open-v1', SawyerDrawerOpenV1Policy(), .1, .97],
->>>>>>> c937135e
+    ['faucet-close-v1', SawyerFaucetCloseV1Policy(), .1, .95],
+    ['faucet-open-v1', SawyerFaucetOpenV1Policy(), .1, 1.],
     ['lever-pull-v2', SawyerLeverPullV2Policy(), .1, 1.],
     ['peg-insert-side-v2', SawyerPegInsertionSideV2Policy(), .1, .93],
     ['peg-unplug-side-v1', SawyerPegUnplugSideV1Policy(), .1, .98],
@@ -90,11 +77,7 @@
     ['plate-slide-back-side-v2', SawyerPlateSlideBackSideV2Policy(), .1, .95],
     ['plate-slide-back-v1', SawyerPlateSlideBackV1Policy(), .1, .95],
     ['plate-slide-side-v1', SawyerPlateSlideSideV1Policy(), .1, .78],
-<<<<<<< HEAD
-    ['plate-slide-v2', SawyerPlateSlideV2Policy(), .1, .98],
-=======
     ['plate-slide-v1', SawyerPlateSlideV1Policy(), .1, .97],
->>>>>>> c937135e
     ['reach-v2', SawyerReachV2Policy(), .1, .99],
     ['reach-wall-v2', SawyerReachWallV2Policy(), .1, .98],
     ['push-v2', SawyerPushV2Policy(), .1, .94],
@@ -102,13 +85,8 @@
     ['shelf-place-v1', SawyerShelfPlaceV1Policy(), .1, .92],
     ['sweep-into-v1', SawyerSweepIntoV1Policy(), .1, 1.],
     ['sweep-v1', SawyerSweepV1Policy(), .1, 1.],
-<<<<<<< HEAD
-    ['window-close-v2', SawyerWindowCloseV2Policy(), .1, 0.96],
-    ['window-open-v2', SawyerWindowOpenV2Policy(), .1, 0.93],
-=======
     ['window-close-v2', SawyerWindowCloseV2Policy(), .1, .96],
-    ['window-open-v2', SawyerWindowOpenV2Policy(), .1, .95],
->>>>>>> c937135e
+    ['window-open-v2', SawyerWindowOpenV2Policy(), .1, .93],
 ]
 
 
