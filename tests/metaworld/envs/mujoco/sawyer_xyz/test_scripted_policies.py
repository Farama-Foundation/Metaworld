import pytest

from metaworld.envs.mujoco.env_dict import ALL_V1_ENVIRONMENTS, ALL_V2_ENVIRONMENTS
from metaworld.policies import *
from tests.metaworld.envs.mujoco.sawyer_xyz.utils import check_success


test_cases = [
    # name, policy, action noise pct, success rate, env kwargs
<<<<<<< HEAD
    ['window-open-v1', SawyerWindowOpenV2Policy(), .0, 0.86, {}],
    ['window-open-v1', SawyerWindowOpenV2Policy(), .1, 0.85, {}],
    ['window-open-v2', SawyerWindowOpenV2Policy(), 0., 0.97, {}],
    ['window-open-v2', SawyerWindowOpenV2Policy(), .1, 0.97, {}],
    ['window-close-v1', SawyerWindowCloseV2Policy(), .0, 0.44, {}],
    ['window-close-v1', SawyerWindowCloseV2Policy(), .1, 0.44, {}],
    ['window-close-v2', SawyerWindowCloseV2Policy(), 0., 0.98, {}],
    ['window-close-v2', SawyerWindowCloseV2Policy(), .1, 0.98, {}],
    ['pick-place-wall-v2', SawyerPickPlaceWallV2Policy(), 0.0, 0.95, {}],
    ['pick-place-wall-v2', SawyerPickPlaceWallV2Policy(), 0.1, 0.92, {}],
=======
    ['button-press-topdown-v1', SawyerButtonPressTopdownV1Policy(), .0, 1., {}],
    ['button-press-topdown-v1', SawyerButtonPressTopdownV1Policy(), .1, .99, {}],
    ['door-open-v1', SawyerDoorOpenV1Policy(), .0, 0.99, {}],
    ['door-open-v1', SawyerDoorOpenV1Policy(), .1, 0.97, {}],
    ['door-close-v1', SawyerDoorCloseV1Policy(), .0, 0.99, {}],
    ['door-close-v1', SawyerDoorCloseV1Policy(), .1, 0.99, {}],
    ['drawer-open-v1', SawyerDrawerOpenV1Policy(), .0, 0.99, {}],
    ['drawer-open-v1', SawyerDrawerOpenV1Policy(), .1, 0.98, {}],
    ['drawer-close-v1', SawyerDrawerCloseV1Policy(), .0, 0.99, {}],
    ['drawer-close-v1', SawyerDrawerCloseV1Policy(), .1, 0.75, {}],
    ['lever-pull-v2', SawyerLeverPullV2Policy(), .0, 1., {}],
    ['lever-pull-v2', SawyerLeverPullV2Policy(), .1, 1., {}],
    ['plate-slide-back-side-v1', SawyerPlateSlideBackSideV2Policy(), .0, 1., {}],
    ['plate-slide-back-side-v1', SawyerPlateSlideBackSideV2Policy(), .1, 0.30, {}],
    ['plate-slide-back-side-v2', SawyerPlateSlideBackSideV2Policy(), .0, 1., {}],
    ['plate-slide-back-side-v2', SawyerPlateSlideBackSideV2Policy(), .1, 0.97, {}],
    ['plate-slide-back-v1', SawyerPlateSlideBackV1Policy(), .0, 1., {}],
    ['plate-slide-back-v1', SawyerPlateSlideBackV1Policy(), .1, .96, {}],
    ['plate-slide-side-v1', SawyerPlateSlideSideV1Policy(), .0, 1., {}],
    ['plate-slide-side-v1', SawyerPlateSlideSideV1Policy(), .1, .82, {}],
    ['plate-slide-v2', SawyerPlateSlideV2Policy(), .0, 1., {}],
    ['plate-slide-v2', SawyerPlateSlideV2Policy(), .1, .99, {}],
    ['reach-v2', SawyerReachV2Policy(), .0, .99, {}],
    ['reach-v2', SawyerReachV2Policy(), .1, .99, {}],
    ['push-v2', SawyerPushV2Policy(), .0, .99, {}],
    ['push-v2', SawyerPushV2Policy(), .1, .97, {}],
    ['pick-place-v2', SawyerPickPlaceV2Policy(), .0, .96, {}],
    ['pick-place-v2', SawyerPickPlaceV2Policy(), .1, .92, {}],
    ['basketball-v2', SawyerBasketballV2Policy(), .0, .99, {}],
    ['basketball-v2', SawyerBasketballV2Policy(), .1, .99, {}],
    ['peg-insert-side-v2', SawyerPegInsertionSideV2Policy(), .0, .94, {}],
    ['peg-insert-side-v2', SawyerPegInsertionSideV2Policy(), .1, .94, {}],
    ['peg-unplug-side-v1', SawyerPegUnplugSideV1Policy(), .0, .99, {}],
    ['peg-unplug-side-v1', SawyerPegUnplugSideV1Policy(), .1, .98, {}],
    ['sweep-into-v1', SawyerSweepIntoV1Policy(), .0, 1., {}],
    ['sweep-into-v1', SawyerSweepIntoV1Policy(), .1, 1., {}],
    ['sweep-v1', SawyerSweepV1Policy(), .0, 1., {}],
    ['sweep-v1', SawyerSweepV1Policy(), .1, 1., {}],
    # drop the success rate threshold of this env by 0.05 due to its flakiness
    ['window-open-v1', SawyerWindowOpenV2Policy(), .0, 0.80, {}],
    ['window-open-v1', SawyerWindowOpenV2Policy(), .1, 0.81, {}],
    ['window-open-v2', SawyerWindowOpenV2Policy(), 0., 0.96, {}],
    ['window-open-v2', SawyerWindowOpenV2Policy(), .1, 0.96, {}],
    ['window-close-v1', SawyerWindowCloseV2Policy(), .0, 0.37, {}],
    ['window-close-v1', SawyerWindowCloseV2Policy(), .1, 0.37, {}],
    # drop the success rate threshold of this env by 0.05 due to its flakiness
    ['window-close-v2', SawyerWindowCloseV2Policy(), 0., 0.93, {}],
    # drop the success rate threshold of this env by 0.05 due to its flakiness
    ['window-close-v2', SawyerWindowCloseV2Policy(), .1, 0.92, {}],
    ['button-press-v1', SawyerButtonPressV1Policy(), 0., 0.94, {}],
    ['shelf-place-v2', SawyerShelfPlaceV2Policy(), 0.1, 0.93, {}],
>>>>>>> f0888ece
]

ALL_ENVS = {**ALL_V1_ENVIRONMENTS, **ALL_V2_ENVIRONMENTS}

for row in test_cases:
    # row[-1] contains env kwargs. This instantiates an env with those kwargs,
    # then replaces row[-1] with the env object (kwargs are no longer needed)
    row[-1] = ALL_ENVS[row[0]](random_init=True, **row[-1])
    # now remove env names from test_data, as they aren't needed in parametrize
    row.pop(0)


@pytest.mark.parametrize(
    'policy,act_noise_pct,expected_success_rate,env',
    test_cases
)
def test_scripted_policy(env, policy, act_noise_pct, expected_success_rate, iters=100):
    """Tests whether a given policy solves an environment in a stateless manner
    Args:
        env (metaworld.envs.MujocoEnv): Environment to test
        policy (metaworld.policies.policy.Policy): Policy that's supposed to
            succeed in env
        act_noise_pct (float): Decimal value indicating std deviation of the
            noise as a % of action space
        expected_success_rate (float): Decimal value indicating % of runs that
            must be successful
        iters (int): How many times the policy should be tested
    """
    assert len(vars(policy)) == 0, \
        '{} has state variable(s)'.format(policy.__class__.__name__)

    successes = 0
    for _ in range(iters):
        successes += float(check_success(env, policy, act_noise_pct, render=False)[0])
    print(successes)
    assert successes >= expected_success_rate * iters<|MERGE_RESOLUTION|>--- conflicted
+++ resolved
@@ -7,18 +7,6 @@
 
 test_cases = [
     # name, policy, action noise pct, success rate, env kwargs
-<<<<<<< HEAD
-    ['window-open-v1', SawyerWindowOpenV2Policy(), .0, 0.86, {}],
-    ['window-open-v1', SawyerWindowOpenV2Policy(), .1, 0.85, {}],
-    ['window-open-v2', SawyerWindowOpenV2Policy(), 0., 0.97, {}],
-    ['window-open-v2', SawyerWindowOpenV2Policy(), .1, 0.97, {}],
-    ['window-close-v1', SawyerWindowCloseV2Policy(), .0, 0.44, {}],
-    ['window-close-v1', SawyerWindowCloseV2Policy(), .1, 0.44, {}],
-    ['window-close-v2', SawyerWindowCloseV2Policy(), 0., 0.98, {}],
-    ['window-close-v2', SawyerWindowCloseV2Policy(), .1, 0.98, {}],
-    ['pick-place-wall-v2', SawyerPickPlaceWallV2Policy(), 0.0, 0.95, {}],
-    ['pick-place-wall-v2', SawyerPickPlaceWallV2Policy(), 0.1, 0.92, {}],
-=======
     ['button-press-topdown-v1', SawyerButtonPressTopdownV1Policy(), .0, 1., {}],
     ['button-press-topdown-v1', SawyerButtonPressTopdownV1Policy(), .1, .99, {}],
     ['door-open-v1', SawyerDoorOpenV1Policy(), .0, 0.99, {}],
@@ -70,7 +58,8 @@
     ['window-close-v2', SawyerWindowCloseV2Policy(), .1, 0.92, {}],
     ['button-press-v1', SawyerButtonPressV1Policy(), 0., 0.94, {}],
     ['shelf-place-v2', SawyerShelfPlaceV2Policy(), 0.1, 0.93, {}],
->>>>>>> f0888ece
+    ['pick-place-wall-v2', SawyerPickPlaceWallV2Policy(), 0.0, 0.95, {}],
+    ['pick-place-wall-v2', SawyerPickPlaceWallV2Policy(), 0.1, 0.92, {}],
 ]
 
 ALL_ENVS = {**ALL_V1_ENVIRONMENTS, **ALL_V2_ENVIRONMENTS}
