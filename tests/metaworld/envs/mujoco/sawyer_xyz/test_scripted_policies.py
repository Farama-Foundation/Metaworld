import pytest

from metaworld.envs.mujoco.env_dict import ALL_V1_ENVIRONMENTS, ALL_V2_ENVIRONMENTS
from metaworld.policies import *
from tests.metaworld.envs.mujoco.sawyer_xyz.utils import trajectory_summary


test_cases_old_nonoise = [
    # This should contain configs where a V2 policy is running in a V1 env.
    # name, policy, action noise pct, success rate
    ['bin-picking-v1', SawyerBinPickingV2Policy(), .0, .50],
    ['handle-press-side-v1', SawyerHandlePressSideV2Policy(), .0, .05],
    ['lever-pull-v1', SawyerLeverPullV2Policy(), .0, .0],
    ['peg-insert-side-v1', SawyerPegInsertionSideV2Policy(), .0, .0],
    ['plate-slide-back-side-v1', SawyerPlateSlideBackSideV2Policy(), .0, 1.],
    ['window-open-v1', SawyerWindowOpenV2Policy(), .0, 0.85],
    ['window-close-v1', SawyerWindowCloseV2Policy(), .0, 0.37],
]

test_cases_old_noisy = [
    # This should contain configs where a V2 policy is running in a V1 env.
    # name, policy, action noise pct, success rate
    ['bin-picking-v1', SawyerBinPickingV2Policy(), .1, .40],
    ['handle-press-side-v1', SawyerHandlePressSideV2Policy(), .1, .77],
    ['lever-pull-v1', SawyerLeverPullV2Policy(), .1, .0],
    ['peg-insert-side-v1', SawyerPegInsertionSideV2Policy(), .1, .0],
    ['plate-slide-back-side-v1', SawyerPlateSlideBackSideV2Policy(), .1, 0.30],
    ['window-open-v1', SawyerWindowOpenV2Policy(), .1, 0.81],
    ['window-close-v1', SawyerWindowCloseV2Policy(), .1, 0.37],
]

test_cases_latest_nonoise = [
    # name, policy, action noise pct, success rate
    ['assembly-v1', SawyerAssemblyV1Policy(), .0, 1.],
    ['basketball-v1', SawyerBasketballV1Policy(), .0, .98],
<<<<<<< HEAD
    ['basketball-v2', SawyerBasketballV1Policy(), .0, .98],
    ['bin-picking-v2', SawyerBinPickingV2Policy(), .0, .99],
=======
    ['bin-picking-v2', SawyerBinPickingV2Policy(), .0, .98],
>>>>>>> 02212a7c
    ['box-close-v1', SawyerBoxCloseV1Policy(), .0, .85],
    ['box-close-v2', SawyerBoxCloseV2Policy(), .0, .90],
    ['button-press-topdown-v1', SawyerButtonPressTopdownV1Policy(), .0, 1.],
    ['button-press-topdown-v2', SawyerButtonPressTopdownV2Policy(), .0, .96],
    ['button-press-topdown-wall-v1', SawyerButtonPressTopdownWallV1Policy(), .0, 1.],
    ['button-press-topdown-wall-v2', SawyerButtonPressTopdownWallV2Policy(), .0, .95],
    ['button-press-v1', SawyerButtonPressV1Policy(), .0, 1.],
    ['button-press-v2', SawyerButtonPressV2Policy(), .0, 1.],
    ['button-press-wall-v1', SawyerButtonPressWallV1Policy(), .0, 1.],
    ['button-press-wall-v2', SawyerButtonPressWallV2Policy(), .0, .93],
    ['coffee-button-v1', SawyerCoffeeButtonV1Policy(), .0, 1.],
    ['coffee-pull-v1', SawyerCoffeePullV1Policy(), .0, .96],
    ['coffee-push-v1', SawyerCoffeePushV1Policy(), .0, .93],
    ['dial-turn-v1', SawyerDialTurnV1Policy(), .0, 0.96],
    ['dial-turn-v2', SawyerDialTurnV2Policy(), .0, 0.96],
    ['disassemble-v1', SawyerDisassembleV1Policy(), .0, .96],
    ['door-close-v1', SawyerDoorCloseV1Policy(), .0, .99],
    ['door-close-v2', SawyerDoorCloseV2Policy(), .0, .99],
    ['door-lock-v1', SawyerDoorLockV1Policy(), .0, 1.],
    ['door-lock-v2', SawyerDoorLockV2Policy(), .0, 1.],
    ['door-open-v1', SawyerDoorOpenV1Policy(), .0, .98],
    ['door-open-v2', SawyerDoorOpenV2Policy(), .0, .94],
    ['door-unlock-v1', SawyerDoorUnlockV1Policy(), .0, 1.],
    ['door-unlock-v2', SawyerDoorUnlockV2Policy(), .0, 1.],
    ['drawer-close-v1', SawyerDrawerCloseV1Policy(), .0, .99],
    ['drawer-open-v1', SawyerDrawerOpenV1Policy(), .0, .99],
    ['faucet-close-v1', SawyerFaucetCloseV1Policy(), .0, 1.],
    ['faucet-open-v1', SawyerFaucetOpenV1Policy(), .0, 1.],
    ['hammer-v1', SawyerHammerV1Policy(), .0, 1.],
    ['hand-insert-v1', SawyerHandInsertPolicy(), .0, 0.96],
    ['handle-press-side-v2', SawyerHandlePressSideV2Policy(), .0, .99],
    ['handle-press-v1', SawyerHandlePressV1Policy(), .0, 1.],
    ['handle-press-v2', SawyerHandlePressV2Policy(), .0, 1.],
    ['handle-pull-v1', SawyerHandlePullV1Policy(), .0, 1.],
    ['handle-pull-v2', SawyerHandlePullV2Policy(), .0, 0.93],
    ['handle-pull-side-v1', SawyerHandlePullSideV1Policy(), .0, .92],
    ['handle-pull-side-v2', SawyerHandlePullSideV2Policy(), .0, 1.],
    ['lever-pull-v2', SawyerLeverPullV2Policy(), .0, 1.],
    ['peg-insert-side-v2', SawyerPegInsertionSideV2Policy(), .0, .92],
    ['peg-unplug-side-v1', SawyerPegUnplugSideV1Policy(), .0, .99],
    ['pick-out-of-hole-v1', SawyerPickOutOfHoleV1Policy(), .0, 1.],
    ['pick-place-v2', SawyerPickPlaceV2Policy(), .0, .96],
    ['pick-place-wall-v2', SawyerPickPlaceWallV2Policy(), .0, .95],
    ['plate-slide-back-side-v2', SawyerPlateSlideBackSideV2Policy(), .0, 1.],
    ['plate-slide-back-v1', SawyerPlateSlideBackV1Policy(), .0, 1.],
    ['plate-slide-back-v2', SawyerPlateSlideBackV2Policy(), .0, 1.],
    ['plate-slide-side-v1', SawyerPlateSlideSideV1Policy(), .0, 1.],
    ['plate-slide-side-v2', SawyerPlateSlideSideV2Policy(), .0, 1.],
    ['plate-slide-v1', SawyerPlateSlideV1Policy(), .0, 1.],
    ['plate-slide-v2', SawyerPlateSlideV2Policy(), .0, 1.],
    ['reach-v2', SawyerReachV2Policy(), .0, .99],
    ['reach-wall-v2', SawyerReachWallV2Policy(), 0.0, .98],
    ['push-back-v1', SawyerPushBackV1Policy(), .0, .97],
    ['push-v2', SawyerPushV2Policy(), .0, .97],
    ['push-wall-v2', SawyerPushWallV2Policy(), .0, .97],
    ['shelf-place-v1', SawyerShelfPlaceV1Policy(), .0, .96],
    ['soccer-v1', SawyerSoccerV1Policy(), .0, .88],
    ['stick-pull-v1', SawyerStickPullV1Policy(), .0, 0.98],
    ['stick-push-v1', SawyerStickPushV1Policy(), .0, 0.98],
    ['sweep-into-v1', SawyerSweepIntoV1Policy(), .0, 1.],
    ['sweep-v1', SawyerSweepV1Policy(), .0, 1.],
    ['window-close-v2', SawyerWindowCloseV2Policy(), 0., .98],
    ['window-open-v2', SawyerWindowOpenV2Policy(), 0., .94],
]

test_cases_latest_noisy = [
    # name, policy, action noise pct, success rate
    ['assembly-v1', SawyerAssemblyV1Policy(), .1, .69],
<<<<<<< HEAD
    ['basketball-v1', SawyerBasketballV1Policy(), .1, .96],
    ['basketball-v2', SawyerBasketballV1Policy(), .1, .96],
    ['bin-picking-v2', SawyerBinPickingV2Policy(), .1, .97],
    ['box-close-v1', SawyerBoxCloseV1Policy(), .1, .85],
=======
    ['basketball-v1', SawyerBasketballV1Policy(), .1, .97],
    ['bin-picking-v2', SawyerBinPickingV2Policy(), .1, .96],
    ['box-close-v1', SawyerBoxCloseV1Policy(), .1, .84],
    ['box-close-v2', SawyerBoxCloseV2Policy(), .1, .82],
>>>>>>> 02212a7c
    ['button-press-topdown-v1', SawyerButtonPressTopdownV1Policy(), .1, .98],
    ['button-press-topdown-v2', SawyerButtonPressTopdownV2Policy(), .1, .96],
    ['button-press-topdown-wall-v1', SawyerButtonPressTopdownWallV1Policy(), .1, .99],
    ['button-press-topdown-wall-v2', SawyerButtonPressTopdownWallV2Policy(), .1, .95],
    ['button-press-v1', SawyerButtonPressV1Policy(), .1, .98],
    ['button-press-v2', SawyerButtonPressV2Policy(), .1, .98],
    ['button-press-wall-v1', SawyerButtonPressWallV1Policy(), .1, .95],
    ['button-press-wall-v2', SawyerButtonPressWallV2Policy(), .1, .92],
    ['coffee-button-v1', SawyerCoffeeButtonV1Policy(), .1, .99],
    ['coffee-pull-v1', SawyerCoffeePullV1Policy(), .1, .95],
    ['coffee-push-v1', SawyerCoffeePushV1Policy(), .1, .88],
    ['dial-turn-v1', SawyerDialTurnV1Policy(), .1, 0.84],
    ['dial-turn-v2', SawyerDialTurnV2Policy(), .1, 0.84],
    ['disassemble-v1', SawyerDisassembleV1Policy(), .1, .90],
    ['door-close-v1', SawyerDoorCloseV1Policy(), .1, .99],
    ['door-close-v2', SawyerDoorCloseV2Policy(), .1, .97],
    ['door-lock-v1', SawyerDoorLockV1Policy(), .1, 1.],
    ['door-lock-v2', SawyerDoorLockV2Policy(), .1, .96],
    ['door-open-v1', SawyerDoorOpenV1Policy(), .1, .93],
    ['door-open-v2', SawyerDoorOpenV2Policy(), .1, .92],
    ['door-unlock-v1', SawyerDoorUnlockV1Policy(), .1, .97],
    ['door-unlock-v2', SawyerDoorUnlockV2Policy(), .1, .97],
    ['drawer-close-v1', SawyerDrawerCloseV1Policy(), .1, .64],
    ['drawer-open-v1', SawyerDrawerOpenV1Policy(), .1, .97],
    ['faucet-close-v1', SawyerFaucetCloseV1Policy(), .1, .93],
    ['faucet-open-v1', SawyerFaucetOpenV1Policy(), .1, .99],
    ['hammer-v1', SawyerHammerV1Policy(), .1, .97],
    ['hand-insert-v1', SawyerHandInsertPolicy(), .1, 0.94],
    ['handle-press-side-v2', SawyerHandlePressSideV2Policy(), .1, .98],
    ['handle-press-v1', SawyerHandlePressV1Policy(), .1, 1.],
    ['handle-press-v2', SawyerHandlePressV2Policy(), .1, 1.],
    ['handle-pull-v1', SawyerHandlePullV1Policy(), .1, 1.],
    ['handle-pull-v2', SawyerHandlePullV2Policy(), .1, .65],
    ['handle-pull-side-v1', SawyerHandlePullSideV1Policy(), .1, .75],
    ['handle-pull-side-v2', SawyerHandlePullSideV2Policy(), .1, .51],
    ['lever-pull-v2', SawyerLeverPullV2Policy(), .1, 1.],
    ['peg-insert-side-v2', SawyerPegInsertionSideV2Policy(), .1, .90],
    ['peg-unplug-side-v1', SawyerPegUnplugSideV1Policy(), .1, .97],
    ['pick-out-of-hole-v1', SawyerPickOutOfHoleV1Policy(), .1, .89],
    ['pick-place-v2', SawyerPickPlaceV2Policy(), .1, .89],
    ['pick-place-wall-v2', SawyerPickPlaceWallV2Policy(), .1, .90],
    ['plate-slide-back-side-v2', SawyerPlateSlideBackSideV2Policy(), .1, .95],
    ['plate-slide-back-v1', SawyerPlateSlideBackV1Policy(), .1, .95],
    ['plate-slide-back-v2', SawyerPlateSlideBackV2Policy(), .1, .95],
    ['plate-slide-side-v1', SawyerPlateSlideSideV1Policy(), .1, .78],
    ['plate-slide-side-v2', SawyerPlateSlideSideV2Policy(), .1, .78],
    ['plate-slide-v1', SawyerPlateSlideV1Policy(), .1, .97],
    ['plate-slide-v2', SawyerPlateSlideV2Policy(), .1, .97],
    ['reach-v2', SawyerReachV2Policy(), .1, .98],
    ['reach-wall-v2', SawyerReachWallV2Policy(), .1, .98],
    ['push-back-v1', SawyerPushBackV1Policy(), .1, .90],
    ['push-v2', SawyerPushV2Policy(), .1, .94],
    ['push-wall-v2', SawyerPushWallV2Policy(), .1, .82],
    ['shelf-place-v1', SawyerShelfPlaceV1Policy(), .1, .90],
    ['soccer-v1', SawyerSoccerV1Policy(), .1, .91],
    ['stick-pull-v1', SawyerStickPullV1Policy(), .1, 0.87],
    ['stick-push-v1', SawyerStickPushV1Policy(), .1, 0.95],
    ['sweep-into-v1', SawyerSweepIntoV1Policy(), .1, 1.],
    ['sweep-v1', SawyerSweepV1Policy(), .1, 1.],
    ['window-close-v2', SawyerWindowCloseV2Policy(), .1, .95],
    ['window-open-v2', SawyerWindowOpenV2Policy(), .1, .93],
]


# Combine test cases into a single array to pass to parameterized test function
test_cases = []
for row in test_cases_old_nonoise:
    test_cases.append(pytest.param(*row, marks=pytest.mark.skip))
for row in test_cases_old_noisy:
    test_cases.append(pytest.param(*row, marks=pytest.mark.skip))
for row in test_cases_latest_nonoise:
    test_cases.append(pytest.param(*row, marks=pytest.mark.skip_on_ci))
for row in test_cases_latest_noisy:
    test_cases.append(pytest.param(*row, marks=pytest.mark.basic))

ALL_ENVS = {**ALL_V1_ENVIRONMENTS, **ALL_V2_ENVIRONMENTS}


@pytest.fixture(scope='function')
def env(request):
    e = ALL_ENVS[request.param]()
    e._partially_observable = False
    e._freeze_rand_vec = False
    e._set_task_called = True
    return e


@pytest.mark.parametrize(
    'env,policy,act_noise_pct,expected_success_rate',
    test_cases,
    indirect=['env']
)
def test_scripted_policy(env, policy, act_noise_pct, expected_success_rate, iters=100):
    """Tests whether a given policy solves an environment in a stateless manner
    Args:
        env (metaworld.envs.MujocoEnv): Environment to test
        policy (metaworld.policies.policy.Policy): Policy that's supposed to
            succeed in env
        act_noise_pct (np.ndarray): Decimal value(s) indicating std deviation of
            the noise as a % of action space
        expected_success_rate (float): Decimal value indicating % of runs that
            must be successful
        iters (int): How many times the policy should be tested
    """
    assert len(vars(policy)) == 0, \
        '{} has state variable(s)'.format(policy.__class__.__name__)

    successes = 0
    for _ in range(iters):
        successes += float(trajectory_summary(env, policy, act_noise_pct, render=False)[0])
    print(successes)
    assert successes >= expected_success_rate * iters<|MERGE_RESOLUTION|>--- conflicted
+++ resolved
@@ -33,12 +33,8 @@
     # name, policy, action noise pct, success rate
     ['assembly-v1', SawyerAssemblyV1Policy(), .0, 1.],
     ['basketball-v1', SawyerBasketballV1Policy(), .0, .98],
-<<<<<<< HEAD
     ['basketball-v2', SawyerBasketballV1Policy(), .0, .98],
-    ['bin-picking-v2', SawyerBinPickingV2Policy(), .0, .99],
-=======
     ['bin-picking-v2', SawyerBinPickingV2Policy(), .0, .98],
->>>>>>> 02212a7c
     ['box-close-v1', SawyerBoxCloseV1Policy(), .0, .85],
     ['box-close-v2', SawyerBoxCloseV2Policy(), .0, .90],
     ['button-press-topdown-v1', SawyerButtonPressTopdownV1Policy(), .0, 1.],
@@ -107,17 +103,11 @@
 test_cases_latest_noisy = [
     # name, policy, action noise pct, success rate
     ['assembly-v1', SawyerAssemblyV1Policy(), .1, .69],
-<<<<<<< HEAD
-    ['basketball-v1', SawyerBasketballV1Policy(), .1, .96],
+    ['basketball-v1', SawyerBasketballV1Policy(), .1, .97],
     ['basketball-v2', SawyerBasketballV1Policy(), .1, .96],
-    ['bin-picking-v2', SawyerBinPickingV2Policy(), .1, .97],
-    ['box-close-v1', SawyerBoxCloseV1Policy(), .1, .85],
-=======
-    ['basketball-v1', SawyerBasketballV1Policy(), .1, .97],
     ['bin-picking-v2', SawyerBinPickingV2Policy(), .1, .96],
     ['box-close-v1', SawyerBoxCloseV1Policy(), .1, .84],
     ['box-close-v2', SawyerBoxCloseV2Policy(), .1, .82],
->>>>>>> 02212a7c
     ['button-press-topdown-v1', SawyerButtonPressTopdownV1Policy(), .1, .98],
     ['button-press-topdown-v2', SawyerButtonPressTopdownV2Policy(), .1, .96],
     ['button-press-topdown-wall-v1', SawyerButtonPressTopdownWallV1Policy(), .1, .99],
