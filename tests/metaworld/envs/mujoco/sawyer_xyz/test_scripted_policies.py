--- conflicted
+++ resolved
@@ -167,14 +167,9 @@
     ['plate-slide-v2', SawyerPlateSlideV2Policy(), .1, .97],
     ['reach-v2', SawyerReachV2Policy(), .1, .98],
     ['reach-wall-v2', SawyerReachWallV2Policy(), .1, .98],
-<<<<<<< HEAD
-    ['push-back-v1', SawyerPushBackV1Policy(), .1, .91],
+    ['push-back-v1', SawyerPushBackV1Policy(), .1, .90],
     ['push-back-v2', SawyerPushBackV2Policy(), .0, .91],
-    ['push-v2', SawyerPushV2Policy(), .1, .94],
-=======
-    ['push-back-v1', SawyerPushBackV1Policy(), .1, .90],
     ['push-v2', SawyerPushV2Policy(), .1, .92],
->>>>>>> f1cc7f15
     ['push-wall-v2', SawyerPushWallV2Policy(), .1, .82],
     ['shelf-place-v1', SawyerShelfPlaceV1Policy(), .1, .90],
     ['soccer-v1', SawyerSoccerV1Policy(), .1, .91],
