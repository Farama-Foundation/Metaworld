import pytest

from metaworld.envs.mujoco.env_dict import ALL_V1_ENVIRONMENTS, ALL_V2_ENVIRONMENTS
from metaworld.policies import *
from tests.metaworld.envs.mujoco.sawyer_xyz.utils import trajectory_summary


test_cases_old_nonoise = [
    # This should contain configs where a V2 policy is running in a V1 env.
    # name, policy, action noise pct, success rate
    ['bin-picking-v1', SawyerBinPickingV2Policy(), .0, .50],
    ['handle-press-side-v1', SawyerHandlePressSideV2Policy(), .0, .05],
    ['lever-pull-v1', SawyerLeverPullV2Policy(), .0, .0],
    ['peg-insert-side-v1', SawyerPegInsertionSideV2Policy(), .0, .0],
    ['plate-slide-back-side-v1', SawyerPlateSlideBackSideV2Policy(), .0, 1.],
    ['window-open-v1', SawyerWindowOpenV2Policy(), .0, 0.85],
    ['window-close-v1', SawyerWindowCloseV2Policy(), .0, 0.37],
]

test_cases_old_noisy = [
    # This should contain configs where a V2 policy is running in a V1 env.
    # name, policy, action noise pct, success rate
    ['bin-picking-v1', SawyerBinPickingV2Policy(), .1, .40],
    ['handle-press-side-v1', SawyerHandlePressSideV2Policy(), .1, .77],
    ['lever-pull-v1', SawyerLeverPullV2Policy(), .1, .0],
    ['peg-insert-side-v1', SawyerPegInsertionSideV2Policy(), .1, .0],
    ['plate-slide-back-side-v1', SawyerPlateSlideBackSideV2Policy(), .1, 0.30],
    ['window-open-v1', SawyerWindowOpenV2Policy(), .1, 0.81],
    ['window-close-v1', SawyerWindowCloseV2Policy(), .1, 0.37],
]

test_cases_latest_nonoise = [
    # name, policy, action noise pct, success rate
    ['assembly-v1', SawyerAssemblyV1Policy(), .0, 1.],
    ['assembly-v2', SawyerAssemblyV2Policy(), .0, 1.],
    ['basketball-v1', SawyerBasketballV1Policy(), .0, .98],
    ['basketball-v2', SawyerBasketballV1Policy(), .0, .98],
    ['bin-picking-v2', SawyerBinPickingV2Policy(), .0, .98],
    ['box-close-v1', SawyerBoxCloseV1Policy(), .0, .85],
    ['box-close-v2', SawyerBoxCloseV2Policy(), .0, .90],
    ['button-press-topdown-v1', SawyerButtonPressTopdownV1Policy(), .0, 1.],
    ['button-press-topdown-v2', SawyerButtonPressTopdownV2Policy(), .0, .95],
    ['button-press-topdown-wall-v1', SawyerButtonPressTopdownWallV1Policy(), .0, 1.],
    ['button-press-topdown-wall-v2', SawyerButtonPressTopdownWallV2Policy(), .0, .95],
    ['button-press-v1', SawyerButtonPressV1Policy(), .0, 1.],
    ['button-press-v2', SawyerButtonPressV2Policy(), .0, 1.],
    ['button-press-wall-v1', SawyerButtonPressWallV1Policy(), .0, 1.],
    ['button-press-wall-v2', SawyerButtonPressWallV2Policy(), .0, .93],
    ['coffee-button-v1', SawyerCoffeeButtonV1Policy(), .0, 1.],
    ['coffee-button-v2', SawyerCoffeeButtonV2Policy(), .0, 1.],
    ['coffee-pull-v1', SawyerCoffeePullV1Policy(), .0, .96],
    ['coffee-pull-v2', SawyerCoffeePullV2Policy(), .0, .94],
    ['coffee-push-v1', SawyerCoffeePushV1Policy(), .0, .93],
    ['coffee-push-v2', SawyerCoffeePushV2Policy(), .0, .93],
    ['dial-turn-v1', SawyerDialTurnV1Policy(), .0, 0.96],
    ['dial-turn-v2', SawyerDialTurnV2Policy(), .0, 0.96],
    ['disassemble-v1', SawyerDisassembleV1Policy(), .0, .96],
    ['door-close-v1', SawyerDoorCloseV1Policy(), .0, .99],
    ['door-close-v2', SawyerDoorCloseV2Policy(), .0, .99],
    ['door-lock-v1', SawyerDoorLockV1Policy(), .0, 1.],
    ['door-lock-v2', SawyerDoorLockV2Policy(), .0, 1.],
    ['door-open-v1', SawyerDoorOpenV1Policy(), .0, .98],
    ['door-open-v2', SawyerDoorOpenV2Policy(), .0, .94],
    ['door-unlock-v1', SawyerDoorUnlockV1Policy(), .0, 1.],
    ['door-unlock-v2', SawyerDoorUnlockV2Policy(), .0, 1.],
    ['drawer-close-v1', SawyerDrawerCloseV1Policy(), .0, .99],
    ['drawer-close-v2', SawyerDrawerCloseV2Policy(), .0, .99],
    ['drawer-open-v1', SawyerDrawerOpenV1Policy(), .0, .99],
    ['drawer-open-v2', SawyerDrawerOpenV2Policy(), .0, .99],
    ['faucet-close-v1', SawyerFaucetCloseV1Policy(), .0, 1.],
    ['faucet-close-v2', SawyerFaucetCloseV2Policy(), .0, 1.],
    ['faucet-open-v1', SawyerFaucetOpenV1Policy(), .0, 1.],
    ['faucet-open-v2', SawyerFaucetOpenV2Policy(), .0, 1.],
    ['hammer-v1', SawyerHammerV1Policy(), .0, 1.],
    ['hammer-v2', SawyerHammerV2Policy(), .0, 1.],
    ['hand-insert-v1', SawyerHandInsertV1Policy(), .0, 0.96],
    ['hand-insert-v2', SawyerHandInsertV2Policy(), .0, 0.96],
    ['handle-press-side-v2', SawyerHandlePressSideV2Policy(), .0, .99],
    ['handle-press-v1', SawyerHandlePressV1Policy(), .0, 1.],
    ['handle-press-v2', SawyerHandlePressV2Policy(), .0, 1.],
    ['handle-pull-v1', SawyerHandlePullV1Policy(), .0, 1.],
    ['handle-pull-v2', SawyerHandlePullV2Policy(), .0, 0.93],
    ['handle-pull-side-v1', SawyerHandlePullSideV1Policy(), .0, .92],
    ['handle-pull-side-v2', SawyerHandlePullSideV2Policy(), .0, 1.],
    ['peg-insert-side-v2', SawyerPegInsertionSideV2Policy(), .0, .89],
    ['lever-pull-v2', SawyerLeverPullV2Policy(), .0, .94],
    ['peg-unplug-side-v1', SawyerPegUnplugSideV1Policy(), .0, .99],
    ['peg-unplug-side-v2', SawyerPegUnplugSideV2Policy(), .0, .99],
    ['pick-out-of-hole-v1', SawyerPickOutOfHoleV1Policy(), .0, 1.],
    ['pick-out-of-hole-v2', SawyerPickOutOfHoleV2Policy(), .0, 1.],
    ['pick-place-v2', SawyerPickPlaceV2Policy(), .0, .96],
    ['pick-place-wall-v2', SawyerPickPlaceWallV2Policy(), .0, .95],
    ['plate-slide-back-side-v2', SawyerPlateSlideBackSideV2Policy(), .0, 1.],
    ['plate-slide-back-v1', SawyerPlateSlideBackV1Policy(), .0, 1.],
    ['plate-slide-back-v2', SawyerPlateSlideBackV2Policy(), .0, 1.],
    ['plate-slide-side-v1', SawyerPlateSlideSideV1Policy(), .0, 1.],
    ['plate-slide-side-v2', SawyerPlateSlideSideV2Policy(), .0, 1.],
    ['plate-slide-v1', SawyerPlateSlideV1Policy(), .0, 1.],
    ['plate-slide-v2', SawyerPlateSlideV2Policy(), .0, 1.],
    ['reach-v2', SawyerReachV2Policy(), .0, .99],
    ['reach-wall-v2', SawyerReachWallV2Policy(), 0.0, .98],
    ['push-back-v1', SawyerPushBackV1Policy(), .0, .97],
    ['push-back-v2', SawyerPushBackV2Policy(), .0, .97],
    ['push-v2', SawyerPushV2Policy(), .0, .97],
    ['push-wall-v2', SawyerPushWallV2Policy(), .0, .97],
    ['shelf-place-v1', SawyerShelfPlaceV1Policy(), .0, .96],
    ['shelf-place-v2', SawyerShelfPlaceV2Policy(), .0, .96],
    ['soccer-v1', SawyerSoccerV1Policy(), .0, .88],
    ['soccer-v2', SawyerSoccerV2Policy(), .0, .88],
    ['stick-pull-v1', SawyerStickPullV1Policy(), .0, 0.95],
    ['stick-pull-v2', SawyerStickPullV2Policy(), .0, 0.96],
    ['stick-push-v1', SawyerStickPushV1Policy(), .0, 0.98],
    ['stick-push-v2', SawyerStickPushV2Policy(), .0, 0.98],
    ['sweep-into-v1', SawyerSweepIntoV1Policy(), .0, 1.],
    ['sweep-into-v2',  SawyerSweepIntoV2Policy(), .0, 0.98],
    ['sweep-v1', SawyerSweepV1Policy(), .0, 1.],
    ['sweep-v2', SawyerSweepV2Policy(), .0, 0.99],
    ['window-close-v2', SawyerWindowCloseV2Policy(), 0., .98],
    ['window-open-v2', SawyerWindowOpenV2Policy(), 0., .94],
]

test_cases_latest_noisy = [
    # name, policy, action noise pct, success rate
    ['assembly-v1', SawyerAssemblyV1Policy(), .1, .69],
    ['assembly-v2', SawyerAssemblyV2Policy(), .1, .70],
    ['basketball-v1', SawyerBasketballV1Policy(), .1, .97],
    ['basketball-v2', SawyerBasketballV1Policy(), .1, .96],
    ['bin-picking-v2', SawyerBinPickingV2Policy(), .1, .96],
    ['box-close-v1', SawyerBoxCloseV1Policy(), .1, .84],
    ['box-close-v2', SawyerBoxCloseV2Policy(), .1, .82],
    ['button-press-topdown-v1', SawyerButtonPressTopdownV1Policy(), .1, .98],
    ['button-press-topdown-v2', SawyerButtonPressTopdownV2Policy(), .1, .95],
    ['button-press-topdown-wall-v1', SawyerButtonPressTopdownWallV1Policy(), .1, .99],
    ['button-press-topdown-wall-v2', SawyerButtonPressTopdownWallV2Policy(), .1, .95],
    ['button-press-v1', SawyerButtonPressV1Policy(), .1, .98],
    ['button-press-v2', SawyerButtonPressV2Policy(), .1, .98],
    ['button-press-wall-v1', SawyerButtonPressWallV1Policy(), .1, .94],
    ['button-press-wall-v2', SawyerButtonPressWallV2Policy(), .1, .92],
    ['coffee-button-v1', SawyerCoffeeButtonV1Policy(), .1, .99],
    ['coffee-button-v2', SawyerCoffeeButtonV2Policy(), .1, .99],
    ['coffee-pull-v1', SawyerCoffeePullV1Policy(), .1, .95],
<<<<<<< HEAD
    ['coffee-pull-v2', SawyerCoffeePullV2Policy(), .1, .51],
    ['coffee-push-v1', SawyerCoffeePushV1Policy(), .1, .88],
    ['coffee-push-v2', SawyerCoffeePushV2Policy(), .1, .88],
=======
    ['coffee-push-v1', SawyerCoffeePushV1Policy(), .1, .86],
>>>>>>> a3e80c24
    ['dial-turn-v1', SawyerDialTurnV1Policy(), .1, 0.84],
    ['dial-turn-v2', SawyerDialTurnV2Policy(), .1, 0.84],
    ['disassemble-v1', SawyerDisassembleV1Policy(), .1, .90],
    ['door-close-v1', SawyerDoorCloseV1Policy(), .1, .99],
    ['door-close-v2', SawyerDoorCloseV2Policy(), .1, .97],
    ['door-lock-v1', SawyerDoorLockV1Policy(), .1, 1.],
    ['door-lock-v2', SawyerDoorLockV2Policy(), .1, .96],
    ['door-open-v1', SawyerDoorOpenV1Policy(), .1, .93],
    ['door-open-v2', SawyerDoorOpenV2Policy(), .1, .92],
    ['door-unlock-v1', SawyerDoorUnlockV1Policy(), .1, .97],
    ['door-unlock-v2', SawyerDoorUnlockV2Policy(), .1, .97],
    ['drawer-close-v1', SawyerDrawerCloseV1Policy(), .1, .64],
    ['drawer-close-v2', SawyerDrawerCloseV2Policy(), .1, .99],
    ['drawer-open-v1', SawyerDrawerOpenV1Policy(), .1, .97],
    ['drawer-open-v2', SawyerDrawerOpenV2Policy(), .1, .97],
    ['faucet-close-v1', SawyerFaucetCloseV1Policy(), .1, .93],
    ['faucet-close-v2', SawyerFaucetCloseV2Policy(), .1, .93],
    ['faucet-open-v1', SawyerFaucetOpenV1Policy(), .1, .99],
    ['faucet-open-v2', SawyerFaucetOpenV2Policy(), .1, .99],
    ['hammer-v1', SawyerHammerV1Policy(), .1, .97],
    ['hammer-v2', SawyerHammerV2Policy(), .1, .96],
    ['hand-insert-v1', SawyerHandInsertV1Policy(), .1, 0.95],
    ['hand-insert-v2', SawyerHandInsertV2Policy(), .1, 0.95],
    ['handle-press-side-v2', SawyerHandlePressSideV2Policy(), .1, .98],
    ['handle-press-v1', SawyerHandlePressV1Policy(), .1, 1.],
    ['handle-press-v2', SawyerHandlePressV2Policy(), .1, 1.],
    ['handle-pull-v1', SawyerHandlePullV1Policy(), .1, 1.],
    ['handle-pull-v2', SawyerHandlePullV2Policy(), .1, .65],
    ['handle-pull-side-v1', SawyerHandlePullSideV1Policy(), .1, .75],
    ['handle-pull-side-v2', SawyerHandlePullSideV2Policy(), .1, .51],
    ['peg-insert-side-v2', SawyerPegInsertionSideV2Policy(), .1, .87],
    ['lever-pull-v2', SawyerLeverPullV2Policy(), .1, .90],
    ['peg-unplug-side-v1', SawyerPegUnplugSideV1Policy(), .1, .97],
    ['peg-unplug-side-v2', SawyerPegUnplugSideV2Policy(), .1, .95],
    ['pick-out-of-hole-v1', SawyerPickOutOfHoleV1Policy(), .1, .89],
    ['pick-out-of-hole-v2', SawyerPickOutOfHoleV2Policy(), .1, .89],
    ['pick-place-v2', SawyerPickPlaceV2Policy(), .1, .89],
    ['pick-place-wall-v2', SawyerPickPlaceWallV2Policy(), .1, .86],
    ['plate-slide-back-side-v2', SawyerPlateSlideBackSideV2Policy(), .1, .95],
    ['plate-slide-back-v1', SawyerPlateSlideBackV1Policy(), .1, .95],
    ['plate-slide-back-v2', SawyerPlateSlideBackV2Policy(), .1, .94],
    ['plate-slide-side-v1', SawyerPlateSlideSideV1Policy(), .1, .76],
    ['plate-slide-side-v2', SawyerPlateSlideSideV2Policy(), .1, .78],
    ['plate-slide-v1', SawyerPlateSlideV1Policy(), .1, .97],
    ['plate-slide-v2', SawyerPlateSlideV2Policy(), .1, .97],
    ['reach-v2', SawyerReachV2Policy(), .1, .98],
    ['reach-wall-v2', SawyerReachWallV2Policy(), .1, .96],
    ['push-back-v1', SawyerPushBackV1Policy(), .1, .90],
    ['push-back-v2', SawyerPushBackV2Policy(), .0, .91],
    ['push-v2', SawyerPushV2Policy(), .1, .92],
    ['push-wall-v2', SawyerPushWallV2Policy(), .1, .82],
    ['shelf-place-v1', SawyerShelfPlaceV1Policy(), .1, .90],
    ['shelf-place-v2', SawyerShelfPlaceV2Policy(), .1, .89],
    ['soccer-v1', SawyerSoccerV1Policy(), .1, .91],
    ['soccer-v2', SawyerSoccerV2Policy(), .1, .91],
    ['stick-pull-v1', SawyerStickPullV1Policy(), .1, 0.85],
    ['stick-pull-v2', SawyerStickPullV2Policy(), .1, 0.86],
    ['stick-push-v1', SawyerStickPushV1Policy(), .1, 0.95],
    ['stick-push-v2', SawyerStickPushV2Policy(), .1, 0.95],
    ['sweep-into-v1', SawyerSweepIntoV1Policy(), .1, 1.],
    ['sweep-into-v2',  SawyerSweepIntoV2Policy(), .1, 0.98],
    ['sweep-v1', SawyerSweepV1Policy(), .1, 1.],
    ['sweep-v2', SawyerSweepV2Policy(), .0, 0.99],
    ['window-close-v2', SawyerWindowCloseV2Policy(), .1, .95],
    ['window-open-v2', SawyerWindowOpenV2Policy(), .1, .93],
]


# Combine test cases into a single array to pass to parameterized test function
test_cases = []
for row in test_cases_old_nonoise:
    test_cases.append(pytest.param(*row, marks=pytest.mark.skip))
for row in test_cases_old_noisy:
    test_cases.append(pytest.param(*row, marks=pytest.mark.skip))
for row in test_cases_latest_nonoise:
    test_cases.append(pytest.param(*row, marks=pytest.mark.skip_on_ci))
for row in test_cases_latest_noisy:
    test_cases.append(pytest.param(*row, marks=pytest.mark.basic))

ALL_ENVS = {**ALL_V1_ENVIRONMENTS, **ALL_V2_ENVIRONMENTS}


@pytest.fixture(scope='function')
def env(request):
    e = ALL_ENVS[request.param]()
    e._partially_observable = False
    e._freeze_rand_vec = False
    e._set_task_called = True
    return e


@pytest.mark.parametrize(
    'env,policy,act_noise_pct,expected_success_rate',
    test_cases,
    indirect=['env']
)
def test_scripted_policy(env, policy, act_noise_pct, expected_success_rate, iters=100):
    """Tests whether a given policy solves an environment in a stateless manner
    Args:
        env (metaworld.envs.MujocoEnv): Environment to test
        policy (metaworld.policies.policy.Policy): Policy that's supposed to
            succeed in env
        act_noise_pct (np.ndarray): Decimal value(s) indicating std deviation of
            the noise as a % of action space
        expected_success_rate (float): Decimal value indicating % of runs that
            must be successful
        iters (int): How many times the policy should be tested
    """
    assert len(vars(policy)) == 0, \
        '{} has state variable(s)'.format(policy.__class__.__name__)

    successes = 0
    for _ in range(iters):
        successes += float(trajectory_summary(env, policy, act_noise_pct, render=False)[0])
    print(successes)
    assert successes >= expected_success_rate * iters<|MERGE_RESOLUTION|>--- conflicted
+++ resolved
@@ -139,13 +139,9 @@
     ['coffee-button-v1', SawyerCoffeeButtonV1Policy(), .1, .99],
     ['coffee-button-v2', SawyerCoffeeButtonV2Policy(), .1, .99],
     ['coffee-pull-v1', SawyerCoffeePullV1Policy(), .1, .95],
-<<<<<<< HEAD
     ['coffee-pull-v2', SawyerCoffeePullV2Policy(), .1, .51],
-    ['coffee-push-v1', SawyerCoffeePushV1Policy(), .1, .88],
+    ['coffee-push-v1', SawyerCoffeePushV1Policy(), .1, .86],
     ['coffee-push-v2', SawyerCoffeePushV2Policy(), .1, .88],
-=======
-    ['coffee-push-v1', SawyerCoffeePushV1Policy(), .1, .86],
->>>>>>> a3e80c24
     ['dial-turn-v1', SawyerDialTurnV1Policy(), .1, 0.84],
     ['dial-turn-v2', SawyerDialTurnV2Policy(), .1, 0.84],
     ['disassemble-v1', SawyerDisassembleV1Policy(), .1, .90],
