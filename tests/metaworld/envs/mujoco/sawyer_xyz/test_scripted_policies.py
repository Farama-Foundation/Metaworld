import pytest

from metaworld.envs.mujoco.env_dict import ALL_V1_ENVIRONMENTS, ALL_V2_ENVIRONMENTS
from metaworld.policies import *
from tests.metaworld.envs.mujoco.sawyer_xyz.utils import trajectory_summary


test_cases_old_nonoise = [
    # This should contain configs where a V2 policy is compatible with a V1 env.
    # name, policy, action noise pct, success rate
    ['plate-slide-back-side-v1', SawyerPlateSlideBackSideV2Policy(), .0, 1.],
    ['window-open-v1', SawyerWindowOpenV2Policy(), .0, 0.85],
    ['window-close-v1', SawyerWindowCloseV2Policy(), .0, 0.37],
]

test_cases_old_noisy = [
    # This should contain configs where a V2 policy is compatible with a V1 env.
    # name, policy, action noise pct, success rate
    ['plate-slide-back-side-v1', SawyerPlateSlideBackSideV2Policy(), .1, 0.30],
    ['window-open-v1', SawyerWindowOpenV2Policy(), .1, 0.81],
    ['window-close-v1', SawyerWindowCloseV2Policy(), .1, 0.37],
]

test_cases_latest_nonoise = [
    # name, policy, action noise pct, success rate
    ['assembly-v1', SawyerAssemblyV1Policy(), .0, 1.],
    ['basketball-v1', SawyerBasketballV1Policy(), .0, .98],
    ['button-press-topdown-v1', SawyerButtonPressTopdownV1Policy(), .0, 1.],
    ['button-press-v1', SawyerButtonPressV1Policy(), .0, .93],
    ['coffee-button-v1', SawyerCoffeeButtonV1Policy(), .0, 1.],
    ['coffee-pull-v1', SawyerCoffeePullV1Policy(), .0, .96],
    ['coffee-push-v1', SawyerCoffeePushV1Policy(), .0, .93],
    ['disassemble-v1', SawyerDisassembleV1Policy(), .0, .96],
    ['door-close-v1', SawyerDoorCloseV1Policy(), .0, .99],
    ['door-lock-v1', SawyerDoorLockV1Policy(), .0, 1.],
    ['door-open-v1', SawyerDoorOpenV1Policy(), .0, .98],
    ['door-unlock-v1', SawyerDoorUnlockV1Policy(), .0, 1.],
    ['drawer-close-v1', SawyerDrawerCloseV1Policy(), .0, .99],
    ['drawer-open-v1', SawyerDrawerOpenV1Policy(), .0, .99],
    ['faucet-close-v1', SawyerFaucetCloseV1Policy(), .0, 1.],
    ['faucet-open-v1', SawyerFaucetOpenV1Policy(), .0, 1.],
    ['lever-pull-v2', SawyerLeverPullV2Policy(), .0, 1.],
    ['peg-insert-side-v2', SawyerPegInsertionSideV2Policy(), .0, .92],
    ['peg-unplug-side-v1', SawyerPegUnplugSideV1Policy(), .0, .99],
    ['pick-out-of-hole-v1', SawyerPickOutOfHoleV1Policy(), .0, 1.],
    ['pick-place-v2', SawyerPickPlaceV2Policy(), .0, .96],
    ['pick-place-wall-v2', SawyerPickPlaceWallV2Policy(), .0, .95],
    ['plate-slide-back-side-v2', SawyerPlateSlideBackSideV2Policy(), .0, 1.],
    ['plate-slide-back-v1', SawyerPlateSlideBackV1Policy(), .0, 1.],
    ['plate-slide-side-v1', SawyerPlateSlideSideV1Policy(), .0, 1.],
    ['plate-slide-v1', SawyerPlateSlideV1Policy(), .0, 1.],
    ['reach-v2', SawyerReachV2Policy(), .0, .99],
    ['reach-wall-v2', SawyerReachWallV2Policy(), 0.0, .98],
    ['push-back-v1', SawyerPushBackV1Policy(), .0, .97],
    ['push-v2', SawyerPushV2Policy(), .0, .97],
    ['push-wall-v2', SawyerPushWallV2Policy(), .0, .97],
    ['shelf-place-v1', SawyerShelfPlaceV1Policy(), .0, .96],
    ['sweep-into-v1', SawyerSweepIntoV1Policy(), .0, 1.],
    ['sweep-v1', SawyerSweepV1Policy(), .0, 1.],
    ['window-close-v2', SawyerWindowCloseV2Policy(), 0., .98],
<<<<<<< HEAD
    ['window-open-v2', SawyerWindowOpenV2Policy(), 0., .95],
    ['dial-turn-v1', SawyerDialTurnV1Policy(), .0, 0.98],
=======
    ['hand-insert-v1', SawyerHandInsertPolicy(), .0, 0.96],
    ['window-open-v2', SawyerWindowOpenV2Policy(), 0., .94],
>>>>>>> f3ba700e
]

test_cases_latest_noisy = [
    # name, policy, action noise pct, success rate
    ['assembly-v1', SawyerAssemblyV1Policy(), .1, .70],
    ['basketball-v1', SawyerBasketballV1Policy(), .1, .97],
    ['button-press-topdown-v1', SawyerButtonPressTopdownV1Policy(), .1, .98],
    ['button-press-v1', SawyerButtonPressV1Policy(), 0., .94],
    ['coffee-button-v1', SawyerCoffeeButtonV1Policy(), .1, .99],
    ['coffee-pull-v1', SawyerCoffeePullV1Policy(), .1, .95],
    ['coffee-push-v1', SawyerCoffeePushV1Policy(), .1, .88],
    ['disassemble-v1', SawyerDisassembleV1Policy(), .1, .91],
    ['door-close-v1', SawyerDoorCloseV1Policy(), .1, .99],
    ['door-lock-v1', SawyerDoorLockV1Policy(), .1, 1.],
    ['door-open-v1', SawyerDoorOpenV1Policy(), .1, .94],
    ['door-unlock-v1', SawyerDoorUnlockV1Policy(), .1, .97],
    ['drawer-close-v1', SawyerDrawerCloseV1Policy(), .1, .64],
    ['drawer-open-v1', SawyerDrawerOpenV1Policy(), .1, .97],
    ['faucet-close-v1', SawyerFaucetCloseV1Policy(), .1, .93],
    ['faucet-open-v1', SawyerFaucetOpenV1Policy(), .1, .99],
    ['lever-pull-v2', SawyerLeverPullV2Policy(), .1, 1.],
    ['peg-insert-side-v2', SawyerPegInsertionSideV2Policy(), .1, .92],
    ['peg-unplug-side-v1', SawyerPegUnplugSideV1Policy(), .1, .97],
    ['pick-out-of-hole-v1', SawyerPickOutOfHoleV1Policy(), .1, .90],
    ['pick-place-v2', SawyerPickPlaceV2Policy(), .1, .89],
    ['pick-place-wall-v2', SawyerPickPlaceWallV2Policy(), .1, .90],
    ['plate-slide-back-side-v2', SawyerPlateSlideBackSideV2Policy(), .1, .95],
    ['plate-slide-back-v1', SawyerPlateSlideBackV1Policy(), .1, .95],
    ['plate-slide-side-v1', SawyerPlateSlideSideV1Policy(), .1, .78],
    ['plate-slide-v1', SawyerPlateSlideV1Policy(), .1, .97],
    ['reach-v2', SawyerReachV2Policy(), .1, .99],
    ['reach-wall-v2', SawyerReachWallV2Policy(), .1, .98],
    ['push-back-v1', SawyerPushBackV1Policy(), .1, .91],
    ['push-v2', SawyerPushV2Policy(), .1, .94],
    ['push-wall-v2', SawyerPushWallV2Policy(), .1, .83],
    ['shelf-place-v1', SawyerShelfPlaceV1Policy(), .1, .92],
    ['sweep-into-v1', SawyerSweepIntoV1Policy(), .1, 1.],
    ['sweep-v1', SawyerSweepV1Policy(), .1, 1.],
<<<<<<< HEAD
    ['window-close-v2', SawyerWindowCloseV2Policy(), .1, .96],
    ['window-open-v2', SawyerWindowOpenV2Policy(), .1, .95],
    ['dial-turn-v1', SawyerDialTurnV1Policy(), .1, 0.85],
=======
    ['hand-insert-v1', SawyerHandInsertPolicy(), .1, 0.95],
    ['window-close-v2', SawyerWindowCloseV2Policy(), .1, .95],
    ['window-open-v2', SawyerWindowOpenV2Policy(), .1, .93],
>>>>>>> f3ba700e
]


# Combine test cases into a single array to pass to parameterized test function
test_cases = []
for row in test_cases_old_nonoise:
    test_cases.append(pytest.param(*row, marks=pytest.mark.skip))
for row in test_cases_old_noisy:
    test_cases.append(pytest.param(*row, marks=pytest.mark.skip))
for row in test_cases_latest_nonoise:
    test_cases.append(pytest.param(*row, marks=pytest.mark.skip_on_ci))
for row in test_cases_latest_noisy:
    test_cases.append(pytest.param(*row, marks=pytest.mark.basic))

ALL_ENVS = {**ALL_V1_ENVIRONMENTS, **ALL_V2_ENVIRONMENTS}


@pytest.fixture(scope='function')
def env(request):
    e = ALL_ENVS[request.param]()
    e._partially_observable = False
    e._freeze_rand_vec = False
    e._set_task_called = True
    return e


@pytest.mark.parametrize(
    'env,policy,act_noise_pct,expected_success_rate',
    test_cases,
    indirect=['env']
)
def test_scripted_policy(env, policy, act_noise_pct, expected_success_rate, iters=100):
    """Tests whether a given policy solves an environment in a stateless manner
    Args:
        env (metaworld.envs.MujocoEnv): Environment to test
        policy (metaworld.policies.policy.Policy): Policy that's supposed to
            succeed in env
        act_noise_pct (np.ndarray): Decimal value(s) indicating std deviation of
            the noise as a % of action space
        expected_success_rate (float): Decimal value indicating % of runs that
            must be successful
        iters (int): How many times the policy should be tested
    """
    assert len(vars(policy)) == 0, \
        '{} has state variable(s)'.format(policy.__class__.__name__)

    successes = 0
    for _ in range(iters):
        successes += float(trajectory_summary(env, policy, act_noise_pct, render=False)[0])
    print(successes)
    assert successes >= expected_success_rate * iters<|MERGE_RESOLUTION|>--- conflicted
+++ resolved
@@ -58,13 +58,9 @@
     ['sweep-into-v1', SawyerSweepIntoV1Policy(), .0, 1.],
     ['sweep-v1', SawyerSweepV1Policy(), .0, 1.],
     ['window-close-v2', SawyerWindowCloseV2Policy(), 0., .98],
-<<<<<<< HEAD
-    ['window-open-v2', SawyerWindowOpenV2Policy(), 0., .95],
-    ['dial-turn-v1', SawyerDialTurnV1Policy(), .0, 0.98],
-=======
     ['hand-insert-v1', SawyerHandInsertPolicy(), .0, 0.96],
     ['window-open-v2', SawyerWindowOpenV2Policy(), 0., .94],
->>>>>>> f3ba700e
+    ['dial-turn-v1', SawyerDialTurnV1Policy(), .0, 0.98],
 ]
 
 test_cases_latest_noisy = [
@@ -103,15 +99,10 @@
     ['shelf-place-v1', SawyerShelfPlaceV1Policy(), .1, .92],
     ['sweep-into-v1', SawyerSweepIntoV1Policy(), .1, 1.],
     ['sweep-v1', SawyerSweepV1Policy(), .1, 1.],
-<<<<<<< HEAD
-    ['window-close-v2', SawyerWindowCloseV2Policy(), .1, .96],
-    ['window-open-v2', SawyerWindowOpenV2Policy(), .1, .95],
     ['dial-turn-v1', SawyerDialTurnV1Policy(), .1, 0.85],
-=======
     ['hand-insert-v1', SawyerHandInsertPolicy(), .1, 0.95],
     ['window-close-v2', SawyerWindowCloseV2Policy(), .1, .95],
     ['window-open-v2', SawyerWindowOpenV2Policy(), .1, .93],
->>>>>>> f3ba700e
 ]
 
 
