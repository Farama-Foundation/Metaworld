import pytest

from metaworld.envs.mujoco.env_dict import ALL_V1_ENVIRONMENTS, ALL_V2_ENVIRONMENTS
from metaworld.policies import *
from tests.metaworld.envs.mujoco.sawyer_xyz.utils import trajectory_summary

<<<<<<< HEAD
=======

>>>>>>> c937135e
test_cases_old_nonoise = [
    # This should contain configs where a V2 policy is compatible with a V1 env.
    # name, policy, action noise pct, success rate
    ['plate-slide-back-side-v1', SawyerPlateSlideBackSideV2Policy(), .0, 1.],
    ['window-open-v1', SawyerWindowOpenV2Policy(), .0, 0.85],
    ['window-close-v1', SawyerWindowCloseV2Policy(), .0, 0.37],
]

test_cases_old_noisy = [
    # This should contain configs where a V2 policy is compatible with a V1 env.
    # name, policy, action noise pct, success rate
    ['plate-slide-back-side-v1', SawyerPlateSlideBackSideV2Policy(), .1, 0.30],
    ['window-open-v1', SawyerWindowOpenV2Policy(), .1, 0.81],
    ['window-close-v1', SawyerWindowCloseV2Policy(), .1, 0.37],
]

test_cases_latest_nonoise = [
    # name, policy, action noise pct, success rate
    ['basketball-v1', SawyerBasketballV1Policy(), .0, .98],
    ['button-press-topdown-v1', SawyerButtonPressTopdownV1Policy(), .0, 1.],
    ['button-press-v1', SawyerButtonPressV1Policy(), 0., .94],
    ['coffee-button-v1', SawyerCoffeeButtonV1Policy(), .0, 1.],
    ['coffee-pull-v1', SawyerCoffeePullV1Policy(), .0, .96],
    ['coffee-push-v1', SawyerCoffeePushV1Policy(), .0, .96],
    ['door-close-v1', SawyerDoorCloseV1Policy(), .0, .99],
    ['door-open-v1', SawyerDoorOpenV1Policy(), .0, .99],
    ['drawer-close-v1', SawyerDrawerCloseV1Policy(), .0, .99],
    ['drawer-open-v1', SawyerDrawerOpenV1Policy(), .0, 0.99],
    ['lever-pull-v2', SawyerLeverPullV2Policy(), .0, 1.],
    ['peg-insert-side-v2', SawyerPegInsertionSideV2Policy(), .0, .94],
    ['peg-unplug-side-v1', SawyerPegUnplugSideV1Policy(), .0, .99],
    ['pick-place-v2', SawyerPickPlaceV2Policy(), .0, .96],
    ['pick-place-wall-v2', SawyerPickPlaceWallV2Policy(), .0, .95],
    ['plate-slide-back-side-v2', SawyerPlateSlideBackSideV2Policy(), .0, 1.],
    ['plate-slide-back-v1', SawyerPlateSlideBackV1Policy(), .0, 1.],
    ['plate-slide-side-v1', SawyerPlateSlideSideV1Policy(), .0, 1.],
    ['plate-slide-v1', SawyerPlateSlideV1Policy(), .0, 1.],
    ['reach-v2', SawyerReachV2Policy(), .0, .99],
    ['reach-wall-v2', SawyerReachWallV2Policy(), 0.0, .98],
    ['push-v2', SawyerPushV2Policy(), .0, .98],
    ['push-wall-v2', SawyerPushWallV2Policy(), .0, .98],
    ['shelf-place-v1', SawyerShelfPlaceV1Policy(), .0, .97],
    ['sweep-into-v1', SawyerSweepIntoV1Policy(), .0, 1.],
    ['sweep-v1', SawyerSweepV1Policy(), .0, 1.],
<<<<<<< HEAD
    ['window-close-v2', SawyerWindowCloseV2Policy(), 0., 0.98],
    ['window-open-v2', SawyerWindowOpenV2Policy(), 0., 0.96],
    ['dial-turn-v1', SawyerDialTurnV1Policy(), .0, 0.98],
=======
    ['window-close-v2', SawyerWindowCloseV2Policy(), 0., .98],
    ['window-open-v2', SawyerWindowOpenV2Policy(), 0., .95],
>>>>>>> c937135e
]

test_cases_latest_noisy = [
    # name, policy, action noise pct, success rate
    ['basketball-v1', SawyerBasketballV1Policy(), .1, .98],
    ['button-press-topdown-v1', SawyerButtonPressTopdownV1Policy(), .1, .98],
    ['button-press-v1', SawyerButtonPressV1Policy(), 0., .94],
    ['coffee-button-v1', SawyerCoffeeButtonV1Policy(), .1, 1.],
    ['coffee-pull-v1', SawyerCoffeePullV1Policy(), .1, .96],
    ['coffee-push-v1', SawyerCoffeePushV1Policy(), .1, .88],
    ['door-close-v1', SawyerDoorCloseV1Policy(), .1, .99],
    ['door-open-v1', SawyerDoorOpenV1Policy(), .1, .96],
    ['drawer-close-v1', SawyerDrawerCloseV1Policy(), .1, .64],
    ['drawer-open-v1', SawyerDrawerOpenV1Policy(), .1, .97],
    ['lever-pull-v2', SawyerLeverPullV2Policy(), .1, 1.],
    ['peg-insert-side-v2', SawyerPegInsertionSideV2Policy(), .1, .93],
    ['peg-unplug-side-v1', SawyerPegUnplugSideV1Policy(), .1, .98],
    ['pick-place-v2', SawyerPickPlaceV2Policy(), .1, .89],
    ['pick-place-wall-v2', SawyerPickPlaceWallV2Policy(), .1, .91],
    ['plate-slide-back-side-v2', SawyerPlateSlideBackSideV2Policy(), .1, .95],
    ['plate-slide-back-v1', SawyerPlateSlideBackV1Policy(), .1, .95],
    ['plate-slide-side-v1', SawyerPlateSlideSideV1Policy(), .1, .78],
    ['plate-slide-v1', SawyerPlateSlideV1Policy(), .1, .97],
    ['reach-v2', SawyerReachV2Policy(), .1, .99],
    ['reach-wall-v2', SawyerReachWallV2Policy(), .1, .98],
    ['push-v2', SawyerPushV2Policy(), .1, .94],
    ['push-wall-v2', SawyerPushWallV2Policy(), .1, .86],
    ['shelf-place-v1', SawyerShelfPlaceV1Policy(), .1, .92],
    ['sweep-into-v1', SawyerSweepIntoV1Policy(), .1, 1.],
    ['sweep-v1', SawyerSweepV1Policy(), .1, 1.],
<<<<<<< HEAD
    ['window-close-v2', SawyerWindowCloseV2Policy(), .1, 0.96],
    ['window-open-v2', SawyerWindowOpenV2Policy(), .1, 0.95],
    ['dial-turn-v1', SawyerDialTurnV1Policy(), .1, 0.85],
=======
    ['window-close-v2', SawyerWindowCloseV2Policy(), .1, .96],
    ['window-open-v2', SawyerWindowOpenV2Policy(), .1, .95],
>>>>>>> c937135e
]


# Combine test cases into a single array to pass to parameterized test function
test_cases = []
for row in test_cases_old_nonoise:
    test_cases.append(pytest.param(*row, marks=pytest.mark.skip))
for row in test_cases_old_noisy:
    test_cases.append(pytest.param(*row, marks=pytest.mark.skip))
for row in test_cases_latest_nonoise:
    test_cases.append(pytest.param(*row, marks=pytest.mark.skip_on_ci))
for row in test_cases_latest_noisy:
    test_cases.append(pytest.param(*row, marks=pytest.mark.basic))

ALL_ENVS = {**ALL_V1_ENVIRONMENTS, **ALL_V2_ENVIRONMENTS}


@pytest.fixture(scope='function')
def env(request):
    e = ALL_ENVS[request.param]()
    e._partially_observable = False
    e._freeze_rand_vec = False
    e._set_task_called = True
    return e


@pytest.mark.parametrize(
    'env,policy,act_noise_pct,expected_success_rate',
    test_cases,
    indirect=['env']
)
def test_scripted_policy(env, policy, act_noise_pct, expected_success_rate, iters=100):
    """Tests whether a given policy solves an environment in a stateless manner
    Args:
        env (metaworld.envs.MujocoEnv): Environment to test
        policy (metaworld.policies.policy.Policy): Policy that's supposed to
            succeed in env
        act_noise_pct (np.ndarray): Decimal value(s) indicating std deviation of
            the noise as a % of action space
        expected_success_rate (float): Decimal value indicating % of runs that
            must be successful
        iters (int): How many times the policy should be tested
    """
    assert len(vars(policy)) == 0, \
        '{} has state variable(s)'.format(policy.__class__.__name__)

    successes = 0
    for _ in range(iters):
        successes += float(trajectory_summary(env, policy, act_noise_pct, render=False)[0])
    print(successes)
    assert successes >= expected_success_rate * iters<|MERGE_RESOLUTION|>--- conflicted
+++ resolved
@@ -4,10 +4,7 @@
 from metaworld.policies import *
 from tests.metaworld.envs.mujoco.sawyer_xyz.utils import trajectory_summary
 
-<<<<<<< HEAD
-=======
 
->>>>>>> c937135e
 test_cases_old_nonoise = [
     # This should contain configs where a V2 policy is compatible with a V1 env.
     # name, policy, action noise pct, success rate
@@ -52,14 +49,9 @@
     ['shelf-place-v1', SawyerShelfPlaceV1Policy(), .0, .97],
     ['sweep-into-v1', SawyerSweepIntoV1Policy(), .0, 1.],
     ['sweep-v1', SawyerSweepV1Policy(), .0, 1.],
-<<<<<<< HEAD
-    ['window-close-v2', SawyerWindowCloseV2Policy(), 0., 0.98],
-    ['window-open-v2', SawyerWindowOpenV2Policy(), 0., 0.96],
-    ['dial-turn-v1', SawyerDialTurnV1Policy(), .0, 0.98],
-=======
     ['window-close-v2', SawyerWindowCloseV2Policy(), 0., .98],
     ['window-open-v2', SawyerWindowOpenV2Policy(), 0., .95],
->>>>>>> c937135e
+    ['dial-turn-v1', SawyerDialTurnV1Policy(), .0, 0.98],
 ]
 
 test_cases_latest_noisy = [
@@ -90,14 +82,9 @@
     ['shelf-place-v1', SawyerShelfPlaceV1Policy(), .1, .92],
     ['sweep-into-v1', SawyerSweepIntoV1Policy(), .1, 1.],
     ['sweep-v1', SawyerSweepV1Policy(), .1, 1.],
-<<<<<<< HEAD
-    ['window-close-v2', SawyerWindowCloseV2Policy(), .1, 0.96],
-    ['window-open-v2', SawyerWindowOpenV2Policy(), .1, 0.95],
-    ['dial-turn-v1', SawyerDialTurnV1Policy(), .1, 0.85],
-=======
     ['window-close-v2', SawyerWindowCloseV2Policy(), .1, .96],
     ['window-open-v2', SawyerWindowOpenV2Policy(), .1, .95],
->>>>>>> c937135e
+    ['dial-turn-v1', SawyerDialTurnV1Policy(), .1, 0.85],
 ]
 
 
