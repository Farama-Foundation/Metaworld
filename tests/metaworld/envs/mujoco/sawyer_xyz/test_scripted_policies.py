--- conflicted
+++ resolved
@@ -69,13 +69,9 @@
     ['faucet-open-v1', SawyerFaucetOpenV1Policy(), .0, 1.],
     ['faucet-open-v2', SawyerFaucetOpenV2Policy(), .0, 1.],
     ['hammer-v1', SawyerHammerV1Policy(), .0, 1.],
-<<<<<<< HEAD
+    ['hammer-v2', SawyerHammerV2Policy(), .0, 1.],
     ['hand-insert-v1', SawyerHandInsertV1Policy(), .0, 0.96],
     ['hand-insert-v2', SawyerHandInsertV2Policy(), .0, 0.96],
-=======
-    ['hammer-v2', SawyerHammerV2Policy(), .0, 1.],
-    ['hand-insert-v1', SawyerHandInsertPolicy(), .0, 0.96],
->>>>>>> 1c4aafe3
     ['handle-press-side-v2', SawyerHandlePressSideV2Policy(), .0, .99],
     ['handle-press-v1', SawyerHandlePressV1Policy(), .0, 1.],
     ['handle-press-v2', SawyerHandlePressV2Policy(), .0, 1.],
@@ -159,13 +155,9 @@
     ['faucet-open-v1', SawyerFaucetOpenV1Policy(), .1, .99],
     ['faucet-open-v2', SawyerFaucetOpenV2Policy(), .1, .99],
     ['hammer-v1', SawyerHammerV1Policy(), .1, .97],
-<<<<<<< HEAD
+    ['hammer-v2', SawyerHammerV2Policy(), .1, .96],
     ['hand-insert-v1', SawyerHandInsertV1Policy(), .1, 0.95],
     ['hand-insert-v2', SawyerHandInsertV2Policy(), .1, 0.95],
-=======
-    ['hammer-v2', SawyerHammerV2Policy(), .1, .96],
-    ['hand-insert-v1', SawyerHandInsertPolicy(), .1, .93],
->>>>>>> 1c4aafe3
     ['handle-press-side-v2', SawyerHandlePressSideV2Policy(), .1, .98],
     ['handle-press-v1', SawyerHandlePressV1Policy(), .1, 1.],
     ['handle-press-v2', SawyerHandlePressV2Policy(), .1, 1.],
