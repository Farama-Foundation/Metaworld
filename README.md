# Meta-World
[![License](https://img.shields.io/badge/license-MIT-blue.svg)](https://github.com/Farama-Foundation/metaworld/blob/master/LICENSE)
![Build Status](https://github.com/Farama-Foundation/Metaworld/workflows/MetaWorld%20CI/badge.svg)

__Meta-World is an open-source simulated benchmark for meta-reinforcement learning and multi-task learning consisting of 50 distinct robotic manipulation tasks.__ We aim to provide task distributions that are sufficiently broad to evaluate meta-RL algorithms' generalization ability to new behaviors.

For more background information, please refer to our [website](https://meta-world.github.io) and the accompanying [conference publication](https://arxiv.org/abs/1910.10897), which **provides baseline results for 8 state-of-the-art meta- and multi-task RL algorithms**.

__Table of Contents__
- [Installation](#installation)
- [Using the benchmark](#using-the-benchmark)
  * [Basics](#basics)
  * [Seeding a Benchmark Instance](#seeding-a-benchmark-instance)
  * [Running ML1, MT1](#running-ml1-or-mt1)
  * [Running ML10, ML45, MT10, MT50](#running-a-benchmark)
  * [Accessing Single Goal Environments](#accessing-single-goal-environments)
- [Citing Meta-World](#citing-meta-world)
- [Accompanying Baselines](accompanying-baselines)
- [Become a Contributor](#become-a-contributor)
- [Acknowledgements](#acknowledgements)

## Join the Community
<<<<<<< HEAD
Metaworld is now maintained by the Farama Foundation! You can interact with our community and the new developers in our [Discord server](https://discord.gg/PfR7a79FpQ)

## Maintenance Status
The current roadmap for Meta-World can be found [here](https://github.com/Farama-Foundation/Metaworld/issues/409)

## Installation
To install everything, run:


```
pip install git+https://github.com/Farama-Foundation/Metaworld.git@master#egg=metaworld
```

Alternatively, you can clone the repository and install an editable version locally:

```sh
git clone https://github.com/Farama-Foundation/Metaworld.git
cd Metaworld
pip install -e .
```

For users attempting to reproduce results found in the Meta-World paper please use this command:
```
pip install git+https://github.com/Farama-Foundation/Metaworld.git@04be337a12305e393c0caf0cbf5ec7755c7c8feb
```

## Using the benchmark
Here is a list of benchmark environments for meta-RL (ML*) and multi-task-RL (MT*):
* [__ML1__](https://meta-world.github.io/figures/ml1.gif) is a meta-RL benchmark environment which tests few-shot adaptation to goal variation within single task. You can choose to test variation within any of [50 tasks](https://meta-world.github.io/figures/ml45-1080p.gif) for this benchmark.
* [__ML10__](https://meta-world.github.io/figures/ml10.gif) is a meta-RL benchmark which tests few-shot adaptation to new tasks. It comprises 10 meta-train tasks, and 3 test tasks.
* [__ML45__](https://meta-world.github.io/figures/ml45-1080p.gif) is a meta-RL benchmark which tests few-shot adaptation to new tasks. It comprises 45 meta-train tasks and 5 test tasks.
* [__MT10__](https://meta-world.github.io/figures/mt10.gif), __MT1__, and __MT50__ are multi-task-RL benchmark environments for learning a multi-task policy that perform 10, 1, and 50 training tasks respectively. __MT1__ is similar to __ML1__ because you can choose to test variation within any of [50 tasks](https://meta-world.github.io/figures/ml45-1080p.gif) for this benchmark.  In the original Meta-World experiments, we augment MT10 and MT50 environment observations with a one-hot vector which identifies the task. We don't enforce how users utilize task one-hot vectors, however one solution would be to use a Gym wrapper such as [this one](https://github.com/rlworkgroup/garage/blob/master/src/garage/envs/multi_env_wrapper.py)


### Basics
We provide a `Benchmark` API, that allows constructing environments following the [`gymnasium.Env`](https://github.com/Farama-Foundation/Gymnasium/blob/main/gymnasium/core.py#L21) interface.

To use a `Benchmark`, first construct it (this samples the tasks allowed for one run of an algorithm on the benchmark).
Then, construct at least one instance of each environment listed in `benchmark.train_classes` and `benchmark.test_classes`.
For each of those environments, a task must be assigned to it using
`env.set_task(task)` from `benchmark.train_tasks` and `benchmark.test_tasks`,
respectively.
`Tasks` can only be assigned to environments which have a key in
`benchmark.train_classes` or `benchmark.test_classes` matching `task.env_name`.
Please see the sections [Running ML1, MT1](#running-ml1-or-mt1) and [Running ML10, ML45, MT10, MT50](#running-a-benchmark)
for more details.

You may wish to only access individual environments used in the Metaworld benchmark for your research. See the
[Accessing Single Goal Environments](#accessing-single-goal-environments) for more details.


### Seeding a Benchmark Instance
For the purposes of reproducibility, it may be important to you to seed your benchmark instance.
For example, for the ML1 benchmark environment with the 'pick-place-v2' environment, you can do so in the following way:
```python
import metaworld

SEED = 0  # some seed number here
benchmark = metaworld.ML1('pick-place-v2', seed=SEED)
```

### Running ML1 or MT1
```python
import metaworld
import random

print(metaworld.ML1.ENV_NAMES)  # Check out the available environments

ml1 = metaworld.ML1('pick-place-v2') # Construct the benchmark, sampling tasks

env = ml1.train_classes['pick-place-v2']()  # Create an environment with task `pick_place`
task = random.choice(ml1.train_tasks)
env.set_task(task)  # Set task

obs = env.reset()  # Reset environment
a = env.action_space.sample()  # Sample an action
obs, reward, done, info = env.step(a)  # Step the environment with the sampled random action
```
__MT1__ can be run the same way except that it does not contain any `test_tasks`
### Running a benchmark
Create an environment with train tasks (ML10, MT10, ML45, or MT50):
```python
import metaworld
import random

ml10 = metaworld.ML10() # Construct the benchmark, sampling tasks

training_envs = []
for name, env_cls in ml10.train_classes.items():
  env = env_cls()
  task = random.choice([task for task in ml10.train_tasks
                        if task.env_name == name])
  env.set_task(task)
  training_envs.append(env)

for env in training_envs:
  obs = env.reset()  # Reset environment
  a = env.action_space.sample()  # Sample an action
  obs, reward, done, info = env.step(a)  # Step the environment with the sampled random action
```
Create an environment with test tasks (this only works for ML10 and ML45, since MT10 and MT50 don't have a separate set of test tasks):
```python
import metaworld
import random

ml10 = metaworld.ML10() # Construct the benchmark, sampling tasks

testing_envs = []
for name, env_cls in ml10.test_classes.items():
  env = env_cls()
  task = random.choice([task for task in ml10.test_tasks
                        if task.env_name == name])
  env.set_task(task)
  testing_envs.append(env)

for env in testing_envs:
  obs = env.reset()  # Reset environment
  a = env.action_space.sample()  # Sample an action
  obs, reward, done, info = env.step(a)  # Step the environment with the sampled random action
```

## Accessing Single Goal Environments
You may wish to only access individual environments used in the Meta-World benchmark for your research.
We provide constructors for creating environments where the goal has been hidden (by zeroing out the goal in
the observation) and environments where the goal is observable. They are called GoalHidden and GoalObservable
environments respectively.

You can access them in the following way:
```python
from metaworld.envs import (ALL_V2_ENVIRONMENTS_GOAL_OBSERVABLE,
                            ALL_V2_ENVIRONMENTS_GOAL_HIDDEN)
                            # these are ordered dicts where the key : value
                            # is env_name : env_constructor

import numpy as np

door_open_goal_observable_cls = ALL_V2_ENVIRONMENTS_GOAL_OBSERVABLE["door-open-v2-goal-observable"]
door_open_goal_hidden_cls = ALL_V2_ENVIRONMENTS_GOAL_HIDDEN["door-open-v2-goal-hidden"]

env = door_open_goal_hidden_cls()
env.reset()  # Reset environment
a = env.action_space.sample()  # Sample an action
obs, reward, done, info = env.step(a)  # Step the environment with the sampled random action
assert (obs[-3:] == np.zeros(3)).all() # goal will be zeroed out because env is HiddenGoal

# You can choose to initialize the random seed of the environment.
# The state of your rng will remain unaffected after the environment is constructed.
env1 = door_open_goal_observable_cls(seed=5)
env2 = door_open_goal_observable_cls(seed=5)

env1.reset()  # Reset environment
env2.reset()
a1 = env1.action_space.sample()  # Sample an action
a2 = env2.action_space.sample()
<<<<<<< HEAD
next_obs1, _, _, _ = env1.step(a1)  # Step the environment with the sampled random action
=======
next_obs1, _, _, _ = env1.step(a1)  # Step the environoment with the sampled random action
>>>>>>> 3e385970
next_obs2, _, _, _ = env2.step(a2)
assert (next_obs1[-3:] == next_obs2[-3:]).all() # 2 envs initialized with the same seed will have the same goal
assert not (next_obs2[-3:] == np.zeros(3)).all()   # The env's are goal observable, meaning the goal is not zero'd out

env3 = door_open_goal_observable_cls(seed=10)  # Construct an environment with a different seed
env1.reset()  # Reset environment
env3.reset()
a1 = env1.action_space.sample()  # Sample an action
a3 = env3.action_space.sample()
<<<<<<< HEAD
next_obs1, _, _, _ = env1.step(a1)  # Step the environment with the sampled random action
next_obs3, _, _, _ = env3.step(a3)

=======
next_obs1, _, _, _ = env1.step(a1)  # Step the environoment with the sampled random action
next_obs3, _, _, _ = env3.step(a3)
>>>>>>> 3e385970

assert not (next_obs1[-3:] == next_obs3[-3:]).all() # 2 envs initialized with different seeds will have different goals
assert not (next_obs1[-3:] == np.zeros(3)).all()   # The env's are goal observable, meaning the goal is not zero'd out

```

## Citing Meta-World
If you use Meta-World for academic research, please kindly cite our CoRL 2019 paper the using following BibTeX entry.

```
@inproceedings{yu2019meta,
  title={Meta-World: A Benchmark and Evaluation for Multi-Task and Meta Reinforcement Learning},
  author={Tianhe Yu and Deirdre Quillen and Zhanpeng He and Ryan Julian and Karol Hausman and Chelsea Finn and Sergey Levine},
  booktitle={Conference on Robot Learning (CoRL)},
  year={2019}
  eprint={1910.10897},
  archivePrefix={arXiv},
  primaryClass={cs.LG}
  url={https://arxiv.org/abs/1910.10897}
}
```

## Accompanying Baselines
<<<<<<< HEAD
<<<<<<< HEAD
If you're looking for implementations of the baselines algorithms used in the Meta-World conference publication, please look at our sister directory, [Garage](https://github.com/rlworkgroup/garage).
=======
If you're looking for implementations of the baselines algorithms used in the Metaworld conference publication, please look at our sister directory, [Garage](https://github.com/rlworkgroup/garage).
>>>>>>> 3e385970c (Update CI to follow gymnasium's implementation (#418))
=======
If you're looking for implementations of the baselines algorithms used in the Metaworld conference publication, please look at our sister directory, [Garage](https://github.com/rlworkgroup/garage).
>>>>>>> 3e385970
Note that these aren't the exact same baselines that were used in the original conference publication, however they are true to the original baselines.

## Become a Contributor
We welcome all contributions to Meta-World. Please refer to the [contributor's guide](https://github.com/Farama-Foundation/Metaworld/blob/master/CONTRIBUTING.md) for how to prepare your contributions.

## Acknowledgements
Meta-World is a work by [Tianhe Yu (Stanford University)](https://cs.stanford.edu/~tianheyu/), [Deirdre Quillen (UC Berkeley)](https://scholar.google.com/citations?user=eDQsOFMAAAAJ&hl=en), [Zhanpeng He (Columbia University)](https://zhanpenghe.github.io), [Ryan Julian (University of Southern California)](https://ryanjulian.me), [Karol Hausman (Google AI)](https://karolhausman.github.io),  [Chelsea Finn (Stanford University)](https://ai.stanford.edu/~cbfinn/) and [Sergey Levine (UC Berkeley)](https://people.eecs.berkeley.edu/~svlevine/).

The code for Meta-World was originally based on [multiworld](https://github.com/vitchyr/multiworld), which is developed by [Vitchyr H. Pong](https://people.eecs.berkeley.edu/~vitchyr/), [Murtaza Dalal](https://github.com/mdalal2020), [Ashvin Nair](http://ashvin.me/), [Shikhar Bahl](https://shikharbahl.github.io), [Steven Lin](https://github.com/stevenlin1111), [Soroush Nasiriany](http://snasiriany.me/), [Kristian Hartikainen](https://hartikainen.github.io/) and [Coline Devin](https://github.com/cdevin). The Meta-World authors are grateful for their efforts on providing such a great framework as a foundation of our work. We also would like to thank Russell Mendonca for his work on reward functions for some of the environments.<|MERGE_RESOLUTION|>--- conflicted
+++ resolved
@@ -20,7 +20,7 @@
 - [Acknowledgements](#acknowledgements)
 
 ## Join the Community
-<<<<<<< HEAD
+
 Metaworld is now maintained by the Farama Foundation! You can interact with our community and the new developers in our [Discord server](https://discord.gg/PfR7a79FpQ)
 
 ## Maintenance Status
@@ -175,11 +175,8 @@
 env2.reset()
 a1 = env1.action_space.sample()  # Sample an action
 a2 = env2.action_space.sample()
-<<<<<<< HEAD
 next_obs1, _, _, _ = env1.step(a1)  # Step the environment with the sampled random action
-=======
-next_obs1, _, _, _ = env1.step(a1)  # Step the environoment with the sampled random action
->>>>>>> 3e385970
+
 next_obs2, _, _, _ = env2.step(a2)
 assert (next_obs1[-3:] == next_obs2[-3:]).all() # 2 envs initialized with the same seed will have the same goal
 assert not (next_obs2[-3:] == np.zeros(3)).all()   # The env's are goal observable, meaning the goal is not zero'd out
@@ -189,14 +186,8 @@
 env3.reset()
 a1 = env1.action_space.sample()  # Sample an action
 a3 = env3.action_space.sample()
-<<<<<<< HEAD
 next_obs1, _, _, _ = env1.step(a1)  # Step the environment with the sampled random action
 next_obs3, _, _, _ = env3.step(a3)
-
-=======
-next_obs1, _, _, _ = env1.step(a1)  # Step the environoment with the sampled random action
-next_obs3, _, _, _ = env3.step(a3)
->>>>>>> 3e385970
 
 assert not (next_obs1[-3:] == next_obs3[-3:]).all() # 2 envs initialized with different seeds will have different goals
 assert not (next_obs1[-3:] == np.zeros(3)).all()   # The env's are goal observable, meaning the goal is not zero'd out
@@ -220,15 +211,8 @@
 ```
 
 ## Accompanying Baselines
-<<<<<<< HEAD
-<<<<<<< HEAD
 If you're looking for implementations of the baselines algorithms used in the Meta-World conference publication, please look at our sister directory, [Garage](https://github.com/rlworkgroup/garage).
-=======
-If you're looking for implementations of the baselines algorithms used in the Metaworld conference publication, please look at our sister directory, [Garage](https://github.com/rlworkgroup/garage).
->>>>>>> 3e385970c (Update CI to follow gymnasium's implementation (#418))
-=======
-If you're looking for implementations of the baselines algorithms used in the Metaworld conference publication, please look at our sister directory, [Garage](https://github.com/rlworkgroup/garage).
->>>>>>> 3e385970
+
 Note that these aren't the exact same baselines that were used in the original conference publication, however they are true to the original baselines.
 
 ## Become a Contributor
