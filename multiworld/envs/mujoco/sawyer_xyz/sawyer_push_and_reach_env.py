from collections import OrderedDict
import numpy as np
from gym.spaces import Box, Dict

from multiworld.envs.env_util import get_stat_in_paths, \
    create_stats_ordered_dict, get_asset_full_path
from multiworld.core.multitask_env import MultitaskEnv
from multiworld.envs.mujoco.sawyer_xyz.base import SawyerXYZEnv

import mujoco_py

class SawyerPushAndReachXYZEnv(MultitaskEnv, SawyerXYZEnv):
    def __init__(
            self,
            puck_low=(-.4, .2),
            puck_high=(.4, 1),

            reward_type='state_distance',
            norm_order=1,
            indicator_threshold=0.06,

            hand_low=(-0.28, 0.3, 0.05),
            hand_high=(0.28, 0.9, 0.3),

            fix_goal=False,
            fixed_goal=(0.15, 0.6, 0.02, -0.15, 0.6),
            goal_low=(-0.25, 0.3, 0.02, -.2, .4),
            goal_high=(0.25, 0.875, 0.02, .2, .8),

            hide_goal_markers=False,
            init_puck_z=0.02,

            reset_free=False,
            num_resets_before_puck_reset=1,
            **kwargs
    ):
        self.quick_init(locals())
        MultitaskEnv.__init__(self)
        SawyerXYZEnv.__init__(
            self,
            hand_low=hand_low,
            hand_high=hand_high,
            model_name=self.model_name,
            **kwargs
        )
        if puck_low is None:
            puck_low = self.hand_low[:2]
        if puck_high is None:
            puck_high = self.hand_high[:2]
        puck_low = np.array(puck_low)
        puck_high = np.array(puck_high)

        self.puck_low = puck_low
        self.puck_high = puck_high

        if goal_low is None:
            goal_low = np.hstack((self.hand_low, puck_low))
        if goal_high is None:
            goal_high = np.hstack((self.hand_high, puck_high))
        self.goal_low = np.array(goal_low)
        self.goal_high = np.array(goal_high)

        self.reward_type = reward_type
        self.norm_order = norm_order
        self.indicator_threshold = indicator_threshold

        self.fix_goal = fix_goal
        self.fixed_goal = np.array(fixed_goal)
        self._state_goal = None

        self.hide_goal_markers = hide_goal_markers

        self.action_space = Box(np.array([-1, -1, -1]), np.array([1, 1, 1]))
        self.hand_and_puck_space = Box(
            np.hstack((self.hand_low, puck_low)),
            np.hstack((self.hand_high, puck_high)),
        )
        self.hand_space = Box(self.hand_low, self.hand_high)
        self.observation_space = Dict([
            ('observation', self.hand_and_puck_space),
            ('desired_goal', self.hand_and_puck_space),
            ('achieved_goal', self.hand_and_puck_space),
            ('state_observation', self.hand_and_puck_space),
            ('state_desired_goal', self.hand_and_puck_space),
            ('state_achieved_goal', self.hand_and_puck_space),
            ('proprio_observation', self.hand_space),
            ('proprio_desired_goal', self.hand_space),
            ('proprio_achieved_goal', self.hand_space),
        ])
        self.init_puck_z = init_puck_z
        self.reset_free = reset_free
        self._set_puck_xy(self.sample_puck_xy())
        self.reset_counter = 0
        self.num_resets_before_puck_reset = num_resets_before_puck_reset

    @property
    def model_name(self):
        return get_asset_full_path('sawyer_xyz/sawyer_push_puck.xml')

    def viewer_setup(self):
        self.viewer.cam.trackbodyid = 0
        self.viewer.cam.lookat[0] = 0
        self.viewer.cam.lookat[1] = 1.0
        self.viewer.cam.lookat[2] = 0.5
        self.viewer.cam.distance = 0.3
        self.viewer.cam.elevation = -45
        self.viewer.cam.azimuth = 270
        self.viewer.cam.trackbodyid = -1

    def step(self, action):
        self.set_xyz_action(action)
        u = np.zeros(7)
        self.do_simulation(u)
        self._set_goal_marker(self._state_goal)
        ob = self._get_obs()
        reward = self.compute_reward(action, ob)
        info = self._get_info()
        done = False
        return ob, reward, done, info

    def _get_obs(self):
        e = self.get_endeff_pos()
        b = self.get_puck_pos()[:2]
        flat_obs = np.concatenate((e, b))

        return dict(
            observation=flat_obs,
            desired_goal=self._state_goal,
            achieved_goal=flat_obs,
            state_observation=flat_obs,
            state_desired_goal=self._state_goal,
            state_achieved_goal=flat_obs,
            proprio_observation=flat_obs[:3],
            proprio_desired_goal=self._state_goal[:3],
            proprio_achieved_goal=flat_obs[:3],
        )

    def _get_info(self):
        hand_goal = self._state_goal[:3]
        puck_goal = self._state_goal[3:]

        # hand distance
        hand_diff = hand_goal - self.get_endeff_pos()
        hand_distance = np.linalg.norm(hand_diff, ord=self.norm_order)
        hand_distance_l1 = np.linalg.norm(hand_diff, 1)
        hand_distance_l2 = np.linalg.norm(hand_diff, 2)

        # puck distance
        puck_diff = puck_goal - self.get_puck_pos()[:2]
        puck_distance = np.linalg.norm(puck_diff, ord=self.norm_order)
        puck_distance_l1 = np.linalg.norm(puck_diff, 1)
        puck_distance_l2 = np.linalg.norm(puck_diff, 2)

        # touch distance
        touch_diff = self.get_endeff_pos() - self.get_puck_pos()
        touch_distance = np.linalg.norm(touch_diff, ord=self.norm_order)
        touch_distance_l1 = np.linalg.norm(touch_diff, ord=1)
        touch_distance_l2 = np.linalg.norm(touch_diff, ord=2)

        # state distance
        state_diff = np.hstack((self.get_endeff_pos(), self.get_puck_pos()[:2])) - self._state_goal
        state_distance = np.linalg.norm(state_diff, ord=self.norm_order)
        state_distance_l1 = np.linalg.norm(state_diff, ord=1)
        state_distance_l2 = np.linalg.norm(state_diff, ord=2)

        return dict(
            hand_distance=hand_distance,
            hand_distance_l1=hand_distance_l1,
            hand_distance_l2=hand_distance_l2,
            puck_distance=puck_distance,
            puck_distance_l1=puck_distance_l1,
            puck_distance_l2=puck_distance_l2,
            hand_and_puck_distance=hand_distance+puck_distance,
            hand_and_puck_distance_l1=hand_distance_l1+puck_distance_l1,
            hand_and_puck_distance_l2=hand_distance_l2+puck_distance_l2,
            touch_distance=touch_distance,
            touch_distance_l1=touch_distance_l1,
            touch_distance_l2=touch_distance_l2,
            state_distance=state_distance,
            state_distance_l1=state_distance_l1,
            state_distance_l2=state_distance_l2,
            hand_success=float(hand_distance < self.indicator_threshold),
            puck_success=float(puck_distance < self.indicator_threshold),
            hand_and_puck_success=float(
                hand_distance+puck_distance < self.indicator_threshold
            ),
            touch_success=float(touch_distance < self.indicator_threshold),
            state_success=float(state_distance < self.indicator_threshold),
        )

    def get_puck_pos(self):
        return self.data.get_body_xpos('puck').copy()

    def sample_puck_xy(self):
        return np.array([0, 0.6])

    def _set_goal_marker(self, goal):
        """
        This should be use ONLY for visualization. Use self._state_goal for
        logging, learning, etc.
        """
        self.data.site_xpos[self.model.site_name2id('hand-goal-site')] = (
            goal[:3]
        )
        self.data.site_xpos[self.model.site_name2id('puck-goal-site')][:2] = (
            goal[3:]
        )
        if self.hide_goal_markers:
            self.data.site_xpos[self.model.site_name2id('hand-goal-site'), 2] = (
                -1000
            )
            self.data.site_xpos[self.model.site_name2id('puck-goal-site'), 2] = (
                -1000
            )

    def _set_puck_xy(self, pos):
        qpos = self.data.qpos.flat.copy()
        qvel = self.data.qvel.flat.copy()
        qpos[7:10] = np.hstack((pos.copy(), np.array([self.init_puck_z])))
        qpos[10:14] = np.array([1, 0, 0, 0])
        qvel[7:14] = 0
        self.set_state(qpos, qvel)

    def reset_model(self):
        self._reset_hand()
        goal = self.sample_goal()
<<<<<<< HEAD
        self._state_goal = goal['state_desired_goal']
        self._set_goal_marker(self._state_goal)
        if self.reset_free:
            if self.reset_counter % self.num_resets_before_puck_reset == 0:
                self._set_puck_xy(self.sample_puck_xy())
            elif not Box(self.puck_low, self.puck_high).contains(self.get_puck_pos()[:2]):
                self._set_puck_xy(self.sample_puck_xy())
        else:
            self._set_puck_xy(self.sample_puck_xy())
        self.reset_counter += 1
=======
        self.set_goal(goal)
        self._set_puck_xy(self.sample_puck_xy())
>>>>>>> 0297cec7
        self.reset_mocap_welds()
        return self._get_obs()

    def _reset_hand(self):
        velocities = self.data.qvel.copy()
        angles = self.data.qpos.copy()
        angles[:7] = self.init_angles[:7]
        self.set_state(angles.flatten(), velocities.flatten())
        for _ in range(10):
            self.data.set_mocap_pos('mocap', np.array([0, 0.4, 0.02]))
            self.data.set_mocap_quat('mocap', np.array([1, 0, 1, 0]))
        sim = self.sim
        if sim.model.nmocap > 0 and sim.model.eq_data is not None:
            for i in range(sim.model.eq_data.shape[0]):
                if sim.model.eq_type[i] == mujoco_py.const.EQ_WELD:
                    # Define the xyz + quat of the mocap relative to the hand
                    sim.model.eq_data[i, :] = np.array(
                        [0., 0., 0., 1., 0., 0., 0.]
                    )

    def reset(self):
        ob = self.reset_model()
        if self.viewer is not None:
            self.viewer_setup()
        return ob

    @property
    def init_angles(self):
        return [1.78026069e+00, - 6.84415781e-01, - 1.54549231e-01,
                2.30672090e+00, 1.93111471e+00,  1.27854012e-01,
                1.49353907e+00,
                1.80196716e-03, 7.40415706e-01, 2.09895360e-02,
                1, 0, 0, 0
                ]

    """
    Multitask functions
    """
    def get_goal(self):
        return {
            'desired_goal': self._state_goal,
            'state_desired_goal': self._state_goal,
        }

    def set_goal(self, goal):
        self._state_goal = goal['state_desired_goal']
        self._set_goal_marker(self._state_goal)

    def set_to_goal(self, goal):
        hand_goal = goal['state_desired_goal'][:3]
        for _ in range(10):
            self.data.set_mocap_pos('mocap', hand_goal)
            self.data.set_mocap_quat('mocap', np.array([1, 0, 1, 0]))
            self.do_simulation(None, self.frame_skip)
        puck_goal = goal['state_desired_goal'][3:]
        self._set_puck_xy(puck_goal)
        self.sim.forward()

    def sample_goals(self, batch_size):
        if self.fix_goal:
            goals = np.repeat(
                self.fixed_goal.copy()[None],
                batch_size,
                0
            )
        else:
            goals = np.random.uniform(
                self.goal_low,
                self.goal_high,
                size=(batch_size, self.goal_low.size),
            )
        return {
            'desired_goal': goals,
            'state_desired_goal': goals,
        }

    def compute_rewards(self, actions, obs):
        achieved_goals = obs['state_achieved_goal']
        desired_goals = obs['state_desired_goal']
        hand_pos = achieved_goals[:, :3]
        puck_pos = achieved_goals[:, 3:]
        hand_goals = desired_goals[:, :3]
        puck_goals = desired_goals[:, 3:]

        hand_distances = np.linalg.norm(hand_goals - hand_pos, ord=self.norm_order, axis=1)
        puck_distances = np.linalg.norm(puck_goals - puck_pos, ord=self.norm_order, axis=1)
        puck_zs = self.init_puck_z * np.ones((desired_goals.shape[0], 1))
        touch_distances = np.linalg.norm(
            hand_pos - np.hstack((puck_pos, puck_zs)),
            ord=self.norm_order,
            axis=1,
        )

        if self.reward_type == 'hand_distance':
            r = -hand_distances
        elif self.reward_type == 'hand_success':
            r = -(hand_distances < self.indicator_threshold).astype(float)
        elif self.reward_type == 'puck_distance':
            r = -puck_distances
        elif self.reward_type == 'puck_success':
            r = -(puck_distances < self.indicator_threshold).astype(float)
        elif self.reward_type == 'state_distance':
            r = -np.linalg.norm(
                achieved_goals - desired_goals,
                ord=self.norm_order,
                axis=1
            )
        elif self.reward_type == 'vectorized_state_distance':
            r = -np.abs(achieved_goals - desired_goals)
        elif self.reward_type == 'touch_distance':
            r = -touch_distances
        elif self.reward_type == 'touch_success':
            r = -(touch_distances < self.indicator_threshold).astype(float)
        else:
            raise NotImplementedError("Invalid/no reward type.")
        return r

    def get_diagnostics(self, paths, prefix=''):
        statistics = OrderedDict()
        for stat_name in [
            'hand_distance',
            'hand_distance_l1',
            'hand_distance_l2',
            'puck_distance',
            'puck_distance_l1',
            'puck_distance_l2',
            'hand_and_puck_distance',
            'hand_and_puck_distance_l1',
            'hand_and_puck_distance_l2',
            'state_distance',
            'state_distance_l1',
            'state_distance_l2',
            'touch_distance',
            'touch_distance_l1',
            'touch_distance_l2',
            'hand_success',
            'puck_success',
            'hand_and_puck_success',
            'state_success',
            'touch_success',
        ]:
            stat_name = stat_name
            stat = get_stat_in_paths(paths, 'env_infos', stat_name)
            statistics.update(create_stats_ordered_dict(
                '%s%s' % (prefix, stat_name),
                stat,
                always_show_all_stats=True,
                ))
            statistics.update(create_stats_ordered_dict(
                'Final %s%s' % (prefix, stat_name),
                [s[-1] for s in stat],
                always_show_all_stats=True,
                ))
        return statistics

    def get_env_state(self):
        base_state = super().get_env_state()
        goal = self._state_goal.copy()
        return base_state, goal

    def set_env_state(self, state):
        base_state, goal = state
        super().set_env_state(base_state)
        self._state_goal = goal
        self._set_goal_marker(goal)


class SawyerPushAndReachXYEnv(SawyerPushAndReachXYZEnv):
    def __init__(self, *args, hand_z_position=0.02, **kwargs):
        self.quick_init(locals())
        SawyerPushAndReachXYZEnv.__init__(self, *args, **kwargs)
        self.hand_z_position = hand_z_position
        self.action_space = Box(np.array([-1, -1]), np.array([1, 1]))
        self.fixed_goal[2] = hand_z_position
        hand_and_puck_low = self.hand_and_puck_space.low.copy()
        hand_and_puck_low[2] = hand_z_position
        hand_and_puck_high = self.hand_and_puck_space.high.copy()
        hand_and_puck_high[2] = hand_z_position
        self.hand_and_puck_space = Box(hand_and_puck_low, hand_and_puck_high)
        self.observation_space = Dict([
            ('observation', self.hand_and_puck_space),
            ('desired_goal', self.hand_and_puck_space),
            ('achieved_goal', self.hand_and_puck_space),
            ('state_observation', self.hand_and_puck_space),
            ('state_desired_goal', self.hand_and_puck_space),
            ('state_achieved_goal', self.hand_and_puck_space),
            ('proprio_observation', self.hand_space),
            ('proprio_desired_goal', self.hand_space),
            ('proprio_achieved_goal', self.hand_space),
        ])

    def step(self, action):
        delta_z = self.hand_z_position - self.data.mocap_pos[0, 2]
        action = np.hstack((action, delta_z))
        return super().step(action)<|MERGE_RESOLUTION|>--- conflicted
+++ resolved
@@ -224,9 +224,7 @@
     def reset_model(self):
         self._reset_hand()
         goal = self.sample_goal()
-<<<<<<< HEAD
-        self._state_goal = goal['state_desired_goal']
-        self._set_goal_marker(self._state_goal)
+        self.set_goal(goal)
         if self.reset_free:
             if self.reset_counter % self.num_resets_before_puck_reset == 0:
                 self._set_puck_xy(self.sample_puck_xy())
@@ -235,10 +233,6 @@
         else:
             self._set_puck_xy(self.sample_puck_xy())
         self.reset_counter += 1
-=======
-        self.set_goal(goal)
-        self._set_puck_xy(self.sample_puck_xy())
->>>>>>> 0297cec7
         self.reset_mocap_welds()
         return self._get_obs()
 
