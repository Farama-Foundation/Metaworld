--- conflicted
+++ resolved
@@ -1,682 +1,672 @@
-import abc
-from collections import OrderedDict
-
-import mujoco_py
-import numpy as np
-import sys
-from multiworld.envs.mujoco.mujoco_env import MujocoEnv
-from gym.spaces import Box, Dict
-from multiworld.core.serializable import Serializable
-from multiworld.envs.env_util import get_stat_in_paths, \
-    create_stats_ordered_dict, get_asset_full_path
-from multiworld.core.multitask_env import MultitaskEnv
-from railrl.exploration_strategies.base import PolicyWrappedWithExplorationStrategy
-from railrl.exploration_strategies.epsilon_greedy import EpsilonGreedy
-from railrl.exploration_strategies.ou_strategy import OUStrategy
-from railrl.policies.simple import ZeroPolicy
-
-
-class SawyerDoorEnv(MultitaskEnv, MujocoEnv, Serializable, metaclass=abc.ABCMeta):
-    def __init__(self,
-                     frame_skip=50,
-                     goal_low=-.5,
-                     goal_high=.5,
-                     pos_action_scale=1 / 100,
-                     action_reward_scale=0,
-                     reward_type='angle_difference',
-                     indicator_threshold=0.02,
-                     fix_goal=False,
-                     fixed_goal=.25,
-                ):
-        self.quick_init(locals())
-        MultitaskEnv.__init__(self)
-        MujocoEnv.__init__(self, self.model_name, frame_skip=frame_skip)
-
-        self.reward_type = reward_type
-        self.indicator_threshold = indicator_threshold
-
-        self.fix_goal = fix_goal
-        self.fixed_goal = np.array([fixed_goal])
-        self.goal_space = Box(np.array([goal_low]), np.array([goal_high]))
-        self._state_goal = None
-
-        self.action_space = Box(np.array([-1, -1, -1, -1]), np.array([1, 1, 1, 1]))
-        max_angle = 1.5708
-        self.state_space = Box(
-            np.array([-1, -1, -1, -max_angle]),
-            np.array([1, 1, 1, max_angle]),
-        )
-        self.angle_space = Box(
-            np.array([-max_angle]),
-            np.array([max_angle])
-        )
-        self.observation_space = Dict([
-            ('observation', self.state_space),
-            ('desired_goal', self.goal_space),
-            ('achieved_goal', self.angle_space),
-            ('state_observation', self.state_space),
-            ('state_desired_goal', self.goal_space),
-            ('state_achieved_goal', self.angle_space),
-        ])
-        self._pos_action_scale = pos_action_scale
-        self.action_reward_scale = action_reward_scale
-
-        self.reset()
-        self.reset_mocap_welds()
-
-    @property
-    def model_name(self):
-        return get_asset_full_path('sawyer_xyz/sawyer_door.xml')
-
-    def reset_mocap_welds(self):
-        """Resets the mocap welds that we use for actuation."""
-        sim = self.sim
-        if sim.model.nmocap > 0 and sim.model.eq_data is not None:
-            for i in range(sim.model.eq_data.shape[0]):
-                if sim.model.eq_type[i] == mujoco_py.const.EQ_WELD:
-                    sim.model.eq_data[i, :] = np.array(
-                        [0., 0., 0., 1., 0., 0., 0.])
-        sim.forward()
-
-    def step(self, action):
-        action = np.clip(action, -1, 1)
-        self.mocap_set_action(action[:3] * self._pos_action_scale)
-        u = np.zeros((7))
-        self.do_simulation(u, self.frame_skip)
-        info = self._get_info()
-        ob = self._get_obs()
-        reward = self.compute_reward(action, ob)
-        done = False
-        return ob, reward, done, info
-
-    def _get_obs(self):
-        pos = self.get_endeff_pos()
-        angle = self.get_door_angle()
-        flat_obs = np.concatenate((pos, angle))
-        return dict(
-            observation=flat_obs,
-            desired_goal=self._state_goal,
-            achieved_goal=angle,
-            state_observation=flat_obs,
-            state_desired_goal=self._state_goal,
-            state_achieved_goal=angle,
-        )
-
-    def _get_info(self):
-        angle_diff = np.abs(self.get_door_angle()-self._state_goal)
-        info = dict(
-            angle_difference=angle_diff,
-            angle_success = (angle_diff < self.indicator_threshold).astype(float)
-        )
-        return info
-
-    def mocap_set_action(self, action):
-        pos_delta = action[None]
-        self.reset_mocap2body_xpos()
-        new_mocap_pos = self.data.mocap_pos + pos_delta
-        new_mocap_pos[0, 0] = np.clip(
-            new_mocap_pos[0, 0],
-            -0.15,
-            0.15,
-        )
-        new_mocap_pos[0, 1] = np.clip(
-            new_mocap_pos[0, 1],
-            -2,
-            2,
-        )
-        new_mocap_pos[0, 2] = np.clip(
-            0.06,
-            0,
-            0.5,
-        )
-        self.data.set_mocap_pos('mocap', new_mocap_pos)
-        self.data.set_mocap_quat('mocap', np.array([1, 0, 1, 0]))
-
-    def reset_mocap2body_xpos(self):
-        self.data.set_mocap_pos(
-            'mocap',
-            np.array([self.data.body_xpos[self.endeff_id]]),
-        )
-        self.data.set_mocap_quat(
-            'mocap',
-            np.array([self.data.body_xquat[self.endeff_id]]),
-        )
-
-    def get_endeff_pos(self):
-        return self.data.body_xpos[self.endeff_id].copy()
-
-    def get_door_angle(self):
-        return np.array([self.data.get_joint_qpos('doorjoint')])
-
-    @property
-    def endeff_id(self):
-        return self.model.body_names.index('leftclaw')
-
-    def compute_rewards(self, actions, obs):
-        achieved_goals = obs['achieved_goal']
-        desired_goals = obs['desired_goal']
-        reward = np.linalg.norm(achieved_goals-desired_goals, axis=1)
-        if self.reward_type == 'angle_difference':
-            reward =  -reward
-        elif self.reward_type == 'angle_success':
-            reward = -(reward < self.indicator_threshold).astype(float)
-        else:
-            raise NotImplementedError("Invalid/no reward type.")
-        return reward
-
-<<<<<<< HEAD
-    def reset(self):
-=======
-    def reset(self, _resample_on_reset=True):
->>>>>>> ab2c05b4
-        angles = self.data.qpos.copy()
-        velocities = self.data.qvel.copy()
-        angles[:] = self.init_angles
-        velocities[:] = 0
-        self.set_state(angles.flatten(), velocities.flatten())
-<<<<<<< HEAD
-        goal = self.sample_goal()
-        self._state_goal = goal['state_desired_goal']
-=======
-        if _resample_on_reset:
-            goal = self.sample_goal()
-            self._state_goal = goal['state_desired_goal']
->>>>>>> ab2c05b4
-        return self._get_obs()
-
-    @property
-    def init_angles(self):
-        return [
-            0,
-            1.02866769e+00, - 6.95207647e-01, 4.22932911e-01,
-            1.76670458e+00, - 5.69637604e-01, 6.24117280e-01,
-            3.53404635e+00,
-        ]
-
-    ''' Multitask Functions '''
-
-    @property
-    def goal_dim(self):
-        return 1
-
-    def sample_goals(self, batch_size):
-        if self.fix_goal:
-            goals = np.repeat(
-                self.fixed_goal.copy()[None],
-                batch_size,
-                0
-            )
-        else:
-            goals = np.random.uniform(
-                self.goal_space.low,
-                self.goal_space.high,
-                size=(batch_size, self.goal_space.low.size),
-            )
-        return {
-            'desired_goal': goals,
-            'state_desired_goal': goals,
-        }
-
-    def set_to_goal_angle(self, angle):
-        self._state_goal = angle.copy()
-        qpos = self.data.qpos.flat.copy()
-        qvel = self.data.qvel.flat.copy()
-        qpos[0] = angle.copy()
-        qvel[0] = 0
-        self.set_state(qpos, qvel)
-
-    def set_to_goal_pos(self, xyz):
-        for _ in range(10):
-            self.data.set_mocap_pos('mocap', np.array(xyz))
-            self.data.set_mocap_quat('mocap', np.array([1, 0, 1, 0]))
-            u = np.zeros(7)
-            self.do_simulation(u, self.frame_skip)
-
-    def get_goal(self):
-        return {
-            'desired_goal': self._state_goal,
-            'state_desired_goal': self._state_goal,
-        }
-
-    def set_to_goal(self, goal):
-        state_goal = goal['state_desired_goal']
-        self.set_to_goal_angle(state_goal)
-
-    def get_diagnostics(self, paths, prefix=''):
-        statistics = OrderedDict()
-        for stat_name in [
-            'angle_difference',
-            'angle_success',
-        ]:
-            stat_name = stat_name
-            stat = get_stat_in_paths(paths, 'env_infos', stat_name)
-            statistics.update(create_stats_ordered_dict(
-                '%s%s' % (prefix, stat_name),
-                stat,
-                always_show_all_stats=True,
-            ))
-            statistics.update(create_stats_ordered_dict(
-                'Final %s%s' % (prefix, stat_name),
-                [s[-1] for s in stat],
-                always_show_all_stats=True,
-            ))
-        return statistics
-
-    def get_env_state(self):
-        joint_state = self.sim.get_state()
-        mocap_state = self.data.mocap_pos, self.data.mocap_quat
-        base_state = joint_state, mocap_state
-        goal = self._state_goal.copy()
-        return base_state, goal
-
-    def set_env_state(self, state):
-        state, goal = state
-        joint_state, mocap_state = state
-        self.sim.set_state(joint_state)
-        mocap_pos, mocap_quat = mocap_state
-        self.data.set_mocap_pos('mocap', mocap_pos)
-        self.data.set_mocap_quat('mocap', mocap_quat)
-        self.sim.forward()
-        self._state_goal = goal
-
-class SawyerDoorPushOpenEnv(SawyerDoorEnv):
-    def __init__(self, goal_low=0, goal_high=.5, **kwargs):
-        self.quick_init(locals())
-        super().__init__(goal_low=goal_low, goal_high=goal_high, **kwargs)
-
-    def mocap_set_action(self, action):
-        pos_delta = action[None]
-        self.reset_mocap2body_xpos()
-        new_mocap_pos = self.data.mocap_pos + pos_delta
-        new_mocap_pos[0, 0] = np.clip(
-            new_mocap_pos[0, 0],
-            -0.15,
-            0.15,
-        )
-        new_mocap_pos[0, 1] = np.clip(
-            new_mocap_pos[0, 1],
-            0.5,
-            2,
-        )
-        new_mocap_pos[0, 2] = np.clip(
-            0.06,
-            0,
-            0.5,
-        )
-        self.data.set_mocap_pos('mocap', new_mocap_pos)
-        self.data.set_mocap_quat('mocap', np.array([1, 0, 1, 0]))
-
-
-class SawyerDoorPushOpenActionLimitedEnv(SawyerDoorPushOpenEnv):
-    def __init__(self, max_x_pos=.1, max_y_pos=.7, **kwargs):
-        self.quick_init(locals())
-        self.max_x_pos = max_x_pos
-        self.max_y_pos = max_y_pos
-        self.min_y_pos = .5
-        super().__init__(**kwargs)
-
-    def mocap_set_action(self, action):
-        pos_delta = action[None]
-        self.reset_mocap2body_xpos()
-        new_mocap_pos = self.data.mocap_pos + pos_delta
-        new_mocap_pos[0, 0] = np.clip(
-            new_mocap_pos[0, 0],
-            -self.max_x_pos,
-            self.max_x_pos,
-        )
-        new_mocap_pos[0, 1] = np.clip(
-            new_mocap_pos[0, 1],
-            self.min_y_pos,
-            self.max_y_pos,
-        )
-        new_mocap_pos[0, 2] = np.clip(
-            0.06,
-            0,
-            0.5,
-        )
-        self.data.set_mocap_pos('mocap', new_mocap_pos)
-        self.data.set_mocap_quat('mocap', np.array([1, 0, 1, 0]))
-
-    def set_to_goal(self, goal):
-        ee_pos = np.random.uniform(np.array([-self.max_x_pos, self.min_y_pos, .06]),
-                                   np.array([self.max_x_pos, .6, .06]))
-        self.set_to_goal_pos(ee_pos)
-        self.set_to_goal_angle(goal['state_desired_goal'])
-
-
-class SawyerDoorPushOpenAndReachEnv(SawyerDoorPushOpenEnv):
-    def __init__(self,
-                 frame_skip=30,
-                 goal_low=(-.1, .5, .06, 0),
-                 goal_high=(.1, .6, .06,.5),
-                 action_reward_scale=0,
-                 pos_action_scale=1 / 100,
-                 reward_type='angle_difference',
-                 indicator_threshold=(.02, .03),
-                 fix_goal=False,
-                 fixed_goal=(0.15, 0.6, 0.3, 0),
-                 target_pos_scale=0.25,
-                 target_angle_scale=1,
-                 max_x_pos=.1,
-                 max_y_pos=.7,
-                 ):
-
-        self.quick_init(locals())
-        MultitaskEnv.__init__(self)
-        MujocoEnv.__init__(self, self.model_name, frame_skip=frame_skip)
-
-        self.reward_type = reward_type
-        self.indicator_threshold = indicator_threshold
-
-        self.fix_goal = fix_goal
-        self.fixed_goal = np.array(fixed_goal)
-        self.goal_space = Box(
-            np.array(goal_low),
-            np.array(goal_high),
-        )
-        self._state_goal = None
-
-        self.action_space = Box(np.array([-1, -1, -1, -1]), np.array([1, 1, 1, 1]))
-        max_angle = 1.5708
-        self.state_space = Box(
-            np.array([-1, -1, -1, -max_angle]),
-            np.array([1, 1, 1, max_angle]),
-        )
-        self.observation_space = Dict([
-            ('observation', self.state_space),
-            ('desired_goal', self.state_space),
-            ('achieved_goal', self.state_space),
-            ('state_observation', self.state_space),
-            ('state_desired_goal', self.state_space),
-            ('state_achieved_goal', self.state_space),
-        ])
-        self._pos_action_scale = pos_action_scale
-        self.target_pos_scale = target_pos_scale
-        self.action_reward_scale = action_reward_scale
-        self.target_angle_scale = target_angle_scale
-
-        self.max_x_pos = max_x_pos
-        self.max_y_pos = max_y_pos
-        self.min_y_pos = .5
-        
-        self.reset()
-        self.reset_mocap_welds()
-
-    def _get_obs(self):
-        pos = self.get_endeff_pos()
-        angle = self.get_door_angle()
-        flat_obs = np.concatenate((pos, angle))
-        return dict(
-            observation=flat_obs,
-            desired_goal=self._state_goal,
-            achieved_goal=flat_obs,
-            state_observation=flat_obs,
-            state_desired_goal=self._state_goal,
-            state_achieved_goal=flat_obs,
-        )
-
-    def _get_info(self):
-        angle_diff = np.abs(self.get_door_angle()-self._state_goal[-1])[0]
-        hand_dist = np.linalg.norm(self.get_endeff_pos()-self._state_goal[:3])
-        info = dict(
-            angle_difference=angle_diff,
-            angle_success = (angle_diff < self.indicator_threshold[0]).astype(float),
-            hand_distance=hand_dist,
-            hand_success=(hand_dist<self.indicator_threshold[1]).astype(float),
-            total_distance=angle_diff+hand_dist
-        )
-        return info
-
-    def compute_rewards(self, actions, obs):
-        achieved_goals = obs['achieved_goal']
-        desired_goals = obs['desired_goal']
-        actual_angle = achieved_goals[:, -1]
-        goal_angle = desired_goals[:, -1]
-        pos = achieved_goals[:, :3]
-        goal_pos = desired_goals[:, :3]
-        angle_diff = np.abs(actual_angle - goal_angle)
-        pos_dist = np.linalg.norm(pos - goal_pos, axis=1)
-        if self.reward_type == 'angle_difference':
-            r = - (angle_diff*self.target_angle_scale+pos_dist*self.target_pos_scale)
-        elif self.reward_type == 'hand_success':
-            r = -(angle_diff < self.indicator_threshold[0] and pos_dist < self.indicator_threshold[1]).astype(float)
-        else:
-            raise NotImplementedError("Invalid/no reward type.")
-        return r
-        
-    ''' Multitask Functions '''
-
-    @property
-    def goal_dim(self):
-        return 4
-
-    def set_to_goal_angle(self, angle):
-        qpos = self.data.qpos.flat.copy()
-        qvel = self.data.qvel.flat.copy()
-        qpos[0] = angle.copy()
-        qvel[0] = 0
-        self.set_state(qpos, qvel)
-
-    def set_to_goal(self, goal):
-        goal = goal['state_desired_goal']
-        self.set_to_goal_pos(goal[:3])
-        self.set_to_goal_angle(goal[-1])
-
-    def get_diagnostics(self, paths, prefix=''):
-        statistics = OrderedDict()
-        for stat_name in [
-            'angle_difference',
-            'angle_success',
-            'hand_distance',
-            'hand_success',
-            'total_distance',
-        ]:
-            stat_name = stat_name
-            stat = get_stat_in_paths(paths, 'env_infos', stat_name)
-            statistics.update(create_stats_ordered_dict(
-                '%s%s' % (prefix, stat_name),
-                stat,
-                always_show_all_stats=True,
-            ))
-            statistics.update(create_stats_ordered_dict(
-                'Final %s%s' % (prefix, stat_name),
-                [s[-1] for s in stat],
-                always_show_all_stats=True,
-            ))
-        return statistics
-
-    def mocap_set_action(self, action):
-        pos_delta = action[None]
-        self.reset_mocap2body_xpos()
-        new_mocap_pos = self.data.mocap_pos + pos_delta
-        new_mocap_pos[0, 0] = np.clip(
-            new_mocap_pos[0, 0],
-            -self.max_x_pos,
-            self.max_x_pos,
-        )
-        new_mocap_pos[0, 1] = np.clip(
-            new_mocap_pos[0, 1],
-            self.min_y_pos,
-            self.max_y_pos,
-        )
-        new_mocap_pos[0, 2] = np.clip(
-            0.06,
-            0,
-            0.5,
-        )
-        self.data.set_mocap_pos('mocap', new_mocap_pos)
-        self.data.set_mocap_quat('mocap', np.array([1, 0, 1, 0]))
-
-
-class SawyerDoorPullOpenEnv(SawyerDoorEnv):
-    def __init__(self, goal_low=-.5, goal_high=0, **kwargs):
-        self.quick_init(locals())
-        super().__init__(goal_low=goal_low, goal_high=goal_high, **kwargs)
-
-    def mocap_set_action(self, action):
-        pos_delta = action[None]
-        self.reset_mocap2body_xpos()
-        new_mocap_pos = self.data.mocap_pos + pos_delta
-        new_mocap_pos[0, 0] = np.clip(
-            new_mocap_pos[0, 0],
-            -0.15,
-            0.15,
-        )
-        new_mocap_pos[0, 1] = np.clip(
-            new_mocap_pos[0, 1],
-            -3,
-            0.7,
-        )
-        new_mocap_pos[0, 2] = np.clip(
-            0.06,
-            0,
-            0.5,
-        )
-        self.data.set_mocap_pos('mocap', new_mocap_pos)
-        self.data.set_mocap_quat('mocap', np.array([1, 0, 1, 0]))
-
-class SawyerDoorPullOpenActionLimitedEnv(SawyerDoorPullOpenEnv):
-    def __init__(self, max_x_pos=.1, min_y_pos=.4, max_y_pos=.6, use_line=False, **kwargs):
-        self.quick_init(locals())
-        self.max_x_pos = max_x_pos
-        self.min_y_pos = min_y_pos
-        self.max_y_pos = max_y_pos
-        self.use_line=use_line
-        super().__init__(**kwargs)
-
-    def mocap_set_action(self, action):
-        pos_delta = action[None]
-        self.reset_mocap2body_xpos()
-        new_mocap_pos = self.data.mocap_pos + pos_delta
-        new_mocap_pos[0, 0] = np.clip(
-            new_mocap_pos[0, 0],
-            -self.max_x_pos,
-            self.max_x_pos,
-        )
-        new_mocap_pos[0, 1] = np.clip(
-            new_mocap_pos[0, 1],
-            self.min_y_pos,
-            self.max_y_pos,
-        )
-        new_mocap_pos[0, 2] = np.clip(
-            0.06,
-            0,
-            0.5,
-        )
-        self.data.set_mocap_pos('mocap', new_mocap_pos)
-        self.data.set_mocap_quat('mocap', np.array([1, 0, 1, 0]))
-
-    def set_to_goal(self, goal):
-        goal = goal['state_desired_goal']
-        if self.use_line:
-            ymax = self.min_y_pos
-            x_max = (ymax -.6)/np.tan(goal)[0] - .15
-            if np.abs(x_max) > self.max_x_pos:
-                xmax = self.max_x_pos
-            else:
-                xmax = x_max
-            x_pos = np.random.uniform(-self.max_x_pos, xmax)
-            y_min = self.min_y_pos
-            y_max = .6 + np.tan(goal)[0]*(x_pos+.15)
-            y_pos = np.random.uniform(y_min, y_max)
-            ee_pos = np.array([x_pos, y_pos, .06])
-        else:
-            ee_pos = np.random.uniform(np.array([-self.max_x_pos, self.min_y_pos, .06]),
-                                   np.array([self.max_x_pos, .5, .06]))
-        self.set_to_goal_pos(ee_pos)
-        self.set_to_goal_angle(goal)
-
-if __name__ == "__main__":
-    import pygame
-    from pygame.locals import QUIT, KEYDOWN
-
-    pygame.init()
-
-    screen = pygame.display.set_mode((400, 300))
-
-    char_to_action = {
-        'w': np.array([0, 1, 0, 0]),
-        'a': np.array([-1, 0, 0, 0]),
-        's': np.array([0, -1, 0, 0]),
-        'd': np.array([1, 0, 0, 0]),
-        'q': np.array([1, -1, 0, 0]),
-        'e': np.array([-1, -1, 0, 0]),
-        'z': np.array([1, 1, 0, 0]),
-        'c': np.array([-1, 1, 0, 0]),
-        'x': 'toggle',
-        'r': 'reset',
-    }
-    # np.random.seed(100)
-    env = SawyerDoorPullOpenActionLimitedEnv(fix_goal=True, min_y_pos=.3)
-    policy = ZeroPolicy(env.action_space.low.size)
-    es = OUStrategy(
-        env.action_space,
-        theta=1
-    )
-    es = EpsilonGreedy(
-        action_space=env.action_space,
-        prob_random_action=0.1,
-    )
-    policy = exploration_policy = PolicyWrappedWithExplorationStrategy(
-        exploration_strategy=es,
-        policy=policy,
-    )
-
-    env.reset()
-    ACTION_FROM = 'hardcoded'
-    # ACTION_FROM = 'pd'
-    # ACTION_FROM = 'random'
-    H = 10000
-    # H = 300
-    # H = 50
-    goal = .25
-
-    while True:
-        lock_action = False
-        obs = env.reset()
-        last_reward_t = 0
-        returns = 0
-        action, _ = policy.get_action(None)
-        goal=env._state_goal
-        print(goal)
-        for t in range(H):
-            done = False
-            if ACTION_FROM == 'controller':
-                if not lock_action:
-                    action = np.array([0, 0, 0, 0])
-                for event in pygame.event.get():
-                    event_happened = True
-                    if event.type == QUIT:
-                        sys.exit()
-                    if event.type == KEYDOWN:
-                        char = event.dict['key']
-                        new_action = char_to_action.get(chr(char), None)
-                        if new_action == 'toggle':
-                            lock_action = not lock_action
-                        elif new_action == 'reset':
-                            done = True
-                        elif new_action is not None:
-                            action = new_action
-                        else:
-                            action = np.array([0, 0, 0, 0])
-                        print("got char:", char)
-                        print("action", action)
-                        print("angles", env.data.qpos.copy())
-                        print("position", env.get_endeff_pos())
-            elif ACTION_FROM=='hardcoded':
-                action=np.array([1, -2, 0, 0])
-            else:
-                action = env.action_space.sample()
-            if np.abs(env.data.qpos[0]+.4) < .001:
-                print(env.get_endeff_pos())
-                break
-            # obs, reward, _, info = env.step(action)
-            # print(obs['state_observation'][-1])
-            # print(env.get_goal()['desired_goal'])
-            env.set_to_goal_pos(np.array([-.15, .6, -.35]))
-            env.render()
-            print(t)
-            # if done:
-            #     break
-            # print("new episode")
+import abc
+from collections import OrderedDict
+
+import mujoco_py
+import numpy as np
+import sys
+from multiworld.envs.mujoco.mujoco_env import MujocoEnv
+from gym.spaces import Box, Dict
+from multiworld.core.serializable import Serializable
+from multiworld.envs.env_util import get_stat_in_paths, \
+    create_stats_ordered_dict, get_asset_full_path
+from multiworld.core.multitask_env import MultitaskEnv
+from railrl.exploration_strategies.base import PolicyWrappedWithExplorationStrategy
+from railrl.exploration_strategies.epsilon_greedy import EpsilonGreedy
+from railrl.exploration_strategies.ou_strategy import OUStrategy
+from railrl.policies.simple import ZeroPolicy
+
+
+class SawyerDoorEnv(MultitaskEnv, MujocoEnv, Serializable, metaclass=abc.ABCMeta):
+    def __init__(self,
+                     frame_skip=50,
+                     goal_low=-.5,
+                     goal_high=.5,
+                     pos_action_scale=1 / 100,
+                     action_reward_scale=0,
+                     reward_type='angle_difference',
+                     indicator_threshold=0.02,
+                     fix_goal=False,
+                     fixed_goal=.25,
+                ):
+        self.quick_init(locals())
+        MultitaskEnv.__init__(self)
+        MujocoEnv.__init__(self, self.model_name, frame_skip=frame_skip)
+
+        self.reward_type = reward_type
+        self.indicator_threshold = indicator_threshold
+
+        self.fix_goal = fix_goal
+        self.fixed_goal = np.array([fixed_goal])
+        self.goal_space = Box(np.array([goal_low]), np.array([goal_high]))
+        self._state_goal = None
+
+        self.action_space = Box(np.array([-1, -1, -1, -1]), np.array([1, 1, 1, 1]))
+        max_angle = 1.5708
+        self.state_space = Box(
+            np.array([-1, -1, -1, -max_angle]),
+            np.array([1, 1, 1, max_angle]),
+        )
+        self.angle_space = Box(
+            np.array([-max_angle]),
+            np.array([max_angle])
+        )
+        self.observation_space = Dict([
+            ('observation', self.state_space),
+            ('desired_goal', self.goal_space),
+            ('achieved_goal', self.angle_space),
+            ('state_observation', self.state_space),
+            ('state_desired_goal', self.goal_space),
+            ('state_achieved_goal', self.angle_space),
+        ])
+        self._pos_action_scale = pos_action_scale
+        self.action_reward_scale = action_reward_scale
+
+        self.reset()
+        self.reset_mocap_welds()
+
+    @property
+    def model_name(self):
+        return get_asset_full_path('sawyer_xyz/sawyer_door.xml')
+
+    def reset_mocap_welds(self):
+        """Resets the mocap welds that we use for actuation."""
+        sim = self.sim
+        if sim.model.nmocap > 0 and sim.model.eq_data is not None:
+            for i in range(sim.model.eq_data.shape[0]):
+                if sim.model.eq_type[i] == mujoco_py.const.EQ_WELD:
+                    sim.model.eq_data[i, :] = np.array(
+                        [0., 0., 0., 1., 0., 0., 0.])
+        sim.forward()
+
+    def step(self, action):
+        action = np.clip(action, -1, 1)
+        self.mocap_set_action(action[:3] * self._pos_action_scale)
+        u = np.zeros((7))
+        self.do_simulation(u, self.frame_skip)
+        info = self._get_info()
+        ob = self._get_obs()
+        reward = self.compute_reward(action, ob)
+        done = False
+        return ob, reward, done, info
+
+    def _get_obs(self):
+        pos = self.get_endeff_pos()
+        angle = self.get_door_angle()
+        flat_obs = np.concatenate((pos, angle))
+        return dict(
+            observation=flat_obs,
+            desired_goal=self._state_goal,
+            achieved_goal=angle,
+            state_observation=flat_obs,
+            state_desired_goal=self._state_goal,
+            state_achieved_goal=angle,
+        )
+
+    def _get_info(self):
+        angle_diff = np.abs(self.get_door_angle()-self._state_goal)
+        info = dict(
+            angle_difference=angle_diff,
+            angle_success = (angle_diff < self.indicator_threshold).astype(float)
+        )
+        return info
+
+    def mocap_set_action(self, action):
+        pos_delta = action[None]
+        self.reset_mocap2body_xpos()
+        new_mocap_pos = self.data.mocap_pos + pos_delta
+        new_mocap_pos[0, 0] = np.clip(
+            new_mocap_pos[0, 0],
+            -0.15,
+            0.15,
+        )
+        new_mocap_pos[0, 1] = np.clip(
+            new_mocap_pos[0, 1],
+            -2,
+            2,
+        )
+        new_mocap_pos[0, 2] = np.clip(
+            0.06,
+            0,
+            0.5,
+        )
+        self.data.set_mocap_pos('mocap', new_mocap_pos)
+        self.data.set_mocap_quat('mocap', np.array([1, 0, 1, 0]))
+
+    def reset_mocap2body_xpos(self):
+        self.data.set_mocap_pos(
+            'mocap',
+            np.array([self.data.body_xpos[self.endeff_id]]),
+        )
+        self.data.set_mocap_quat(
+            'mocap',
+            np.array([self.data.body_xquat[self.endeff_id]]),
+        )
+
+    def get_endeff_pos(self):
+        return self.data.body_xpos[self.endeff_id].copy()
+
+    def get_door_angle(self):
+        return np.array([self.data.get_joint_qpos('doorjoint')])
+
+    @property
+    def endeff_id(self):
+        return self.model.body_names.index('leftclaw')
+
+    def compute_rewards(self, actions, obs):
+        achieved_goals = obs['achieved_goal']
+        desired_goals = obs['desired_goal']
+        reward = np.linalg.norm(achieved_goals-desired_goals, axis=1)
+        if self.reward_type == 'angle_difference':
+            reward =  -reward
+        elif self.reward_type == 'angle_success':
+            reward = -(reward < self.indicator_threshold).astype(float)
+        else:
+            raise NotImplementedError("Invalid/no reward type.")
+        return reward
+
+    def reset(self):
+        angles = self.data.qpos.copy()
+        velocities = self.data.qvel.copy()
+        angles[:] = self.init_angles
+        velocities[:] = 0
+        self.set_state(angles.flatten(), velocities.flatten())
+        goal = self.sample_goal()
+        self._state_goal = goal['state_desired_goal']
+        return self._get_obs()
+
+    @property
+    def init_angles(self):
+        return [
+            0,
+            1.02866769e+00, - 6.95207647e-01, 4.22932911e-01,
+            1.76670458e+00, - 5.69637604e-01, 6.24117280e-01,
+            3.53404635e+00,
+        ]
+
+    ''' Multitask Functions '''
+
+    @property
+    def goal_dim(self):
+        return 1
+
+    def sample_goals(self, batch_size):
+        if self.fix_goal:
+            goals = np.repeat(
+                self.fixed_goal.copy()[None],
+                batch_size,
+                0
+            )
+        else:
+            goals = np.random.uniform(
+                self.goal_space.low,
+                self.goal_space.high,
+                size=(batch_size, self.goal_space.low.size),
+            )
+        return {
+            'desired_goal': goals,
+            'state_desired_goal': goals,
+        }
+
+    def set_to_goal_angle(self, angle):
+        self._state_goal = angle.copy()
+        qpos = self.data.qpos.flat.copy()
+        qvel = self.data.qvel.flat.copy()
+        qpos[0] = angle.copy()
+        qvel[0] = 0
+        self.set_state(qpos, qvel)
+
+    def set_to_goal_pos(self, xyz):
+        for _ in range(10):
+            self.data.set_mocap_pos('mocap', np.array(xyz))
+            self.data.set_mocap_quat('mocap', np.array([1, 0, 1, 0]))
+            u = np.zeros(7)
+            self.do_simulation(u, self.frame_skip)
+
+    def get_goal(self):
+        return {
+            'desired_goal': self._state_goal,
+            'state_desired_goal': self._state_goal,
+        }
+
+    def set_to_goal(self, goal):
+        state_goal = goal['state_desired_goal']
+        self.set_to_goal_angle(state_goal)
+
+    def get_diagnostics(self, paths, prefix=''):
+        statistics = OrderedDict()
+        for stat_name in [
+            'angle_difference',
+            'angle_success',
+        ]:
+            stat_name = stat_name
+            stat = get_stat_in_paths(paths, 'env_infos', stat_name)
+            statistics.update(create_stats_ordered_dict(
+                '%s%s' % (prefix, stat_name),
+                stat,
+                always_show_all_stats=True,
+            ))
+            statistics.update(create_stats_ordered_dict(
+                'Final %s%s' % (prefix, stat_name),
+                [s[-1] for s in stat],
+                always_show_all_stats=True,
+            ))
+        return statistics
+
+    def get_env_state(self):
+        joint_state = self.sim.get_state()
+        mocap_state = self.data.mocap_pos, self.data.mocap_quat
+        base_state = joint_state, mocap_state
+        goal = self._state_goal.copy()
+        return base_state, goal
+
+    def set_env_state(self, state):
+        state, goal = state
+        joint_state, mocap_state = state
+        self.sim.set_state(joint_state)
+        mocap_pos, mocap_quat = mocap_state
+        self.data.set_mocap_pos('mocap', mocap_pos)
+        self.data.set_mocap_quat('mocap', mocap_quat)
+        self.sim.forward()
+        self._state_goal = goal
+
+class SawyerDoorPushOpenEnv(SawyerDoorEnv):
+    def __init__(self, goal_low=0, goal_high=.5, **kwargs):
+        self.quick_init(locals())
+        super().__init__(goal_low=goal_low, goal_high=goal_high, **kwargs)
+
+    def mocap_set_action(self, action):
+        pos_delta = action[None]
+        self.reset_mocap2body_xpos()
+        new_mocap_pos = self.data.mocap_pos + pos_delta
+        new_mocap_pos[0, 0] = np.clip(
+            new_mocap_pos[0, 0],
+            -0.15,
+            0.15,
+        )
+        new_mocap_pos[0, 1] = np.clip(
+            new_mocap_pos[0, 1],
+            0.5,
+            2,
+        )
+        new_mocap_pos[0, 2] = np.clip(
+            0.06,
+            0,
+            0.5,
+        )
+        self.data.set_mocap_pos('mocap', new_mocap_pos)
+        self.data.set_mocap_quat('mocap', np.array([1, 0, 1, 0]))
+
+
+class SawyerDoorPushOpenActionLimitedEnv(SawyerDoorPushOpenEnv):
+    def __init__(self, max_x_pos=.1, max_y_pos=.7, **kwargs):
+        self.quick_init(locals())
+        self.max_x_pos = max_x_pos
+        self.max_y_pos = max_y_pos
+        self.min_y_pos = .5
+        super().__init__(**kwargs)
+
+    def mocap_set_action(self, action):
+        pos_delta = action[None]
+        self.reset_mocap2body_xpos()
+        new_mocap_pos = self.data.mocap_pos + pos_delta
+        new_mocap_pos[0, 0] = np.clip(
+            new_mocap_pos[0, 0],
+            -self.max_x_pos,
+            self.max_x_pos,
+        )
+        new_mocap_pos[0, 1] = np.clip(
+            new_mocap_pos[0, 1],
+            self.min_y_pos,
+            self.max_y_pos,
+        )
+        new_mocap_pos[0, 2] = np.clip(
+            0.06,
+            0,
+            0.5,
+        )
+        self.data.set_mocap_pos('mocap', new_mocap_pos)
+        self.data.set_mocap_quat('mocap', np.array([1, 0, 1, 0]))
+
+    def set_to_goal(self, goal):
+        ee_pos = np.random.uniform(np.array([-self.max_x_pos, self.min_y_pos, .06]),
+                                   np.array([self.max_x_pos, .6, .06]))
+        self.set_to_goal_pos(ee_pos)
+        self.set_to_goal_angle(goal['state_desired_goal'])
+
+
+class SawyerDoorPushOpenAndReachEnv(SawyerDoorPushOpenEnv):
+    def __init__(self,
+                 frame_skip=30,
+                 goal_low=(-.1, .5, .06, 0),
+                 goal_high=(.1, .6, .06,.5),
+                 action_reward_scale=0,
+                 pos_action_scale=1 / 100,
+                 reward_type='angle_difference',
+                 indicator_threshold=(.02, .03),
+                 fix_goal=False,
+                 fixed_goal=(0.15, 0.6, 0.3, 0),
+                 target_pos_scale=0.25,
+                 target_angle_scale=1,
+                 max_x_pos=.1,
+                 max_y_pos=.7,
+                 ):
+
+        self.quick_init(locals())
+        MultitaskEnv.__init__(self)
+        MujocoEnv.__init__(self, self.model_name, frame_skip=frame_skip)
+
+        self.reward_type = reward_type
+        self.indicator_threshold = indicator_threshold
+
+        self.fix_goal = fix_goal
+        self.fixed_goal = np.array(fixed_goal)
+        self.goal_space = Box(
+            np.array(goal_low),
+            np.array(goal_high),
+        )
+        self._state_goal = None
+
+        self.action_space = Box(np.array([-1, -1, -1, -1]), np.array([1, 1, 1, 1]))
+        max_angle = 1.5708
+        self.state_space = Box(
+            np.array([-1, -1, -1, -max_angle]),
+            np.array([1, 1, 1, max_angle]),
+        )
+        self.observation_space = Dict([
+            ('observation', self.state_space),
+            ('desired_goal', self.state_space),
+            ('achieved_goal', self.state_space),
+            ('state_observation', self.state_space),
+            ('state_desired_goal', self.state_space),
+            ('state_achieved_goal', self.state_space),
+        ])
+        self._pos_action_scale = pos_action_scale
+        self.target_pos_scale = target_pos_scale
+        self.action_reward_scale = action_reward_scale
+        self.target_angle_scale = target_angle_scale
+
+        self.max_x_pos = max_x_pos
+        self.max_y_pos = max_y_pos
+        self.min_y_pos = .5
+        
+        self.reset()
+        self.reset_mocap_welds()
+
+    def _get_obs(self):
+        pos = self.get_endeff_pos()
+        angle = self.get_door_angle()
+        flat_obs = np.concatenate((pos, angle))
+        return dict(
+            observation=flat_obs,
+            desired_goal=self._state_goal,
+            achieved_goal=flat_obs,
+            state_observation=flat_obs,
+            state_desired_goal=self._state_goal,
+            state_achieved_goal=flat_obs,
+        )
+
+    def _get_info(self):
+        angle_diff = np.abs(self.get_door_angle()-self._state_goal[-1])[0]
+        hand_dist = np.linalg.norm(self.get_endeff_pos()-self._state_goal[:3])
+        info = dict(
+            angle_difference=angle_diff,
+            angle_success = (angle_diff < self.indicator_threshold[0]).astype(float),
+            hand_distance=hand_dist,
+            hand_success=(hand_dist<self.indicator_threshold[1]).astype(float),
+            total_distance=angle_diff+hand_dist
+        )
+        return info
+
+    def compute_rewards(self, actions, obs):
+        achieved_goals = obs['achieved_goal']
+        desired_goals = obs['desired_goal']
+        actual_angle = achieved_goals[:, -1]
+        goal_angle = desired_goals[:, -1]
+        pos = achieved_goals[:, :3]
+        goal_pos = desired_goals[:, :3]
+        angle_diff = np.abs(actual_angle - goal_angle)
+        pos_dist = np.linalg.norm(pos - goal_pos, axis=1)
+        if self.reward_type == 'angle_difference':
+            r = - (angle_diff*self.target_angle_scale+pos_dist*self.target_pos_scale)
+        elif self.reward_type == 'hand_success':
+            r = -(angle_diff < self.indicator_threshold[0] and pos_dist < self.indicator_threshold[1]).astype(float)
+        else:
+            raise NotImplementedError("Invalid/no reward type.")
+        return r
+        
+    ''' Multitask Functions '''
+
+    @property
+    def goal_dim(self):
+        return 4
+
+    def set_to_goal_angle(self, angle):
+        qpos = self.data.qpos.flat.copy()
+        qvel = self.data.qvel.flat.copy()
+        qpos[0] = angle.copy()
+        qvel[0] = 0
+        self.set_state(qpos, qvel)
+
+    def set_to_goal(self, goal):
+        goal = goal['state_desired_goal']
+        self.set_to_goal_pos(goal[:3])
+        self.set_to_goal_angle(goal[-1])
+
+    def get_diagnostics(self, paths, prefix=''):
+        statistics = OrderedDict()
+        for stat_name in [
+            'angle_difference',
+            'angle_success',
+            'hand_distance',
+            'hand_success',
+            'total_distance',
+        ]:
+            stat_name = stat_name
+            stat = get_stat_in_paths(paths, 'env_infos', stat_name)
+            statistics.update(create_stats_ordered_dict(
+                '%s%s' % (prefix, stat_name),
+                stat,
+                always_show_all_stats=True,
+            ))
+            statistics.update(create_stats_ordered_dict(
+                'Final %s%s' % (prefix, stat_name),
+                [s[-1] for s in stat],
+                always_show_all_stats=True,
+            ))
+        return statistics
+
+    def mocap_set_action(self, action):
+        pos_delta = action[None]
+        self.reset_mocap2body_xpos()
+        new_mocap_pos = self.data.mocap_pos + pos_delta
+        new_mocap_pos[0, 0] = np.clip(
+            new_mocap_pos[0, 0],
+            -self.max_x_pos,
+            self.max_x_pos,
+        )
+        new_mocap_pos[0, 1] = np.clip(
+            new_mocap_pos[0, 1],
+            self.min_y_pos,
+            self.max_y_pos,
+        )
+        new_mocap_pos[0, 2] = np.clip(
+            0.06,
+            0,
+            0.5,
+        )
+        self.data.set_mocap_pos('mocap', new_mocap_pos)
+        self.data.set_mocap_quat('mocap', np.array([1, 0, 1, 0]))
+
+
+class SawyerDoorPullOpenEnv(SawyerDoorEnv):
+    def __init__(self, goal_low=-.5, goal_high=0, **kwargs):
+        self.quick_init(locals())
+        super().__init__(goal_low=goal_low, goal_high=goal_high, **kwargs)
+
+    def mocap_set_action(self, action):
+        pos_delta = action[None]
+        self.reset_mocap2body_xpos()
+        new_mocap_pos = self.data.mocap_pos + pos_delta
+        new_mocap_pos[0, 0] = np.clip(
+            new_mocap_pos[0, 0],
+            -0.15,
+            0.15,
+        )
+        new_mocap_pos[0, 1] = np.clip(
+            new_mocap_pos[0, 1],
+            -3,
+            0.7,
+        )
+        new_mocap_pos[0, 2] = np.clip(
+            0.06,
+            0,
+            0.5,
+        )
+        self.data.set_mocap_pos('mocap', new_mocap_pos)
+        self.data.set_mocap_quat('mocap', np.array([1, 0, 1, 0]))
+
+class SawyerDoorPullOpenActionLimitedEnv(SawyerDoorPullOpenEnv):
+    def __init__(self, max_x_pos=.1, min_y_pos=.4, max_y_pos=.6, use_line=False, **kwargs):
+        self.quick_init(locals())
+        self.max_x_pos = max_x_pos
+        self.min_y_pos = min_y_pos
+        self.max_y_pos = max_y_pos
+        self.use_line=use_line
+        super().__init__(**kwargs)
+
+    def mocap_set_action(self, action):
+        pos_delta = action[None]
+        self.reset_mocap2body_xpos()
+        new_mocap_pos = self.data.mocap_pos + pos_delta
+        new_mocap_pos[0, 0] = np.clip(
+            new_mocap_pos[0, 0],
+            -self.max_x_pos,
+            self.max_x_pos,
+        )
+        new_mocap_pos[0, 1] = np.clip(
+            new_mocap_pos[0, 1],
+            self.min_y_pos,
+            self.max_y_pos,
+        )
+        new_mocap_pos[0, 2] = np.clip(
+            0.06,
+            0,
+            0.5,
+        )
+        self.data.set_mocap_pos('mocap', new_mocap_pos)
+        self.data.set_mocap_quat('mocap', np.array([1, 0, 1, 0]))
+
+    def set_to_goal(self, goal):
+        goal = goal['state_desired_goal']
+        if self.use_line:
+            ymax = self.min_y_pos
+            x_max = (ymax -.6)/np.tan(goal)[0] - .15
+            if np.abs(x_max) > self.max_x_pos:
+                xmax = self.max_x_pos
+            else:
+                xmax = x_max
+            x_pos = np.random.uniform(-self.max_x_pos, xmax)
+            y_min = self.min_y_pos
+            y_max = .6 + np.tan(goal)[0]*(x_pos+.15)
+            y_pos = np.random.uniform(y_min, y_max)
+            ee_pos = np.array([x_pos, y_pos, .06])
+        else:
+            ee_pos = np.random.uniform(np.array([-self.max_x_pos, self.min_y_pos, .06]),
+                                   np.array([self.max_x_pos, .5, .06]))
+        self.set_to_goal_pos(ee_pos)
+        self.set_to_goal_angle(goal)
+
+if __name__ == "__main__":
+    import pygame
+    from pygame.locals import QUIT, KEYDOWN
+
+    pygame.init()
+
+    screen = pygame.display.set_mode((400, 300))
+
+    char_to_action = {
+        'w': np.array([0, 1, 0, 0]),
+        'a': np.array([-1, 0, 0, 0]),
+        's': np.array([0, -1, 0, 0]),
+        'd': np.array([1, 0, 0, 0]),
+        'q': np.array([1, -1, 0, 0]),
+        'e': np.array([-1, -1, 0, 0]),
+        'z': np.array([1, 1, 0, 0]),
+        'c': np.array([-1, 1, 0, 0]),
+        'x': 'toggle',
+        'r': 'reset',
+    }
+    # np.random.seed(100)
+    env = SawyerDoorPullOpenActionLimitedEnv(fix_goal=True, min_y_pos=.3)
+    policy = ZeroPolicy(env.action_space.low.size)
+    es = OUStrategy(
+        env.action_space,
+        theta=1
+    )
+    es = EpsilonGreedy(
+        action_space=env.action_space,
+        prob_random_action=0.1,
+    )
+    policy = exploration_policy = PolicyWrappedWithExplorationStrategy(
+        exploration_strategy=es,
+        policy=policy,
+    )
+
+    env.reset()
+    ACTION_FROM = 'hardcoded'
+    # ACTION_FROM = 'pd'
+    # ACTION_FROM = 'random'
+    H = 10000
+    # H = 300
+    # H = 50
+    goal = .25
+
+    while True:
+        lock_action = False
+        obs = env.reset()
+        last_reward_t = 0
+        returns = 0
+        action, _ = policy.get_action(None)
+        goal=env._state_goal
+        print(goal)
+        for t in range(H):
+            done = False
+            if ACTION_FROM == 'controller':
+                if not lock_action:
+                    action = np.array([0, 0, 0, 0])
+                for event in pygame.event.get():
+                    event_happened = True
+                    if event.type == QUIT:
+                        sys.exit()
+                    if event.type == KEYDOWN:
+                        char = event.dict['key']
+                        new_action = char_to_action.get(chr(char), None)
+                        if new_action == 'toggle':
+                            lock_action = not lock_action
+                        elif new_action == 'reset':
+                            done = True
+                        elif new_action is not None:
+                            action = new_action
+                        else:
+                            action = np.array([0, 0, 0, 0])
+                        print("got char:", char)
+                        print("action", action)
+                        print("angles", env.data.qpos.copy())
+                        print("position", env.get_endeff_pos())
+            elif ACTION_FROM=='hardcoded':
+                action=np.array([1, -2, 0, 0])
+            else:
+                action = env.action_space.sample()
+            if np.abs(env.data.qpos[0]+.4) < .001:
+                print(env.get_endeff_pos())
+                break
+            # obs, reward, _, info = env.step(action)
+            # print(obs['state_observation'][-1])
+            # print(env.get_goal()['desired_goal'])
+            env.set_to_goal_pos(np.array([-.15, .6, -.35]))
+            env.render()
+            print(t)
+            # if done:
+            #     break
+            # print("new episode")
         break